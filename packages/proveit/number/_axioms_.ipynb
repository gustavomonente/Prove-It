--- conflicted
+++ resolved
@@ -23,7 +23,6 @@
    "execution_count": null,
    "metadata": {},
    "outputs": [],
-<<<<<<< HEAD
    "source": [
     "subtractDef = Forall((a, b, c), Iff(Equals(Subtract(c, b), a), Equals(Add(a, b), c)))"
    ]
@@ -33,8 +32,6 @@
    "execution_count": null,
    "metadata": {},
    "outputs": [],
-=======
->>>>>>> e6a7e2a4
    "source": [
     "%end axioms"
    ]
