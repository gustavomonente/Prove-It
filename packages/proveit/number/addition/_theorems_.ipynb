--- conflicted
+++ resolved
@@ -19,8 +19,6 @@
     "proveit.defaults.automation = False # This will speed things up.\n",
     "from proveit.logic import Forall, Equals\n",
     "\n",
-<<<<<<< HEAD
-=======
     "from proveit._common_ import a, b, c, d, e\n",
     "from proveit.core_expr_types._common_ import (\n",
     "    a_1_to_i, b_1_to_j, c_1_to_j, c_1_to_k, d_1_to_k)\n",
@@ -30,7 +28,6 @@
     "                            Integers, Reals, NaturalsPos, Greater, Less,\n",
     "                            Exp, RealsPos, RealsNeg, RealsNonNeg)\n",
     "'''\n",
->>>>>>> cbddcd77
     "# let's convert these to lower-case at some point\n",
     "# (more traditional for numbers, ALL-CAPS for logic)\n",
     "from proveit._common_ import AA, B, BB, CC, D, EE\n",
@@ -44,10 +41,7 @@
     "from proveit.number import (Add, Complexes, Neg, Mult, Naturals,\n",
     "                            Integers, Reals, NaturalsPos, Greater, Less,\n",
     "                            Exp, RealsPos, RealsNeg, RealsNonNeg)\n",
-<<<<<<< HEAD
-=======
     "'''\n",
->>>>>>> cbddcd77
     "from proveit.logic.set_theory import InSet\n",
     "# the context is in the current directory:\n",
     "context = proveit.Context('.') # adds context root to sys.path if necessary"
@@ -154,13 +148,9 @@
    "metadata": {},
    "outputs": [],
    "source": [
-<<<<<<< HEAD
-    "addRealNonNegClosure = Forall(m, Forall(AA, InSet(Add(iterA1m),RealsNonNeg), domain=Exp(RealsNonNeg,m)), domain = Naturals)"
-=======
     "addRealNonNegClosure = Forall(i, Forall(a_1_to_i, InSet(Add(a_1_to_i), RealsNonNeg), \n",
     "                                        domain=RealsNonNeg), \n",
     "                              domain=Naturals)"
->>>>>>> cbddcd77
    ]
   },
   {
