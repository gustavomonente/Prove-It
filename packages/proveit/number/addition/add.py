from proveit import KnownTruth, Literal, Operation, ExprRange, USE_DEFAULTS,StyleOptions, maybeFencedLatex, ProofFailure, InnerExpr
from proveit._common_ import a, b, c, d, i, j, k, l, n, x, y
from proveit.logic import Equals
from proveit.logic.irreducible_value import isIrreducibleValue
from proveit.number.numeral.deci import DIGITS
import proveit.number.numeral.deci._theorems_
from proveit.abstract_algebra.generic_methods import apply_commutation_thm, apply_association_thm, apply_disassociation_thm, groupCommutation, pairwiseEvaluation
from proveit import TransRelUpdater
import bisect

class Add(Operation):
    # operator of the Add operation
    _operator_ = Literal(stringFormat='+', context=__file__)
    
    # Map terms to sets of KnownTruth equalities that involve
    # the term on the left hand side. 
    knownEqualities = dict()
    
    # Adding two numerals may import a theorem for the evaluation.
    # Track which ones we have encountered already.
    addedNumerals = set()
    
    def __init__(self, *operands):
        r'''
        Add together any number of operands.
        '''
        # The default style will be to use subtraction notation (relevant where operands are negated).
        # Call 'withSubtractionAt' to alter this default.
        subtractionPositions = [_k for _k, operand in enumerate(operands) if Add._isNegatedOperand(operand)]
        styles = {'subtractionPositions': '(' + ' '.join(str(pos) for pos in subtractionPositions) +')'}
        Operation.__init__(self, Add._operator_, operands, styles=styles)
        self.terms = self.operands
    
    @staticmethod
    def _isNegatedOperand(operand):
        '''
        Returns True iff the given operand is negated directly or an iteration with a negated body
        '''
        from proveit.number import Neg
        return isinstance(operand, Neg) or (isinstance(operand, ExprRange) and isinstance(operand.lambda_map.body, Neg))

    def styleOptions(self):
        # Added by JML on 9/10/19
        options = StyleOptions(self)
        options.add('subtractionPositions', "Position(s) to use subtraction notation instead of adding the negation at the specified indices")
        return options

    def withSubtractionAt(self, *subtractionPositions):
        return self.withStyles(subtractionPositions='(' + ' '.join(str(pos) for pos in subtractionPositions) + ')')

    def subtractionPositions(self):
        '''
        Return a list of subtraction notation positions according to the current style setting.
        '''
        return [int(pos_str) for pos_str in self.getStyle('subtractionPositions').strip('()').split(' ') if pos_str != '']


    def _formatted(self, formatType, **kwargs):
        '''
        Override Operation._formatted so to enable subtraction notation where desired.
        '''
        from proveit import ExprRange
        from proveit.number import Neg
        subtraction_positions = self.subtractionPositions()
        if len(subtraction_positions) > 0 and len(self.operands)>1:
            operators = []
            operands = list(self.operands)
            for operand in operands:
                if isinstance(operand, ExprRange):
                    # Make the operator an ExprRange in correspondence 
                    # with the operands ExprRange
                    operators.append(ExprRange(operand.lambda_map.parameter_or_parameters, 
                                          self.operator, operand.start_index, 
                                          operand.end_index))
                else:
                    operators.append(self.operator)
            implicitFirstOperator = True # the first operator is implicit if it is a '+'
            for pos in subtraction_positions:
                if pos >= len(operands): continue
                operand = operands[pos]
                if pos==0: implicitFirstOperator=False
                if isinstance(operand, Neg):
                    # format negated operand using subtraction notation
                    operators[pos] = Neg._operator_
                    operands[pos] = operand.operand
                elif isinstance(operand, ExprRange):
                    if isinstance(operand.lambda_map.body, Neg):
                        # format iteration with negation using subtraction notation
                        operators[pos] = ExprRange(operand.lambda_map.parameter, Neg._operator_, operand.start_index, operand.end_index)
                        operands[pos] = ExprRange(operand.lambda_map.parameter, operand.lambda_map.body.operand, operand.start_index, operand.end_index) \
                            .withStyles(**operand.getStyles())
                elif pos==0: implicitFirstOperator=False # not negated after all -- revert to the "implicit first operator" default
            return Operation._formattedOperation(formatType, operators, operands, self.wrapPositions(), self.getStyle('justification'), implicitFirstOperator=implicitFirstOperator, **kwargs)
        else:
            return Operation._formattedOperation(formatType, self.operator, self.operands, self.wrapPositions(), self.getStyle('justification'), **kwargs)

    def remakeConstructor(self):
        # Added by JML on 9/10/19
        if len(self.operands)==2 and self.subtractionPositions() == (1,) and Add._isNegatedOperand(self.operands[1]):
            return 'subtract'  # use a different constructor if using the subtraction style
        return Operation.remakeConstructor(self)

    def remakeArguments(self):
        '''
        Yield the argument values or (name, value) pairs
        that could be used to recreate the Operation.
        '''
        from proveit.number import Neg
        if len(self.operands)==2 and self.subtractionPositions() == (1,) and Add._isNegatedOperand(self.operands[1]):
            yield self.operands[0]
            assert isinstance(self.operands[1], Neg), "The second operand must be negated"
            yield self.operands[1].operand
        else:
            for operand in self.operands:
                yield operand

    def remakeWithStyleCalls(self):
        '''
        In order to reconstruct this Expression to have the same styles,
        what "with..." method calls are most appropriate?  Return a 
        tuple of strings with the calls to make.  The default for the
        Operation class is to include appropriate 'withWrappingAt'
        and 'withJustification' calls.
        '''
        call_strs = Operation.remakeWithStyleCalls(self)
        subtraction_positions = self.subtractionPositions()
        default_subtraction_positions = [_k for _k, operand in enumerate(self.operands) if Add._isNegatedOperand(operand)]
        if subtraction_positions != default_subtraction_positions:
            call_strs.append('withSubtractionAt(' + ','.join(str(pos) for pos in subtraction_positions) + ')')
        return call_strs    

    def _closureTheorem(self, numberSet):
        from ._theorems_ import addNatClosure, addRealClosure, addComplexClosure, addIntClosure
        from proveit.number import Reals, Complexes, Integers, Naturals
        if numberSet == Reals:
            return addRealClosure
        elif numberSet == Complexes:
            return addComplexClosure
        elif numberSet == Integers:
            return addIntClosure
        elif numberSet == Naturals:
            return addNatClosure

    def equalitySideEffects(self, knownTruth):
        '''
        Record the knownTruth in Add.knownEqualities, associated for
        each term.
        '''
        from proveit.number import Neg
        if not isinstance(knownTruth, KnownTruth):
            raise ValueError("Expecting 'knownTruth' to be a KnownTruth.")
        if not isinstance(knownTruth.expr, Equals):
            raise ValueError("Expecting the knownTruth to be an equality.")
        addition = knownTruth.lhs
        if not isinstance(addition, Add):
            raise ValueError("Expecting lhs of knownTruth to be of an Add expression.")
        
        if isIrreducibleValue(knownTruth.rhs):
            for term in addition.terms:
                # print("adding known equalities:", term)
                Add.knownEqualities.setdefault(term, set()).add(knownTruth)
            
            if len(addition.terms)==2:
                # deduce the commutation form: b+a=c from a+b=c
                if addition.terms[0] != addition.terms[1]:
                    yield (lambda assumptions : knownTruth.innerExpr().lhs.commute(0, 1, assumptions))
    
                if all(not isinstance(term, Neg) for term in addition.terms):
                    # From a+b=c
                    # deduce the negations form: -a-b=-c
                    #      the subtraction form: c-b=a
                    #      and the reversed subtraction form: b-c = -a
                    yield (lambda assumptions : self.deduceNegation(knownTruth.rhs, assumptions))            
                    yield (lambda assumptions : self.deduceSubtraction(knownTruth.rhs, assumptions))            
                    yield (lambda assumptions : self.deduceReversedSubtraction(knownTruth.rhs, assumptions))            

    def deduceStrictIncAdd(self, b, assumptions=USE_DEFAULTS):
        '''
        created by JML 7/17/19. renamed by WMW 9/6/19.

        '''
        from ._theorems_ import strictlyIncreasingAdditions
        from proveit.number import num
        # print(b)
        for _i, term in enumerate(self.terms):
            if term == b:
                idx = _i
        _i = num(idx)
        _j = num(len(self.terms) -1 - idx)
        _a = self.terms[:idx]
        _b = self.terms[idx]
        _c = self.terms[idx +1:]
        # print(strictlyIncreasingAdditions.specialize({m:num(idx),n:num(nVal),AA:self.terms[:idx],B:self.terms[idx],CC:self.terms[idx+1:]}, assumptions=assumptions))
        return strictlyIncreasingAdditions.specialize(
                {i:_i,j:_j,a:_a,b:_b,c:_c}, assumptions=assumptions)

    def deduceStrictDecAdd(self, b, assumptions=USE_DEFAULTS):
        '''
        created by JML 7/17/19. renamed by WMW 9/6/19.

        '''
        from ._theorems_ import strictlyDecreasingAdditions
        from proveit._common_ import m, n, AA, B, CC
        from proveit.number import num
        # print(b)
        # print(self.terms)
        for _i, term in enumerate(self.terms):
            if term == b:
                idx = _i
        nVal = len(self.terms) -1 - idx
        # print(nVal)
        return strictlyDecreasingAdditions.specialize({m:num(idx),n:num(nVal),AA:self.terms[:idx],B:self.terms[idx],CC:self.terms[idx +1:]}, assumptions=assumptions)

    def deduceNegation(self, rhs, assumptions=USE_DEFAULTS):
        '''
        From (a + b) = rhs, derive and return -(a-b) = -rhs
        '''
        from proveit.number.addition.subtraction._theorems_ import negatedAdd
        if len(self.terms) != 2:
            raise Exception("deduceNegation implemented only when there are two and only two added terms")
        deduction = negatedAdd.specialize({a:self.terms[0], b:self.terms[1], c:rhs}, assumptions=assumptions)
        return deduction
        
    def deduceSubtraction(self, rhs, assumptions=USE_DEFAULTS):
        '''
        From (a + b) = rhs, derive and return rhs - b = a.
        '''
        from proveit.number.addition.subtraction._theorems_ import subtractFromAdd
        if len(self.terms) != 2:
            raise Exception("deduceSubtraction implemented only when there are two and only two added terms")
        deduction = subtractFromAdd.specialize({a:self.terms[0], b:self.terms[1], c:rhs}, assumptions=assumptions)
        return deduction

    def deduceReversedSubtraction(self, rhs, assumptions=USE_DEFAULTS):
        '''
        From (a + b) = rhs, derive and return b - rhs = -a.
        '''
        from proveit.number.addition.subtraction._theorems_ import subtractFromAddReversed
        if len(self.terms) != 2:
            raise Exception("subtractFromAddReversed implemented only when there are two and only two added terms")
        deduction = subtractFromAddReversed.specialize({a:self.terms[0], b:self.terms[1], c:rhs}, assumptions=assumptions)
        return deduction
    
    def conversionToMultiplication(self, assumptions=USE_DEFAULTS):
        '''
        From the addition of the same values, derive and return
        the equivalence as a multiplication. For example,
        a + a + a = 3 * a
        '''
        from proveit import ExprRange
        from proveit.number import one
        from proveit.number.multiplication._theorems_ import (
                multDefRev, repeated_addition_to_mult)
        if not all(operand==self.operands[0] for operand in self.operands):
            raise ValueError("'asMult' is only applicable on an 'Add' expression if all operands are the same: %s"%str(self))
        if (len(self.operands)==1 and isinstance(self.operands[0], ExprRange)
                and self.operands[0].is_parameter_independent
                and self.operands[0].start_index==one):
            expr_range = self.operands[0]
            return repeated_addition_to_mult.instantiate(
                    {x:expr_range.body, n:expr_range.end_index},
                    assumptions=assumptions)
        _n = self.operands.length(assumptions)
        _a = self.operands
        _x = self.operands[1]
        return multDefRev.specialize({n:_n, a:_a, x:_x}, 
                                     assumptions=assumptions)
    
    def cancelations(self, assumptions=USE_DEFAULTS):
        '''
        Deduce and return an equality between self and a form in which
        all simple cancellations are performed (where there are exact
        negations that occur).
        '''
        from proveit.number import Neg
        expr = self
        
        # A convenience to allow successive update to the equation via transitivities.
        # (starting with self=self).
        eq = TransRelUpdater(self, assumptions) 
        
        neg_operand_indices = dict()
        for _i, operand in enumerate(self.operands):
            if isinstance(operand, Neg):
                neg_operand_indices.setdefault(operand.operand, set()).add(_i)
        
        canceled_indices = []
        for _i, operand in enumerate(self.operands):
            if isinstance(operand, Neg): continue
            if operand in neg_operand_indices:
                indices = neg_operand_indices[operand]
                _j = indices.pop()
                if len(indices)==0: 
                    # no more indices to use in the future
                    neg_operand_indices.pop(operand) 
                # By finding where i and j will be inserted into the canceled_indices
                # array, we can figure out how much they need to shift by to compensate
                # for previous cancelations.
                i_shift = bisect.bisect_left(canceled_indices, _i)
                j_shift = bisect.bisect_left(canceled_indices, _j)
                # insert the last one first so we don't need to compensate:
                if _i < _j:
                    canceled_indices.insert(j_shift, _j)
                    canceled_indices.insert(i_shift, _i)
                else:
                    canceled_indices.insert(i_shift, _i)
                    canceled_indices.insert(j_shift, _j)                    
                expr = eq.update(expr.cancelation(_i-i_shift, _j-j_shift, 
                                                  assumptions))
        return eq.relation
            
    def cancelation(self, idx1, idx2, assumptions=USE_DEFAULTS):
        '''
        Attempt a simple cancelation between operands at index i and j.
        If one of these operands is the negation of the other, deduce
        and return an equality between self and a form in which these
        operands are canceled.
        '''
        from .subtraction._theorems_ import addCancelBasic, addCancelReverse, addCancelGeneral, addCancelGeneralRev
        from .subtraction._theorems_ import addCancelTriple_12, addCancelTriple_13, addCancelTriple_23
        from .subtraction._theorems_ import addCancelTriple_21, addCancelTriple_31, addCancelTriple_32
        from proveit.number import num, Neg
        if idx1 > idx2:
            return self.cancelation(idx2, idx1, assumptions) # choose i to be less than j
            
        if Neg(self.operands[idx1]) == self.operands[idx2]:
            basic_thm = addCancelBasic
            triple_thms = (addCancelTriple_12, addCancelTriple_13, addCancelTriple_23)
            general_thm = addCancelGeneral
            canceled_op = self.operands[idx1]
        elif self.operands[idx1] == Neg(self.operands[idx2]):
            basic_thm = addCancelReverse
            triple_thms = (addCancelTriple_21, addCancelTriple_31, addCancelTriple_32)
            general_thm = addCancelGeneralRev
            canceled_op = self.operands[idx2]
        else:
            raise ValueError("Unable to cancel operands idx1 and idx2; "
                             "one is not the negation of the other.")
        
        if len(self.operands)==2:
            return basic_thm.specialize({a:canceled_op}, assumptions=assumptions)
        elif len(self.operands)==3:
            # _k is the 3rd index, completing i and j in the set {0,1,2}.
            _k = {0,1,2}.difference([idx1, idx2]).pop()
            thm = triple_thms[2-_k]
            return thm.specialize({a:canceled_op, b:self.operands[_k]}, 
                                   assumptions=assumptions)
        else:
            _a = self.operands[:idx1]
            _b = canceled_op
            _c = self.operands[idx1+1:idx2]
            _d = self.operands[idx2+1:]
            _i = num(len(_a))
            _j = num(len(_c))
            _k = num(len(_d))
            spec = general_thm.specialize(
                    {i:_i, j:_j, k:_k, a:_a, b:_b, c:_c, d:_d}, 
                    assumptions=assumptions)
            # set the proper subtraction styles to match the original
            sub_positions = self.subtractionPositions()
            spec.innerExpr().lhs.withSubtractionAt(*sub_positions)
            update_pos = lambda p : p if p < idx1 else (p-1 if p < idx2 else p-2)
            spec.innerExpr().rhs.withSubtractionAt(*[update_pos(p) for p in sub_positions])
            return spec
    
    def zeroEliminations(self, assumptions=USE_DEFAULTS):
        '''
        Derive and return this Add expression equal to a form in which
        all zero's are eliminated.
        '''
        from proveit.number import zero
        
        expr = self
        
        # A convenience to allow successive update to the equation via transitivities.
        # (starting with self=self).
        eq = TransRelUpdater(self, assumptions)
        
        # Work in reverse order so indices don't need to be updated.
        for rev_idx, operand in enumerate(reversed(self.operands)):
            if operand==zero:
                idx = len(self.operands) - rev_idx - 1
                expr = eq.update(expr.zeroElimination(idx, assumptions))
                if not isinstance(expr, Add):
                    break # can't do an elimination if reduced to a single term.
        
        return eq.relation                
    
    def zeroElimination(self, idx, assumptions=USE_DEFAULTS):
        '''
        Derive and return this Add expression equal to a form in which
        a specific zero operand (at the given index) is eliminated.
        '''
        from proveit.number import zero, num
        from ._theorems_ import elimZeroLeft, elimZeroRight, elimZeroAny
        
        if self.operands[idx] != zero:
            raise ValueError("Operand at the index %d expected to be zero for %s"%(idx, str(self)))
        
        if len(self.operands)==2:
            if idx==0:
                return elimZeroLeft.specialize({a:self.operands[1]}, assumptions=assumptions)
            else:
                return elimZeroRight.specialize({a:self.operands[0]}, assumptions=assumptions)
        _a = self.operands[:idx]
        _b = self.operands[idx+1:]
        _i = num(len(_a))
        _j = num(len(_b))
        return elimZeroAny.specialize({i:_i, j:_j, a:_a, b:_b}, assumptions=assumptions)
    
    def deduceZeroFromNegSelf(self, assumptions=USE_DEFAULTS):
        '''
        added by JML on 9/10/19. renamed by WMW on 9/6/19.
        Given x + (-x) return x.
        '''
        from ._theorems_ import addNegSelf
        from proveit.number import Neg
        if len(self.operands) != 2:
            raise IndexError("Expecting two operands.  Use substitution and innerExpr() for more than two operands")
        if isinstance(self.operands[0], Neg):
            if self.operands[0].operand != self.operands[1]:
                raise ValueError("Expecting one value to be the negation of the other")
        elif isinstance(self.operands[1], Neg):
            if self.operands[0] != self.operands[1].operand:
                raise ValueError("Expecting one value to be the negation of the other")
        else:
            raise ValueError("Expecting at least one value to be negated")
        return addNegSelf.specialize({x:self.terms[0]}, assumptions=assumptions)
    """
    def deriveExpandedNegSelf(self, idx=0, assumptions=USE_DEFAULTS):
        '''
        created by JML on 7/26/19
        given an expression with a term that is a negation of itself cancel them out
        a + b + (-b) + c = a + c
        '''
        from ._theorems_ import expandedAddNegSelf
        from proveit.number import Neg, num
        expr = self
        # print("self, idx in addNegSelf", expr, idx)
        if len(expr.operands) ==2:
            # the simple binary case
            return expr.deriveZeroFromNegSelf(assumptions)

        if idx < 0 or idx > len(expr.operands) - 1:
            raise IndexError("Index must be between 0 and %s"%str(len(expr.operands)-1))
        if not isinstance(expr.operands[idx], Neg):
            raise ValueError("Expecting value at %s to be negated"%str(idx))

        if idx != len(expr.operands) - 1 and expr.operands[idx + 1] == expr.operands[idx].operand:
            one = expr.operands[idx].operand
            two = expr.operands[idx + 1]
            oneIdx = idx
            twoIdx = idx + 1
        elif idx != 0 and expr.operands[idx - 1] == expr.operands[idx].operand:
            one = expr.operands[idx - 1]
            two = expr.operands[idx].operand
            oneIdx = idx - 1
            twoIdx = idx
        else:
            raise ValueError("Expecting a value next to %s to be equal to %s"%(str(expr.operands[idx]), str(expr.operands[idx].operand)))

        return expandedAddNegSelf.specialize({m:num(oneIdx),n:num(len(expr.operands)-1-twoIdx), AA:expr.operands[:oneIdx], y:one, x:two, BB:expr.operands[twoIdx + 1:]}, assumptions=assumptions)
    """
    def _createDict(self, assumptions=USE_DEFAULTS):
        '''
        created by JML 7/24/19
        Creates a dictionary from an addition expression where the keys are common terms and values
        are the indices where they occur.  Also returns the order of initial occurrence for each
        type of term.
        JML had, at my (WMW) suggestion, had positive terms come before negative terms.  This was
        working fine but I removed this feature because it isn't clear that it is always desirable
        and may be better to mess with the order minimally.
        '''
        from proveit.number import one, Neg, Mult, Numeral
        
        hold = {}
        order = []
        
        for _i, val in enumerate(self.operands):
            # loop through each operand

            # used to differentiate positive and negative for ordering
            if isinstance(val, Neg):
                # place it in the correct place regardless of negation
                val = val.operand
            elif isinstance(val, Mult):
                # use the last factor to determine what is a "like" term
                val = val.operands[-1]
            if isinstance(val, Numeral) or (isIrreducibleValue(val) and not isinstance(val, Literal)):
                # Group together all basic numbers (numerals, numeral sequences, and decimals),
                # using 1 as a representative.
                # But exclude special number constants like e, i, or pi which are Irreducible Literals.
                # Those should be grouped together.
                val = one

            # either create a new key or put in an existing key
            if val in hold:
                # if the key exists, just add the value to the list
                hold[val].append(_i)
            else:
                # if not, create the key and add the value
                hold[val] = [_i]
                order.append(val)

        
        # See if we can expand the "terms" to be combined to
        # include more factors.
        for _k, val in enumerate(order):
            if val==one: continue
            if isinstance(val, Neg) and val in hold: 
                continue # positive and negatives are handled together when possible
            # start with the most expanded and widdle down as needed
            newval = self.operands[hold[val][0]]
            if isinstance(newval, Neg):
                newval = newval.operand # overlook the negation at the moment
            for _i in hold[val][1:]:
                operand = self.operands[_i]
                if isinstance(operand, Neg):
                    operand = operand.operand # overlook the negation
                while newval != operand:
                    try:
                        if isinstance(operand, Mult):
                            operand.index(newval)
                            # newval is contained as a factor in the operand, so keep it as is for now.
                            break
                    except ValueError:
                        pass
                    assert isinstance(newval, Mult), "This is unexpected"
                    if len(newval.operands) > 2:                            
                        newval = Mult(newval.operands[1:])
                    else:
                        newval = newval.operands[-1]
            if isinstance(val, Neg):
                newval = Neg(newval) # put the negation back
            if newval != val:
                # replace the "term" with an expanded term
                hold[newval] = hold[val]
                del hold[val]
                order[_k] = newval
        
        return hold, order

    def doReducedSimplification(self, assumptions=USE_DEFAULTS):
        '''
        Perform a number of possible simplification of a Add
        expression after the operands have individually been
        simplified.  Disassociate grouped terms, eliminate zero terms, 
        cancel common terms that are subtracted, combine like terms,
        convert repeated addition to multiplication, etc.
        '''
        from proveit.number import one, Neg, Mult
        
        expr = self
        eq = TransRelUpdater(expr, assumptions) # for convenience updating our equation
        
        # ungroup the expression (disassociate nested additions).
        _n = 0
        length = len(expr.operands) - 1
        # loop through all operands
        while _n < length:
            operand = expr.operands[_n]
            if (isinstance(operand, ExprRange) and 
                    operand.is_parameter_independent):
                # A range of repeated terms may be simplified to
                # a multiplication, but we need to group it first.
                expr = eq.update(expr.association(_n, 1, assumptions))
                expr = eq.update(expr.innerExpr().operands[_n].simplification(
                        assumptions))
            # print("n, length", n, length)
            if (isinstance(operand, Add) or
                    (isinstance(operand, Neg) and 
                     isinstance(operand.operand, Add))):
                # if it is grouped, ungroup it
                expr = eq.update(expr.disassociation(_n, assumptions))
            length = len(expr.operands)
            _n += 1

        # eliminate zeros where possible
        expr = eq.update(expr.zeroEliminations(assumptions))
        if not isinstance(expr, Add):
            # eliminated all but one term
            return eq.relation
                
        # perform cancelations where possible
        expr = eq.update(expr.cancelations(assumptions))
        if not isinstance(expr, Add):
            # canceled all but one term
            return eq.relation
        
        # Check for any double-negations.  
        # Normally, this would have been dealt with in the initial
        # reduction, but can emerge after disassociating a subtraction.
        for _i in range(len(expr.operands)):
            if (isinstance(expr.operands[_i], Neg) and
                    isinstance(expr.operands[_i].operand, Neg)):
                inner_expr = expr.innerExpr().operands[_i]
                expr = eq.update(
                        inner_expr.doubleNegSimplification(
                                assumptions=assumptions))
        
        # separate the types of operands in a dictionary
        hold, order = expr._createDict(assumptions)
        
        # Have the basic numbers come at the end.
        if order[-1] != one and one in hold:
            order.pop(order.index(one))
            order.append(one)
        
        if len(order) > 0:
            # Reorder the terms so like terms are adjacent.
            pos = 0
            # The indices keep moving as we reorder, so keep on top of this.
            old2new = {_k:_k for _k in range(len(expr.operands))}
            new2old = {_k:_k for _k in range(len(expr.operands))}
            for key in order:
                for orig_idx in hold[key]:
                    start_idx = old2new[orig_idx]
                    if start_idx==pos: 
                        pos += 1
                        continue # no change. move on.
                    expr = eq.update(expr.commutation(start_idx, pos, assumptions=assumptions))
                    old2new[new2old[start_idx]] = pos
                    orig_old_idx = new2old[start_idx]
                    if start_idx < pos:
                        # decrement indices
                        for new_idx in range(start_idx, pos):
                            new2old[new_idx] = new2old[new_idx+1]
                            old2new[new2old[new_idx]] -= 1
                    else:
                        # increment indices
                        for new_idx in range(start_idx, pos, -1):
                            new2old[new_idx] = new2old[new_idx-1]
                            old2new[new2old[new_idx]] += 1
                    new2old[pos] = orig_old_idx
                    pos += 1
            
            # Now group the terms so we can combine them.
            for _m, key in enumerate(order):        
                if len(hold[key]) > 1:
                    expr = eq.update(expr.association(
                            _m, length=len(hold[key]), 
                            assumptions=assumptions))
        
        if len(order)==1:
            # All operands are like terms.  Simplify by combining them.
            
            # If all the operands are the same, combine via multiplication.
            if (all(operand==expr.operands[0] for operand in expr.operands)
                    and not (len(expr.operands) == 1 and
                             isinstance(expr.operands[0], ExprRange) and
                             not expr.operands[0].is_parameter_independent)):
                expr = eq.update(expr.conversionToMultiplication(assumptions))
                expr = eq.update(expr.simplification(assumptions))
                return eq.relation
            elif key != one:
                # for all the keys that are not basic numbers, derive the multiplication from the addition
                # make sure all the operands in the key are products (multiplication)
                # if it's grouped, send it to become a multiplication
                expr = eq.update(expr.factorization(key, pull="right", assumptions=assumptions))
                sub = expr.operands[0].simplification(assumptions)
                eq.update(sub.substitution(expr.innerExpr().operands[0], assumptions))
                return eq.relation
        
        # simplify the combined terms
        for _i, operand in enumerate(expr.operands):
            if isinstance(operand, Add):
                expr = eq.update(expr.innerExpr().operands[_i].simplification(assumptions))
            elif isinstance(operand, Mult):
                if isinstance(operand.operands[0], Add):
                    expr = eq.update(expr.innerExpr().operands[_i].operands[0].simplification(assumptions))
                if isinstance(expr.operands[_i].operands[0], Add) and len(expr.operands[_i].operands[0].operands) == 1:
                    from proveit.number.addition._axioms_ import singleAdd
                    sub = singleAdd.specialize({x:expr.operands[_i].operands[0].operands[0]})
                    # print("single Add", sub)
                    expr = eq.update(sub.substitution(expr.innerExpr().operands[_i].operands[0], assumptions))
        
        # ungroup the expression
        _n = 0
        length = len(expr.operands) - 1
        while _n < length:
            # loop through all operands
            # print("n, length", n, length)
            if isinstance(expr.operands[_n], Add):
                # if it is grouped, ungroup it
                # print("to ungroup")
                expr = eq.update(expr.disassociation(_n, assumptions))
            length = len(expr.operands)
            _n += 1
        # print("expr after initial ungroup", expr)
        # print("expr after evaluation", expr)
        # print("last equals!")
        return eq.relation
    
    def _integerBinaryEval(self):
        '''
        Evaluate the sum of possibly negated single digit numbers.
        '''
        from proveit.number import Neg, isLiteralInt, num
        abs_terms = [term.operand if isinstance(term, Neg) else term for term in self.terms]
        if len(abs_terms)!=2 or not all(isLiteralInt(abs_term) for abs_term in abs_terms):
            raise ValueError("_integerBinaryEval only applicable for binary addition of integers")
        _a, _b = self.terms
        _a, _b = _a.asInt(), _b.asInt()
        if _a<0 and _b<0:
            # evaluate -a-b via a+b
            _a, _b = -_a, -_b
        if _a<0:
            # evaluate -a+b via (a-b)+b or (b-a)+a
            _a=-_a
            if _a>_b:
                _a, _b = _a-_b, _b
            else:
                _a, _b = _b-_a, _a
        elif _b<0:
            # evaluate a-b via (a-b)+b or (b-a)+a
            _b=-_b
            if _a>_b: 
                _a, _b = _a-_b, _b
            else:
                _a, _b = _b-_a, _a
        assert _a>=0 and _b>=0
        #print(_a, _b)
        if not all(term in DIGITS for term in (num(_a), num(_b))):
            raise NotImplementedError(
                    "Currently, _integerBinaryEval only works for single "
                    "digit addition and related subtractions: %d, %d"%(_a, _b))
        if (_a, _b) not in Add.addedNumerals:
            try:
                # for single digit addition, import the theorem that provides the evaluation
                Add.addedNumerals.add((_a, _b))
                proveit.number.numeral.deci._theorems_.__getattr__(
                        'add_%d_%d'%(_a,_b))
            except:
                # may fail before the relevent _commons_ and _theorems_ have been generated
                pass # and that's okay
        # Should have an evaluation now.
        if self not in Equals.known_evaluation_sets:
            raise Exception("Should have an evaluation for %s now.  Why not?  "
                              "Perhaps we were not able to prove that the involved numbers "
                              "are in the Complexes set."%self)
        return self.evaluation() 
    
    def doReducedEvaluation(self, assumptions=USE_DEFAULTS):
        '''
        created by JML on 7/31/19. modified by WMW on 9/7/19.
        evaluate literals in a given expression (used for simplification)
        '''
        from proveit.logic import EvaluationError
        from proveit.number import Neg, isLiteralInt

        abs_terms = [term.operand if isinstance(term, Neg) else term for term in self.terms]
        if len(abs_terms)==2 and all(isLiteralInt(abs_term) for abs_term in abs_terms):
            # Change the default assumptions will not be necessary after we handle multiple
            # digits properly.  But for now, we need to assume things like "10 in Naturals"
            # and derive side effects under such assumptions.
            from proveit import defaults
            prev_default_assumptions = list(defaults.assumptions)
            defaults.assumptions = assumptions
            evaluation = self._integerBinaryEval()
            defaults.assumptions = prev_default_assumptions # revert back
            return evaluation
        #assert not isinstance(self.operands[0], Add)
                
        expr = self
        eq = TransRelUpdater(expr, assumptions) # for convenience updating our equation
        
        # start with cancelations (maybe everything cancels to zero)
        expr = eq.update(expr.cancelations(assumptions))
        if isIrreducibleValue(expr):
            return eq.relation
        
        if not isinstance(expr, Add):
            raise EvaluationError(eq.expr, assumptions) 

        # If all the operands are the same, combine via multiplication and then evaluate.
        if all(operand==expr.operands[0] for operand in expr.operands):
            expr = eq.update(expr.conversionToMultiplication(assumptions))
            eq.update(expr.evaluation(assumptions))
            return eq.relation 
        
        if len(expr.operands) > 2:
            expr = eq.update(pairwiseEvaluation(expr, assumptions))
            return eq.relation
        
        if len(expr.operands)==2:
            # If both operands are negated, factor out the negation.
            if all(isinstance(operand, Neg) for operand in expr.operands):
                negated = Neg(Add(*[operand.operand for operand in expr.operands]))
                neg_distribution = negated.distribution(assumptions)
                expr = eq.update(neg_distribution.deriveReversed())
                eq.update(expr.evaluation(assumptions))
                return eq.relation

        raise EvaluationError(self, assumptions)
        
    def subtractionFolding(self, termIdx=None, assumptions=frozenset()):
        '''
        Given a negated term, termIdx or the first negated term if termIdx is None,
        deduce the equivalence between self and a Subtract form (with the specified
        negated term on the right of the subtraction).  Assumptions
        may be necessary to deduce operands being in the set of Complexes.
        '''
        from proveit.number import Neg
        from proveit.number.addition.subtraction.theorems import addNegAsSubtract
        if termIdx is None:
            for _k, term in enumerate(self.terms):
                if isinstance(term, Neg):
                    termIdx = _k
                    break
            if termIdx is None:
                raise Exception("No negated term, can't provide the subtraction folding.")
        if not isinstance(self.terms[termIdx], Neg):
            raise ValueError("Specified term is not negated, can't provide the subtraction folding.")
        expr = self
        if termIdx != -1 and termIdx != len(expr.terms)-1:
            # put the negative term at the end
            expr = expr.commute(termIdx, termIdx+1, -1)
        if len(expr.terms) > 2:
            # group all of the other terms
            expr = expr.group(0, -1)
        return addNegAsSubtract.specialize({x:expr.operands[0], y:expr.operands[-1].operand})
    
    def deduceInNaturalsPosDirectly(self, assumptions=frozenset(), ruledOutSets=frozenset(), dontTryPos=False, dontTryNeg=False):
        '''
        If all of the terms are in Naturals and just one is positive, then the sum is positive.
        '''
        from proveit.number.numberSets import DeduceInNumberSetException, deducePositive
        from ._theorems_ import addNatPosClosure
        from proveit.number import NaturalsPos, num
        # first make sure all the terms are in Naturals
        for _k, term in enumerate(self.operands):
            #try:
                # found one positive term to make the sum positive
            deducePositive(term, assumptions)
            return addNatPosClosure.specialize({i:num(_k), n:num(len(self.operands)-_k-1), a:self.operands[:_k], b:term, c:self.operands[_k+1:]}, assumptions=assumptions)
            #except:
               # pass
        # need to have one of the elements positive for the sum to be positive
        raise DeduceInNumberSetException(self, NaturalsPos, assumptions)

    def deduceInNumberSet(self, number_set,assumptions=USE_DEFAULTS):
        '''
        given a number set, attempt to prove that the given expression is in that
        number set using the appropriate closure theorem
        '''

<<<<<<< HEAD
        from proveit.number.addition._theorems_ import addIntClosureBin,addIntClosure, addNatClosureBin, addNatClosure, addNatPosClosure, addRealClosureBin, addRealClosure, addComplexClosureBin, addComplexClosure
        from proveit.number.addition.subtraction._theorems_ import (
                subtractNatClosureBin, subOneInNats)
        from proveit.number import (zero, one, num, Neg, Greater, Integers, 
                                    Naturals, Reals, Complexes, NaturalsPos)
=======
        from proveit.number.addition._theorems_ import (
                addIntClosureBin,addIntClosure, addNatClosureBin, addNatClosure,
                addNatPosClosure, addRealClosureBin, addRealClosure,
                addComplexClosureBin, addComplexClosure, addRealPosClosure)
        from proveit.number import (num, Greater, Integers, Naturals, Reals,
                                    RealsPos, Complexes, NaturalsPos, zero)
>>>>>>> 1c64ef9c
        from proveit.logic import InSet
        if number_set == Integers:
            if len(self.operands) == 2:
                return addIntClosureBin.specialize({a: self.operands[0], b: self.operands[1]}, assumptions=assumptions)
            return addIntClosure.specialize({i: num(len(self.operands)), a: self.operands}, assumptions=assumptions)
        if number_set == Naturals:
            if len(self.operands) == 2:
<<<<<<< HEAD
                if isinstance(self.operands[1], Neg):
                    # A subtraction case:
                    if self.operands[1].operand==one:
                        # Special a-1 in Naturals case.  If a is
                        # in NaturalsPos, we are good.
                        return subOneInNats.instantiate(
                                {a:self.operands[0]}, assumptions=assumptions)
                    # (a-b) in Naturals requires that b <= a.
                    return subtractNatClosureBin.instantiate(
                            {a:self.operands[0], b:self.operands[1].operand}, 
                            assumptions=assumptions)
                return addNatClosureBin.instantiate(
                        {a: self.operands[0], b: self.operands[1]}, 
                        assumptions=assumptions)
            return addNatClosure.instantiate(
                    {i: num(len(self.operands)), a: self.operands}, 
                    assumptions=assumptions)
        if number_set == NaturalsPos:
=======
                return addNatClosureBin.specialize({a: self.operands[0], b: self.operands[1]}, assumptions=assumptions)
            return addNatClosure.specialize({m: num(len(self.operands)), AA: self.operands}, assumptions=assumptions)
        if number_set == NaturalsPos or number_set == RealsPos:
>>>>>>> 1c64ef9c
            val = -1
            for _i, operand in enumerate(self.operands):
                try:
                    Greater(operand, zero).prove(assumptions=assumptions)
                    val = _i
                    # print(b)
                    break
                except ProofFailure:
                    pass
            if val == -1:
                raise ProofFailure(InSet(self, number_set), assumptions, 
                                   "Expecting at least one value to be "
                                   "greater than zero")
            # print(len(self.operands))
<<<<<<< HEAD
            return addNatPosClosure.specialize({i: num(val), j:num(len(self.operands) - val - 1), a:self.operands[:val], b: self.operands[val], c: self.operands[val + 1:]}, assumptions=assumptions)
=======
            if number_set == NaturalsPos:
                temp_thm = addNatPosClosure
            else:
                temp_thm = addRealPosClosure
            return temp_thm.specialize({m: num(val), n:num(len(self.operands) - val - 1), AA:self.operands[:val], B: self.operands[val], CC: self.operands[val + 1:]}, assumptions=assumptions)
>>>>>>> 1c64ef9c
        if number_set == Reals:
            if len(self.operands) == 2:
                return addRealClosureBin.specialize({a: self.operands[0], b: self.operands[1]}, assumptions=assumptions)
            return addRealClosure.specialize({i: num(len(self.operands)), a: self.operands}, assumptions=assumptions)
        if number_set == Complexes:
            if len(self.operands) == 2:
                return addComplexClosureBin.specialize({a:self.operands[0], b: self.operands[1]}, assumptions=assumptions)
            return addComplexClosure.specialize({i:num(len(self.operands)), a: self.operands}, assumptions=assumptions)
        msg = "'deduceInNumberSet' not implemented for the %s set"%str(number_set)
        raise ProofFailure(InSet(self, number_set), assumptions, msg)
    
    def deduceDifferenceInNaturals(self, assumptions=USE_DEFAULTS):
        from proveit.number import Neg
        from proveit.number.sets.integer._theorems_ import differenceInNaturals
        if len(self.terms) != 2:
            raise ValueError("deduceDifferenceInNaturals only applicable "
                               "when there are two terms, got %s"%self)
        if not isinstance(self.terms[1], Neg):
            raise ValueError("deduceDifferenceInNaturals only applicable "
                               "for a subtraction, got %s"%self)
        thm = differenceInNaturals
        return thm.specialize({a:self.terms[0], b:self.terms[1].operand},
                               assumptions=assumptions)
        

    def deduceDifferenceInNaturalsPos(self, assumptions=USE_DEFAULTS):
        from proveit.number import Neg
        from proveit.number.sets.integer._theorems_ import differenceInNaturalsPos
        if len(self.terms) != 2:
            raise ValueError("deduceDifferenceInNaturalsPos only applicable "
                               "when there are two terms, got %s"%self)
        if not isinstance(self.terms[1], Neg):
            raise ValueError("deduceDifferenceInNaturalsPos only applicable "
                               "for a subtraction, got %s"%self)
        thm = differenceInNaturalsPos
        return thm.specialize({a:self.terms[0], b:self.terms[1].operand},
                               assumptions=assumptions)
    def deduceStrictIncrease(self, lowerBoundTermIndex, assumptions=frozenset()):
        '''
        Deducing that all other terms are in RealsPos, deduce an return
        the statement that the sum is greater than the term at lowerBoundTermIndex.
        Assumptions may be needed to deduce that the terms are in RealsPos or Reals.
        '''
        from ._theorems_ import strictlyIncreasingAdditions
        return strictlyIncreasingAdditions.specialize(
                {a:self.terms[:lowerBoundTermIndex], 
                 c:self.terms[lowerBoundTermIndex+1:]},
                 assumptions=assumptions).specialize(
                         {b:self.terms[lowerBoundTermIndex]}, 
                         assumptions=assumptions)

    def deduceStrictDecrease(self, upperBoundTermIndex, assumptions=frozenset()):
        '''
        Deducing that all other terms are in RealsNeg, deduce an return
        the statement that the sum is less than the term at upperBoundTermIndex.
        Assumptions may be needed to deduce that the terms are in RealsPos or Reals.
        '''
        from ._theorems_ import strictlyDecreasingAdditions
        return strictlyDecreasingAdditions.specialize(
                {a:self.terms[:upperBoundTermIndex], 
                 c:self.terms[upperBoundTermIndex+1:]}).specialize(
                 {b:self.terms[upperBoundTermIndex]}, 
                 assumptions=assumptions)
            
    def factorization(self, theFactor, pull="left", groupFactor=True, assumptions=USE_DEFAULTS):
        '''
        Factor out "theFactor" from this sum, pulling it either to the "left" or "right".
        If groupFactor is True and theFactor is a product, these operands are grouped 
        together as a sub-product.  Returns the equality that equates self to this new version.
        Give any assumptions necessary to prove that the operands are in Complexes so that
        the associative and commutation theorems are applicable.
        '''
        from proveit.number.multiplication._theorems_ import distributeThroughSum
        from proveit.number import num, one, Mult
        expr = self
        eq = TransRelUpdater(expr, assumptions) # for convenience updating our equation
        _b = []
        # factor theFactor from each term
        for _i in range(len(expr.terms)):
            term = expr.terms[_i]
            if hasattr(term, 'factorization'):
                termFactorization = term.factorization(theFactor, pull, groupFactor=groupFactor, groupRemainder=True, assumptions=assumptions)
                if not isinstance(termFactorization.rhs, Mult):
                    raise Exception('Expecting right hand size of factorization to be a product')
                if pull == 'left':
                    # the grouped remainder on the right
                    _b.append(termFactorization.rhs.operands[-1]) 
                else:
                    # the grouped remainder on the left
                    _b.append(termFactorization.rhs.operands[0])
            else:
                if term != theFactor:
                    raise ValueError("Factor, %s, is not present in the term at index %d of %s!"%(theFactor, _i, self))
                factoredTerm = Mult(one, term) if pull=='right' else Mult(term, one)
                termFactorization = factoredTerm.simplification(assumptions).deriveReversed(assumptions)
                _b.append(one)
            # substitute in the factorized term
            expr = eq.update(termFactorization.substitution(
                    expr.innerExpr().terms[_i], assumptions=assumptions))
        if not groupFactor and isinstance(theFactor, Mult):
            factorSub = theFactor.operands
        else:
            factorSub = [theFactor]
        if pull == 'left':
            _a = factorSub
            _c = []
        else:
            _a = []
            _c = factorSub
        _i = num(len(_a))
        _j = num(len(_b))
        _k = num(len(_c))
        eq.update(distributeThroughSum.specialize(
                {i:_i,j:_j,k:_k,a:_a, b:_b, c:_c}, 
                assumptions=assumptions).deriveReversed(assumptions))
        return eq.relation
    
    def commutation(self, initIdx=None, finalIdx=None, assumptions=USE_DEFAULTS):
        '''
        Given Boolean operands, deduce that this expression is equal to a form in which the operand
        at index initIdx has been moved to finalIdx.
        For example, (a + b + ... + y + z) = (a + ... + y + b + z)
        via initIdx = 1 and finalIdx = -2.
        '''
        from ._theorems_ import commutation, leftwardCommutation, rightwardCommutation
        eq = apply_commutation_thm(self, initIdx, finalIdx, commutation, leftwardCommutation, rightwardCommutation, assumptions)
        '''
        # DON'T WORRY ABOUT RESETTING THE STYLE FOR THE MOMENT.
        
        # set the subraction style as appropriate:
        subtraction_positions = self.subtractionPositions()
        eq.innerExpr().lhs.withSubtractionAt(*subtraction_positions)
        
        eq.innerExpr().rhs.withSubtractionAt(*)
        '''
        return eq
        

    def groupCommutation(self, initIdx, finalIdx, length, disassociate=True, assumptions=USE_DEFAULTS):
        '''
        Given Boolean operands, deduce that this expression is equal to a form in which the operands
        at indices [initIdx, initIdx+length) have been moved to [finalIdx. finalIdx+length).
        It will do this by performing association first.  If disassocate is True, it
        will be disassociated afterwards.
        '''
        return groupCommutation(self, initIdx, finalIdx, length, disassociate, assumptions)
        
    def association(self, startIdx, length, assumptions=USE_DEFAULTS):
        '''
        Given numerical operands, deduce that this expression is equal to a form in which operands in the
        range [startIdx, startIdx+length) are grouped together.
        For example, (a + b + ... + y + z) = (a + b ... + (l + ... + m) + ... + y + z)
        '''
        from ._theorems_ import association
        eq = apply_association_thm(self, startIdx, length, association, assumptions)
        
        '''
        # DON'T WORRY ABOUT RESETTING THE STYLE FOR THE MOMENT.
        # set the subraction style as appropriate given what we started with:
        subtraction_positions = self.subtractionPositions()
        eq.innerExpr().lhs.withSubtractionAt(*subtraction_positions)
        beg_positions = [p for p in subtraction_positions if p < startIdx]
        inner_positions = [p-startIdx for p in subtraction_positions if startIdx <= p < startIdx+length]
        end_positions = [p-length for p in subtraction_positions if p > startIdx+length]
        eq.innerExpr().rhs.operands[startIdx].withSubtractionAt(*inner_positions)
        eq.innerExpr().rhs.operands[startIdx].withSubtractionAt(*(beg_positions + end_positions))
        '''
        return eq

    def disassociation(self, idx, assumptions=USE_DEFAULTS):
        '''
        Given numerical operands, deduce that this expression is equal to a form in which the operand
        at index idx is no longer grouped together.
        For example, (a + b ... + (l + ... + m) + ... + y+ z) = (a + b + ... + y + z)
        '''
        from proveit import Len
        from proveit.number import Neg
        from ._theorems_ import disassociation
        from .subtraction._theorems_ import subtraction_disassociation
        
        if (isinstance(self.operands[idx], Neg) and 
                isinstance(self.operands[idx].operand, Add)):
            subtraction_terms = self.operands[idx].operand.operands
            _a = self.operands[:idx]
            _b = subtraction_terms
            _c = self.operands[idx+1:]
            _i = Len(_a).computed(assumptions)
            _j = Len(_b).computed(assumptions)
            _k = Len(_c).computed(assumptions)
            return subtraction_disassociation.instantiate(
                    {i:_i, j:_j, k:_k, a:_a, b:_b, c:_c},
                    assumptions=assumptions)
        eq = apply_disassociation_thm(self, idx, disassociation, assumptions)
        '''
        # DON'T WORRY ABOUT RESETTING THE STYLE FOR THE MOMENT.
        # set the subraction style as appropriate given what we started with:
        subtraction_positions = self.subtractionPositions()
        inner_positions = self.operand[idx].subtractionPositions()
        inner_num_operands = len(self.operand[idx])
        eq.innerExpr().lhs.operands[idx].withSubtractionAt(*inner_positions)
        eq.innerExpr().lhs.withSubtractionAt(*subtraction_positions)
        new_positions = [p for p in subtraction_positions if p < idx]
        new_positions.extend([p+idx for p in inner_positions])
        new_positions.extend([p+inner_num_operands for p in subtraction_positions if p > idx])
        eq.innerExpr().rhs.withSubtractionAt(*new_positions)
        '''
        return eq

def subtract(a, b):
    '''
    Return the a-b expression (which is internally a+(-b)).
    '''
    from proveit.number import Neg
    if isinstance(b, ExprRange):
        b = ExprRange(b.lambda_map.parameter_or_parameters, 
                 Neg(b.lambda_map.body), b.start_index, 
                 b.end_index, b.getStyles())
        # The default style will use subtractions where appropriate.
        return Add(a, b)
    return Add(a, Neg(b))

def dist_subtract(a, b):
    '''
    Returns the distributed a-b expression.  That is, if a or b are
    Add expressions, combine all of the terms into a single Add 
    expression (not nested).  For example, with
    a:x-y, b:c+d-e+g, it would return x-y-c-d+e-g.
    '''
    from proveit.number import Neg
    if isinstance(b, Add):
        bterms = [term.operand if isinstance(term, Neg) else Neg(term) \
                  for term in b.terms]
    elif isinstance(b, ExprRange):
        bterms = [ExprRange(b.lambda_map.parameter_or_parameters, 
                       Neg(b.lambda_map.body), b.start_index,
                       b.end_index, b.getStyles())]
    else:
        bterms = [Neg(b)]
    if isinstance(a, Add):
        aterms = a.terms
    else:
        aterms = [a]
    # The default style will use subtractions where appropriate.
    return Add(*(aterms+bterms)) 

def dist_add(*terms):
    '''
    Returns the distributed sum of expression.  That is, if any of
    the terms are Add expressions, expand them.  For example,
    dist_add(x-y, c+d-e+g) would return x-y+c+d-e+g.
    '''
    expanded_terms = []
    for term in terms:
        if isinstance(term, Add):
            expanded_terms.extend(term.terms)
        else:
            expanded_terms.append(term)
    return Add(*expanded_terms) 

def const_shift_decomposition(idx):
    '''
    Return a tuple whose sum is the given 'idx' where the
    first element is an Expression and the second element is an
    integer.  There are three cases:
        1) given an integer i as an Expression, return (zero, i).
        2) given x+i where i is an integer as an Expression,
            return (x, i).
        3) given x, return (x, 0).
    '''
    from proveit.number import zero, isLiteralInt
    if isLiteralInt(idx):
        return (zero, idx.asInt())
    elif (isinstance(idx, Add) and len(idx.operands)==2 
              and isLiteralInt(idx.operands[1])):
        return (idx.operands[0], idx.operands[1].asInt())
    return (idx, 0)    

def const_shift_composition(idx, shift):
    '''
    Return an expression representing the 'idx' shifted by amount
    'shift' where 'shift' is a Python integer.  This will be
    Add(idx, num(shift)) except for the special cases when
    shift==0 or idx==zero and it reduces.
    '''
    from proveit.number import num, zero
    assert isinstance(shift, int)
    if shift==0:
        return idx
    if idx==zero:
        return num(shift)
    return Add(idx, num(shift))

# Register these generic expression equivalence methods:
InnerExpr.register_equivalence_method(Add, 'commutation', 'commuted', 'commute')
InnerExpr.register_equivalence_method(Add, 'groupCommutation', 'groupCommuted', 'groupCommute')
InnerExpr.register_equivalence_method(Add, 'association', 'associated', 'associate')
InnerExpr.register_equivalence_method(Add, 'disassociation', 'disassociated', 'disassociate')
InnerExpr.register_equivalence_method(Add, 'factorization', 'factorized', 'factor')
InnerExpr.register_equivalence_method(Add, 'cancelation', 'canceled', 'cancel')
InnerExpr.register_equivalence_method(Add, 'cancelations', 'allCanceled', 'allCancel')
InnerExpr.register_equivalence_method(Add, 'zeroElimination', 'eliminatedZero', 'eliminateZero')
InnerExpr.register_equivalence_method(Add, 'zeroEliminations', 'eliminatedZeros', 'eliminateZeros')<|MERGE_RESOLUTION|>--- conflicted
+++ resolved
@@ -843,21 +843,15 @@
         given a number set, attempt to prove that the given expression is in that
         number set using the appropriate closure theorem
         '''
-
-<<<<<<< HEAD
-        from proveit.number.addition._theorems_ import addIntClosureBin,addIntClosure, addNatClosureBin, addNatClosure, addNatPosClosure, addRealClosureBin, addRealClosure, addComplexClosureBin, addComplexClosure
+        from proveit.number.addition._theorems_ import (
+                addIntClosureBin,addIntClosure, addNatClosureBin, addNatClosure, 
+                addNatPosClosure, addRealClosureBin, addRealClosure, 
+                addRealPosClosure, addComplexClosureBin, addComplexClosure)
         from proveit.number.addition.subtraction._theorems_ import (
                 subtractNatClosureBin, subOneInNats)
-        from proveit.number import (zero, one, num, Neg, Greater, Integers, 
-                                    Naturals, Reals, Complexes, NaturalsPos)
-=======
-        from proveit.number.addition._theorems_ import (
-                addIntClosureBin,addIntClosure, addNatClosureBin, addNatClosure,
-                addNatPosClosure, addRealClosureBin, addRealClosure,
-                addComplexClosureBin, addComplexClosure, addRealPosClosure)
-        from proveit.number import (num, Greater, Integers, Naturals, Reals,
-                                    RealsPos, Complexes, NaturalsPos, zero)
->>>>>>> 1c64ef9c
+        from proveit.number import (zero, one, num, Neg, Greater, 
+                                    Integers, Naturals, Reals, RealsPos,
+                                    Complexes, NaturalsPos)
         from proveit.logic import InSet
         if number_set == Integers:
             if len(self.operands) == 2:
@@ -865,7 +859,6 @@
             return addIntClosure.specialize({i: num(len(self.operands)), a: self.operands}, assumptions=assumptions)
         if number_set == Naturals:
             if len(self.operands) == 2:
-<<<<<<< HEAD
                 if isinstance(self.operands[1], Neg):
                     # A subtraction case:
                     if self.operands[1].operand==one:
@@ -883,12 +876,7 @@
             return addNatClosure.instantiate(
                     {i: num(len(self.operands)), a: self.operands}, 
                     assumptions=assumptions)
-        if number_set == NaturalsPos:
-=======
-                return addNatClosureBin.specialize({a: self.operands[0], b: self.operands[1]}, assumptions=assumptions)
-            return addNatClosure.specialize({m: num(len(self.operands)), AA: self.operands}, assumptions=assumptions)
         if number_set == NaturalsPos or number_set == RealsPos:
->>>>>>> 1c64ef9c
             val = -1
             for _i, operand in enumerate(self.operands):
                 try:
@@ -903,15 +891,11 @@
                                    "Expecting at least one value to be "
                                    "greater than zero")
             # print(len(self.operands))
-<<<<<<< HEAD
-            return addNatPosClosure.specialize({i: num(val), j:num(len(self.operands) - val - 1), a:self.operands[:val], b: self.operands[val], c: self.operands[val + 1:]}, assumptions=assumptions)
-=======
             if number_set == NaturalsPos:
                 temp_thm = addNatPosClosure
             else:
                 temp_thm = addRealPosClosure
-            return temp_thm.specialize({m: num(val), n:num(len(self.operands) - val - 1), AA:self.operands[:val], B: self.operands[val], CC: self.operands[val + 1:]}, assumptions=assumptions)
->>>>>>> 1c64ef9c
+            return temp_thm.specialize({i: num(val), j:num(len(self.operands) - val - 1), a:self.operands[:val], b: self.operands[val], c: self.operands[val + 1:]}, assumptions=assumptions)
         if number_set == Reals:
             if len(self.operands) == 2:
                 return addRealClosureBin.specialize({a: self.operands[0], b: self.operands[1]}, assumptions=assumptions)
