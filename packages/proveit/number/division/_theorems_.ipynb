{
 "cells": [
  {
   "cell_type": "markdown",
   "metadata": {},
   "source": [
    "Theorems for context <a href=\"_context_.html\">proveit.number.division</a>\n",
    "========"
   ]
  },
  {
   "cell_type": "code",
   "execution_count": null,
   "metadata": {},
   "outputs": [],
   "source": [
    "import proveit\n",
    "# the context is in the current directory:\n",
    "context = proveit.Context('.') # adds context root to sys.path if necessary\n",
    "from proveit.logic import Forall, InSet, Equals, NotEquals, Implies\n",
    "from proveit.number import Integers, NaturalsPos, Reals, RealsPos, Complexes\n",
    "from proveit.number import Div, frac, Add, subtract, Sum, Mult, Exp, zero, one\n",
    "from proveit._common_ import a, b, c, n, w, x, y, z, P, S #, wMulti, xMulti, yMulti, zMulti, wEtc, xEtc, yEtc, zEtc, PyEtc\n",
    "from proveit.number._common_ import ComplexesSansZero"
   ]
  },
  {
   "cell_type": "code",
   "execution_count": null,
   "metadata": {},
   "outputs": [],
   "source": [
    "%begin theorems"
   ]
  },
  {
   "cell_type": "code",
   "execution_count": null,
   "metadata": {},
   "outputs": [],
   "source": [
    "divideRealClosure = Forall([a, b], InSet(Div(a, b), Reals), domain=Reals, conditions=[NotEquals(b, zero)])"
   ]
  },
  {
   "cell_type": "code",
   "execution_count": null,
   "metadata": {},
   "outputs": [],
   "source": [
    "divideRealPosClosure = Forall([a, b], InSet(Div(a, b), RealsPos), domain=RealsPos, conditions=[NotEquals(b, zero)])"
   ]
  },
  {
   "cell_type": "code",
   "execution_count": null,
   "metadata": {},
   "outputs": [],
   "source": [
<<<<<<< HEAD
    "fractionRealClosure = Forall([a, b], InSet(Frac(a, b), Reals), domain=Reals, conditions=[NotEquals(b, zero)])"
=======
    "#fractionRealClosure = Forall([a, b], InSet(frac(a, b), Reals), domain=Reals, conditions=[NotEquals(b, zero)])"
>>>>>>> e6a7e2a4
   ]
  },
  {
   "cell_type": "code",
   "execution_count": null,
   "metadata": {},
   "outputs": [],
   "source": [
<<<<<<< HEAD
    "fractionPosClosure = Forall([a, b], InSet(Frac(a, b), RealsPos), domain=RealsPos, conditions=[NotEquals(b, zero)])"
=======
    "#fractionPosClosure = Forall([a, b], InSet(frac(a, b), RealsPos), domain=RealsPos, conditions=[NotEquals(b, zero)])"
>>>>>>> e6a7e2a4
   ]
  },
  {
   "cell_type": "code",
   "execution_count": null,
   "metadata": {},
   "outputs": [],
   "source": [
    "divideComplexClosure = Forall([a, b], InSet(Div(a, b), Complexes), domain=Complexes, conditions=[NotEquals(b, zero)])"
   ]
  },
  {
   "cell_type": "code",
   "execution_count": null,
   "metadata": {},
   "outputs": [],
   "source": [
<<<<<<< HEAD
    "fractionComplexClosure = Forall([a, b], InSet(Frac(a, b), Complexes), domain=Complexes, conditions=[NotEquals(b, zero)])"
=======
    "#fractionComplexClosure = Forall([a, b], InSet(frac(a, b), Complexes), domain=Complexes, conditions=[NotEquals(b, zero)])"
>>>>>>> e6a7e2a4
   ]
  },
  {
   "cell_type": "code",
   "execution_count": null,
   "metadata": {},
   "outputs": [],
   "source": [
    "fracNotEqZero = Forall([a, b], NotEquals(frac(a,b), zero), domain=ComplexesSansZero)"
   ]
  },
  {
   "cell_type": "code",
   "execution_count": null,
   "metadata": {},
   "outputs": [],
   "source": [
    "fracZeroNumer = Forall(x, Equals(frac(zero, x), zero), domain=Complexes)"
   ]
  },
  {
   "cell_type": "code",
   "execution_count": null,
   "metadata": {},
   "outputs": [],
   "source": [
    "fracOneDenom = Forall(x, Equals(frac(x, one), x), domain=Complexes)"
   ]
  },
  {
   "cell_type": "code",
   "execution_count": null,
   "metadata": {},
   "outputs": [],
   "source": [
    "\"\"\"\n",
    "distributeFractionThroughSum = Forall([xMulti, y], \n",
    "                                      Equals(frac(Add(xEtc), y),\n",
    "                                             Add(Etcetera(frac(xMulti, y)))), \n",
    "                                      domain=Complexes, conditions=[NotEquals(y, zero)])\n",
    "\"\"\""
   ]
  },
  {
   "cell_type": "code",
   "execution_count": null,
   "metadata": {},
   "outputs": [],
   "source": [
    "\"\"\"\n",
    "distributeFractionThroughSubtract = Forall([x, y, z], \n",
    "                                          Equals(frac(Sub(x, y), z),\n",
    "                                                 Sub(frac(x, z), frac(y, z))), \n",
    "                                          domain=Complexes, conditions=[NotEquals(z, zero)])\n",
    "\"\"\""
   ]
  },
  {
   "cell_type": "code",
   "execution_count": null,
   "metadata": {},
   "outputs": [],
   "source": [
    "\"\"\"\n",
    "distributeFractionThroughSummation = Forall([P, S],\n",
    "                                    Implies(Forall(yMulti, InSet(PyEtc, Complexes), domain=S),\n",
    "                                            Forall(z,\n",
    "                                                   Equals(frac(Sum(yMulti, PyEtc, domain=S), z),\n",
    "                                                          Sum(yMulti, frac(PyEtc, z), domain=S)),\n",
    "                                                  domain=Complexes)))\n",
    "\"\"\""
   ]
  },
  {
   "cell_type": "code",
   "execution_count": null,
   "metadata": {},
   "outputs": [],
   "source": [
    "\"\"\"\n",
    "fracInProd = Forall([wMulti, x, y, zMulti], Equals(Mult(wEtc, frac(x, y), zEtc),\n",
    "                                                   frac(Mult(wEtc, x, zEtc), y)), domain=Complexes)\n",
    "\"\"\""
   ]
  },
  {
   "cell_type": "code",
   "execution_count": null,
   "metadata": {},
   "outputs": [],
   "source": [
    "prodOfFracs = Forall([x, y, z, w], Equals(Mult(frac(x, z), frac(y, w)),\n",
    "                                           frac(Mult(x, y), Mult(z, w))), domain=Complexes)"
   ]
  },
  {
   "cell_type": "code",
   "execution_count": null,
   "metadata": {},
   "outputs": [],
   "source": [
    "prodOfFracsLeftNumerOne = Forall([x, y, z], Equals(Mult(frac(one, y), frac(x, z)),\n",
    "                                                 frac(x, Mult(y, z))), domain=Complexes)"
   ]
  },
  {
   "cell_type": "code",
   "execution_count": null,
   "metadata": {},
   "outputs": [],
   "source": [
    "prodOfFracsRightNumerOne = Forall([x, y, z], Equals(Mult(frac(x, y), frac(one, z)),\n",
    "                                                 frac(x, Mult(y, z))), domain=Complexes)"
   ]
  },
  {
   "cell_type": "code",
   "execution_count": null,
   "metadata": {},
   "outputs": [],
   "source": [
    "fracCancelLeft = Forall([x,y,z],\n",
    "                   Equals(frac(Mult(x,y),Mult(x,z)),\n",
    "                         frac(y,z)),domain=Complexes, conditions=[NotEquals(x, zero)])"
   ]
  },
  {
   "cell_type": "code",
   "execution_count": null,
   "metadata": {},
   "outputs": [],
   "source": [
    "fracCancelDenomLeft = Forall([x,y],\n",
    "                             Equals(frac(Mult(x,y),x), y),\n",
    "                             domain=Complexes, conditions=[NotEquals(x, zero)])"
   ]
  },
  {
   "cell_type": "code",
   "execution_count": null,
   "metadata": {},
   "outputs": [],
   "source": [
    "fracCancelNumerLeft = Forall([x,y],\n",
    "                             Equals(frac(x,Mult(x,y)),\n",
    "                                    frac(one,y)),domain=Complexes, conditions=[NotEquals(x, zero)])"
   ]
  },
  {
   "cell_type": "code",
   "execution_count": null,
   "metadata": {},
   "outputs": [],
   "source": [
    "multFracLeftCancel = Forall([x,y],\n",
    "                      Equals(Mult(frac(x,y),y),x),\n",
    "                      domain = Complexes, conditions = [NotEquals(y, zero)])"
   ]
  },
  {
   "cell_type": "code",
   "execution_count": null,
   "metadata": {},
   "outputs": [],
   "source": [
    "multFracRightCancel = Forall([x,y],\n",
    "                             Equals(Mult(x, frac(y, x)),y),\n",
    "                             domain = Complexes, conditions = [NotEquals(x, zero)])"
   ]
  },
  {
   "cell_type": "code",
   "execution_count": null,
   "metadata": {},
   "outputs": [],
   "source": [
    "fracCancelComplete = Forall(x, Equals(frac(x, x), one), \n",
    "                            domain=Complexes, conditions = [NotEquals(x, zero)])"
   ]
  },
  {
   "cell_type": "code",
   "execution_count": null,
   "metadata": {},
   "outputs": [],
   "source": [
    "reverseFractionOfSubtractions = Forall([w, x, y, z], Equals(frac(subtract(w, x), subtract(y, z)),\n",
    "                                                           frac(subtract(x, w), subtract(z, y))), \n",
    "                                       domain=Complexes)"
   ]
  },
  {
   "cell_type": "code",
   "execution_count": null,
   "metadata": {},
   "outputs": [],
   "source": [
    "fracIntExp = Forall(n, Forall((a, b), \n",
    "                              Equals(frac(Exp(a, n), Exp(b, n)),\n",
    "                                     Exp(frac(a, b), n)),\n",
    "                             conditions = [NotEquals(a, zero), NotEquals(b, zero)]),\n",
    "                    domain=Integers)"
   ]
  },
  {
   "cell_type": "code",
   "execution_count": null,
   "metadata": {},
   "outputs": [],
   "source": [
    "fracNatPosExp = Forall(n, Forall((a, b), \n",
    "                              Equals(frac(Exp(a, n), Exp(b, n)),\n",
    "                                     Exp(frac(a, b), n)),\n",
    "                             conditions = [NotEquals(b, zero)]),\n",
    "                    domain=NaturalsPos)"
   ]
  },
  {
   "cell_type": "code",
   "execution_count": null,
   "metadata": {},
   "outputs": [],
   "source": [
    "%end theorems"
   ]
  },
  {
   "cell_type": "code",
   "execution_count": null,
   "metadata": {},
   "outputs": [],
   "source": []
  }
 ],
 "metadata": {
  "kernelspec": {
   "display_name": "Python 3",
   "language": "python",
   "name": "python3"
  }
 },
 "nbformat": 4,
 "nbformat_minor": 0
}<|MERGE_RESOLUTION|>--- conflicted
+++ resolved
@@ -57,24 +57,16 @@
    "metadata": {},
    "outputs": [],
    "source": [
-<<<<<<< HEAD
-    "fractionRealClosure = Forall([a, b], InSet(Frac(a, b), Reals), domain=Reals, conditions=[NotEquals(b, zero)])"
-=======
     "#fractionRealClosure = Forall([a, b], InSet(frac(a, b), Reals), domain=Reals, conditions=[NotEquals(b, zero)])"
->>>>>>> e6a7e2a4
-   ]
-  },
-  {
-   "cell_type": "code",
-   "execution_count": null,
-   "metadata": {},
-   "outputs": [],
-   "source": [
-<<<<<<< HEAD
-    "fractionPosClosure = Forall([a, b], InSet(Frac(a, b), RealsPos), domain=RealsPos, conditions=[NotEquals(b, zero)])"
-=======
+   ]
+  },
+  {
+   "cell_type": "code",
+   "execution_count": null,
+   "metadata": {},
+   "outputs": [],
+   "source": [
     "#fractionPosClosure = Forall([a, b], InSet(frac(a, b), RealsPos), domain=RealsPos, conditions=[NotEquals(b, zero)])"
->>>>>>> e6a7e2a4
    ]
   },
   {
@@ -92,11 +84,7 @@
    "metadata": {},
    "outputs": [],
    "source": [
-<<<<<<< HEAD
-    "fractionComplexClosure = Forall([a, b], InSet(Frac(a, b), Complexes), domain=Complexes, conditions=[NotEquals(b, zero)])"
-=======
     "#fractionComplexClosure = Forall([a, b], InSet(frac(a, b), Complexes), domain=Complexes, conditions=[NotEquals(b, zero)])"
->>>>>>> e6a7e2a4
    ]
   },
   {
