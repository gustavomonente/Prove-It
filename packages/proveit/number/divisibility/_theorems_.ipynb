--- conflicted
+++ resolved
@@ -17,17 +17,10 @@
     "import proveit\n",
     "# Automation is not needed when building axiom expressions:\n",
     "proveit.defaults.automation = False # This will speed things up.\n",
-<<<<<<< HEAD
-    "from proveit._common_ import m, n\n",
-    "from proveit.logic import InSet, Forall, Booleans\n",
-    "from proveit.number import NaturalsPos\n",
-    "from proveit.number import Divides\n",
-=======
     "from proveit._common_ import a, b, c, m, n, x, y, z\n",
     "from proveit.logic import Booleans, Equals, InSet, Forall, NotEquals, Or\n",
     "from proveit.number import zero, one, Complexes, Integers\n",
     "from proveit.number import Add, Divides, GCD, Mult, Neg, subtract\n",
->>>>>>> 9444000c
     "# the context is in the current directory:\n",
     "context = proveit.Context('.') # adds context root to sys.path if necessary"
    ]
@@ -47,9 +40,6 @@
    "metadata": {},
    "outputs": [],
    "source": [
-<<<<<<< HEAD
-    "dividesInBool = Forall((m,n), InSet(Divides(m, n), Booleans) , domain=NaturalsPos)"
-=======
     "def non_zero_conditions(non_zero_vars):\n",
     "    temp_list = [NotEquals(_i, zero) for _i in non_zero_vars]\n",
     "    return temp_list"
@@ -188,7 +178,6 @@
     "        Divides(x, zero),\n",
     "        domain=Complexes,\n",
     "        conditions=non_zero_conditions([x]))"
->>>>>>> 9444000c
    ]
   },
   {
