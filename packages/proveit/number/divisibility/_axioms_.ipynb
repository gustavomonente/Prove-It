{
 "cells": [
  {
   "cell_type": "markdown",
   "metadata": {},
   "source": [
    "Axioms for context <a class=\"ProveItLink\" href=\"_context_.ipynb\">proveit.number.divisibility</a>\n",
    "========"
   ]
  },
  {
   "cell_type": "code",
   "execution_count": null,
   "metadata": {},
   "outputs": [],
   "source": [
    "import proveit\n",
    "# Automation is not needed when building axiom expressions:\n",
    "proveit.defaults.automation = False # This will speed things up.\n",
<<<<<<< HEAD
    "from proveit._common_ import k, m, n\n",
    "from proveit.logic import Equals, Exists, Forall, NotEquals\n",
    "from proveit.number import zero, Integers\n",
    "from proveit.number import Divides, Mult\n",
=======
    "from proveit._common_ import x, y\n",
    "from proveit.logic import Equals, Exists, Forall, InSet\n",
    "from proveit.number import Integers\n",
    "from proveit.number import Divides, frac\n",
>>>>>>> 9444000c
    "# the context is in the current directory:\n",
    "context = proveit.Context('.') # adds context root to sys.path if necessary"
   ]
  },
  {
   "cell_type": "code",
   "execution_count": null,
   "metadata": {},
   "outputs": [],
   "source": [
    "%begin axioms"
   ]
  },
  {
   "cell_type": "code",
   "execution_count": null,
   "metadata": {},
   "outputs": [],
   "source": [
    "dividesDef = Forall(\n",
<<<<<<< HEAD
    "        (m, n),\n",
    "        Equals(Divides(m, n), Exists(k, Equals(n, Mult(k, m)), domain=Integers)),\n",
    "        domain=Integers,\n",
    "        conditions=[NotEquals(m, zero), NotEquals(n, zero)])"
=======
    "        (x, y),\n",
    "        Equals(Divides(x, y), InSet(frac(y, x), Integers)))"
>>>>>>> 9444000c
   ]
  },
  {
   "cell_type": "code",
   "execution_count": null,
   "metadata": {},
   "outputs": [],
   "source": [
    "%end axioms"
   ]
  }
 ],
 "metadata": {
  "kernelspec": {
   "display_name": "Python 3",
   "language": "python",
   "name": "python3"
  }
 },
 "nbformat": 4,
 "nbformat_minor": 0
}<|MERGE_RESOLUTION|>--- conflicted
+++ resolved
@@ -17,17 +17,10 @@
     "import proveit\n",
     "# Automation is not needed when building axiom expressions:\n",
     "proveit.defaults.automation = False # This will speed things up.\n",
-<<<<<<< HEAD
-    "from proveit._common_ import k, m, n\n",
-    "from proveit.logic import Equals, Exists, Forall, NotEquals\n",
-    "from proveit.number import zero, Integers\n",
-    "from proveit.number import Divides, Mult\n",
-=======
     "from proveit._common_ import x, y\n",
     "from proveit.logic import Equals, Exists, Forall, InSet\n",
     "from proveit.number import Integers\n",
     "from proveit.number import Divides, frac\n",
->>>>>>> 9444000c
     "# the context is in the current directory:\n",
     "context = proveit.Context('.') # adds context root to sys.path if necessary"
    ]
@@ -48,15 +41,8 @@
    "outputs": [],
    "source": [
     "dividesDef = Forall(\n",
-<<<<<<< HEAD
-    "        (m, n),\n",
-    "        Equals(Divides(m, n), Exists(k, Equals(n, Mult(k, m)), domain=Integers)),\n",
-    "        domain=Integers,\n",
-    "        conditions=[NotEquals(m, zero), NotEquals(n, zero)])"
-=======
     "        (x, y),\n",
     "        Equals(Divides(x, y), InSet(frac(y, x), Integers)))"
->>>>>>> 9444000c
    ]
   },
   {
