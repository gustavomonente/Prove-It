--- conflicted
+++ resolved
@@ -338,17 +338,10 @@
     {
      "data": {
       "text/html": [
-<<<<<<< HEAD
-       "<span style=\"font-size:20px;\"><a class=\"ProveItLink\" href=\"__pv_it/6a40ccb687b5c123386393b7437335062e4009ec0/expr.ipynb\"><img src=\"__pv_it/6a40ccb687b5c123386393b7437335062e4009ec0/expr.png\" style=\"display:inline;vertical-align:middle;\" /></a> &#x22A2;&nbsp;<a class=\"ProveItLink\" href=\"__pv_it/723b5a03d2777b76a361eae937519693be1a7c270/expr.ipynb\"><img src=\"__pv_it/723b5a03d2777b76a361eae937519693be1a7c270/expr.png\" style=\"display:inline;vertical-align:middle;\" /></a></span>"
-      ],
-      "text/plain": [
-       "{t >= a , u < z , t < u} |= a < z"
-=======
        "<span style=\"font-size:20px;\"><a class=\"ProveItLink\" href=\"__pv_it/4abe326f48bc8a4d48d7dcbaab469d20c7dbf27c0/expr.ipynb\"><img src=\"__pv_it/4abe326f48bc8a4d48d7dcbaab469d20c7dbf27c0/expr.png\" style=\"display:inline;vertical-align:middle;\" /></a> &#x22A2;&nbsp;<a class=\"ProveItLink\" href=\"__pv_it/723b5a03d2777b76a361eae937519693be1a7c270/expr.ipynb\"><img src=\"__pv_it/723b5a03d2777b76a361eae937519693be1a7c270/expr.png\" style=\"display:inline;vertical-align:middle;\" /></a></span>"
       ],
       "text/plain": [
        "{t < u , u < z , t >= a} |= a < z"
->>>>>>> ad2aca02
       ]
      },
      "execution_count": 12,
@@ -368,17 +361,10 @@
     {
      "data": {
       "text/html": [
-<<<<<<< HEAD
-       "<span style=\"font-size:20px;\"><a class=\"ProveItLink\" href=\"__pv_it/6a40ccb687b5c123386393b7437335062e4009ec0/expr.ipynb\"><img src=\"__pv_it/6a40ccb687b5c123386393b7437335062e4009ec0/expr.png\" style=\"display:inline;vertical-align:middle;\" /></a> &#x22A2;&nbsp;<a class=\"ProveItLink\" href=\"__pv_it/d1c553cb171760026b16f2c178b3357954caf3f60/expr.ipynb\"><img src=\"__pv_it/d1c553cb171760026b16f2c178b3357954caf3f60/expr.png\" style=\"display:inline;vertical-align:middle;\" /></a></span>"
-      ],
-      "text/plain": [
-       "{t >= a , u < z , t < u} |= z > a"
-=======
        "<span style=\"font-size:20px;\"><a class=\"ProveItLink\" href=\"__pv_it/4abe326f48bc8a4d48d7dcbaab469d20c7dbf27c0/expr.ipynb\"><img src=\"__pv_it/4abe326f48bc8a4d48d7dcbaab469d20c7dbf27c0/expr.png\" style=\"display:inline;vertical-align:middle;\" /></a> &#x22A2;&nbsp;<a class=\"ProveItLink\" href=\"__pv_it/d1c553cb171760026b16f2c178b3357954caf3f60/expr.ipynb\"><img src=\"__pv_it/d1c553cb171760026b16f2c178b3357954caf3f60/expr.png\" style=\"display:inline;vertical-align:middle;\" /></a></span>"
       ],
       "text/plain": [
        "{t < u , u < z , t >= a} |= z > a"
->>>>>>> ad2aca02
       ]
      },
      "execution_count": 13,
@@ -467,11 +453,7 @@
      "name": "stdout",
      "output_type": "stream",
      "text": [
-<<<<<<< HEAD
-      "[d, c, a, e, b]\n"
-=======
       "[d, e, a, b, c]\n"
->>>>>>> ad2aca02
      ]
     },
     {
@@ -505,11 +487,7 @@
      "name": "stdout",
      "output_type": "stream",
      "text": [
-<<<<<<< HEAD
-      "[e, b, c, a, d]\n"
-=======
       "[e, d, c, b, a]\n"
->>>>>>> ad2aca02
      ]
     },
     {
@@ -543,11 +521,7 @@
      "name": "stdout",
      "output_type": "stream",
      "text": [
-<<<<<<< HEAD
-      "[a, d, e, b, c]\n"
-=======
       "[e, d, c, b, a]\n"
->>>>>>> ad2aca02
      ]
     },
     {
