--- conflicted
+++ resolved
@@ -59,11 +59,6 @@
   {
    "cell_type": "code",
    "execution_count": 3,
-<<<<<<< HEAD
-   "metadata": {
-    "collapsed": true
-   },
-=======
    "metadata": {},
    "outputs": [
     {
@@ -350,7 +345,6 @@
    "cell_type": "code",
    "execution_count": null,
    "metadata": {},
->>>>>>> 2b429f8e
    "outputs": [],
    "source": []
   }
