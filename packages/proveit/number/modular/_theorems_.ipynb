--- conflicted
+++ resolved
@@ -21,13 +21,9 @@
     "from proveit.logic import Equals, Forall, InSet, NotEquals, SetOfAll\n",
     "from proveit.number import (Abs, Add, LessEq, Interval, IntervalCO,\n",
     "                            Mod, ModAbs, Mult, Neg, subtract)\n",
-<<<<<<< HEAD
-    "from proveit.number import zero, one, Integers, Naturals, Reals\n",
-=======
     "from proveit.number import (zero, one, Naturals, Integers, NaturalsPos, \n",
     "                            Reals, RealsPos, Complexes)\n",
     "from proveit.core_expr_types._common_ import a_1_to_n\n",
->>>>>>> cbddcd77
     "# the context is in the current directory:\n",
     "context = proveit.Context('.') # adds context root to sys.path if necessary"
    ]
