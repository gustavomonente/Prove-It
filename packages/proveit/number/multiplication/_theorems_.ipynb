--- conflicted
+++ resolved
@@ -22,27 +22,10 @@
     "\n",
     "from proveit import Iter, varIter, Indexed\n",
     "\n",
-    "# let's convert these to lower-case at some point\n",
-    "# (more traditional for numbers, ALL-CAPS for logic)\n",
-    "from proveit._common_ import AA, B, BB, CC, D, EE, P\n",
-    "from proveit.logic._common_ import iterA1m, iterC1n\n",
-    "\n",
-<<<<<<< HEAD
-    "from proveit._common_ import (a, b, c, d, e, f, g, h, i, j, k, l, m, n,\n",
-    "                              x, y, S, aa, bb, cc, dd)\n",
-    "from proveit.number._common_ import (iter_a1l, iter_b1m, iter_c1m,\n",
-    "                                     iter_c1n, iter_d1n)\n",
-    "from proveit.logic import Forall, InSet, Equals, NotEquals, Implies, Booleans\n",
-    "from proveit.logic._common_ import iterA1m, iterC1n, iterB1n, iterC1m\n",
-    "from proveit.number import (zero, one, Complexes, Integers, Naturals,\n",
-    "                            NaturalsPos, Reals, RealsNonNeg, RealsPos)\n",
-    "from proveit.number import Add, Exp, Mult, Neg, num, subtract, Sum\n",
-=======
     "from proveit.logic import Forall, Set, InSet, Equals, NotEquals, Implies, Booleans\n",
     "from proveit.number import (Naturals, NaturalsPos, Integers, Reals, \n",
     "                            RealsNonNeg, RealsPos, Complexes)\n",
     "from proveit.number import Mult, Neg, Add, subtract, Sum, num, zero, one, Exp\n",
->>>>>>> cbddcd77
     "from proveit.number._common_ import ComplexesSansZero\n",
     "from proveit._core_.expression.operation import Function\n",
     "# the context is in the current directory:\n",
@@ -204,13 +187,9 @@
    "metadata": {},
    "outputs": [],
    "source": [
-<<<<<<< HEAD
-    "multRealNonNegClosure = Forall(m ,Forall(AA, InSet(Mult(iterA1m), RealsNonNeg), domain=Exp((RealsNonNeg),m)), domain=Naturals)"
-=======
     "multRealNonNegClosure = Forall(n, Forall(a_1_to_n, InSet(Mult(a_1_to_n), RealsNonNeg), \n",
     "                                         domain=RealsNonNeg), \n",
     "                               domain=Naturals)"
->>>>>>> cbddcd77
    ]
   },
   {
