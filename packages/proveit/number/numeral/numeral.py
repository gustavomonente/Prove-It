from proveit import defaults, Literal, Operation, ProofFailure, USE_DEFAULTS
from proveit.logic import IrreducibleValue, Equals
from proveit._common_ import a, b

class Numeral(Literal, IrreducibleValue):
    _inNaturalsStmts = None # initializes when needed
    _inNaturalsPosStmts = None # initializes when needed
    _notZeroStmts = None # initializes when needed
    _positiveStmts = None # initializes when needed
    
    def __init__(self, n, stringFormat=None, latexFormat=None):
        if stringFormat is None: stringFormat=str(n)
        Literal.__init__(self, stringFormat, extraCoreInfo=[str(n)], context=__file__)
        if not isinstance(n, int):
            raise ValueError("'n' of a Numeral must be an integer")
        self.n = n
    
    def evalEquality(self, other, assumptions=USE_DEFAULTS):
        if other==self:
            return Equals(self, self).prove()
        pass # need axioms/theorems to prove inequality amongst different numerals
    
    def notEqual(self, other, assumptions=USE_DEFAULTS):
        from proveit.number import Less
        from proveit.number.ordering._theorems_ import lessIsNotEq, gtrIsNotEq
        _a, _b = Less.sorted_items([self, other], assumptions=assumptions)
        if self==_a:
            return lessIsNotEq.specialize({a:_a, b:_b}, assumptions=assumptions)
        else:
            return gtrIsNotEq.specialize({a:_b, b:_a}, assumptions=assumptions)

    def remakeArguments(self):
        '''
        Yield the argument values that could be used to recreate this DigitLiteral.
        '''
        yield self.n
        if self.stringFormat != str(self.n):
            yield '"' + self.stringFormat + '"'
        if self.latexFormat != self.stringFormat:
            yield ('latexFormat', 'r"' + self.latexFormat + '"')
    
    def asInt(self):
        return self.n
            
    @staticmethod
    def makeLiteral(string_format, latex_format, extra_core_info, context):
        '''
        Make the DigitLiteral that matches the core information.
        '''
        from proveit import Context
        assert context==Context(__file__), (
                "Expecting a different Context for a DigitLiteral: "
                "%s vs %s"%(context.name, Context(__file__).name))
        n = int(extra_core_info[0])
        return Numeral(n, string_format, latex_format)
     
    def deduceInNumberSet(self, number_set, assumptions=USE_DEFAULTS):
        from proveit.number import Naturals, NaturalsPos
        from proveit.logic import InSet
        if number_set==Naturals:
            return self.deduceInNaturals(assumptions)
        elif number_set==NaturalsPos:
            return self.deduceInNaturalsPos(assumptions)
        else:
            try:
                # Do this to avoid infinite recursion -- if
                # we already know this numeral is in NaturalsPos
                # we should know how to prove that it is in any
                # number set that contains the naturals.
                if self.n > 0:
                    InSet(self, NaturalsPos).prove(automation=False)
                else:
                    InSet(self, Naturals).prove(automation=False)
            except:
                # Try to prove that it is in the given number
                # set after proving that the numeral is in 
                # Naturals and NaturalsPos.
                self.deduceInNaturals()
                if self.n > 0:
                    self.deduceInNaturalsPos()
            return InSet(self, number_set).conclude(assumptions)
        
    def deduceInNaturals(self, assumptions=USE_DEFAULTS):
        if Numeral._inNaturalsStmts is None:
            from proveit.number.sets.integer._theorems_ import zeroInNats
            from .deci._theorems_ import nat1, nat2, nat3, nat4, nat5, nat6, nat7, nat8, nat9
            Numeral._inNaturalsStmts = {0:zeroInNats, 1:nat1, 2:nat2, 3:nat3, 4:nat4, 5:nat5, 6:nat6, 7:nat7, 8:nat8, 9:nat9}
        return Numeral._inNaturalsStmts[self.n]
    
    '''
    def deduceNotZero(self):
        if Numeral._notZeroStmts is None:
            from .deci._theorems_ import oneNotZero, twoNotZero, threeNotZero, fourNotZero, fiveNotZero
            from .deci._theorems_ import sixNotZero, sevenNotZero, eightNotZero, nineNotZero
            Numeral._notZeroStmts = {1:oneNotZero, 2:twoNotZero, 3:threeNotZero, 4:fourNotZero, 5:fiveNotZero, 6:sixNotZero, 7:sevenNotZero, 8:eightNotZero, 9:nineNotZero}
        return Numeral._notZeroStmts[self.n]
    '''

    def deduceInNaturalsPos(self, assumptions=USE_DEFAULTS):
        if Numeral._inNaturalsPosStmts is None:
            from .deci._theorems_ import posnat1, posnat2, posnat3, posnat4, posnat5
            from .deci._theorems_ import posnat6, posnat7, posnat8, posnat9
            Numeral._inNaturalsPosStmts = {1:posnat1, 2:posnat2, 3:posnat3, 4:posnat4, 5:posnat5, 6:posnat6, 7:posnat7, 8:posnat8, 9:posnat9}
        if self.n <= 0:
            raise ProofFailure(self, [], 
                               "Cannot prove %d in NaturalsPos"%self.n)
        return Numeral._inNaturalsPosStmts[self.n]    

    def deducePositive(self, assumptions=USE_DEFAULTS):
        if Numeral._positiveStmts is None:
            from .deci._theorems_ import posnat1, posnat2, posnat3, posnat4, posnat5
            from .deci._theorems_ import posnat6, posnat7, posnat8, posnat9
            Numeral._positiveStmts = {1:posnat1, 2:posnat2, 3:posnat3, 4:posnat4, 5:posnat5, 6:posnat6, 7:posnat7, 8:posnat8, 9:posnat9}
        return Numeral._positiveStmts[self.n]

class NumeralSequence(Operation, IrreducibleValue):
    """
    Base class of BinarySequence, DecimalSequence, and HexSequence.
    """
    def __init__(self, operator, *digits):
        from proveit import ExprRange
        Operation.__init__(self, operator, digits)
        if len(digits) <= 1 and not isinstance(digits[0], ExprRange):
            raise Exception('A NumeralSequence should have two or more digits.  Single digit number should be represented as the corresponding Literal.')
        self.digits = digits

    def evalEquality(self, other, assumptions=USE_DEFAULTS):
        if other==self:
            return Equals(self, self).prove()
        pass # need axioms/theorems to prove inequality amongst different numerals
    
    def notEqual(self, other, assumptions=USE_DEFAULTS):
        # same method works for Numeral and NumeralSequence.
        return Numeral.notEquals(self, other, assumptions=assumptions)
    
    def _formatted(self, formatType, **kwargs):
        from proveit import ExprRange, varRange
        outstr = ''
<<<<<<< HEAD
=======

>>>>>>> 534a3905
        for digit in self.digits:
            if isinstance(digit, Operation):
                outstr += digit.formatted(formatType, fence=True)
            elif isinstance(digit, ExprRange):
                outstr += digit.formatted(formatType, operator=' ')
            else:
                outstr += digit.formatted(formatType)
        return outstr
        #return ''.join(digit.formatted(formatType) for digit in self.digits)

def isLiteralInt(expr):
    from proveit.number import Neg
    if isinstance(expr, Numeral):
        return True
    elif isinstance(expr, NumeralSequence):
        return True
    elif isinstance(expr, Neg) and isLiteralInt(expr.operand):
        return True
    return False        <|MERGE_RESOLUTION|>--- conflicted
+++ resolved
@@ -136,10 +136,7 @@
     def _formatted(self, formatType, **kwargs):
         from proveit import ExprRange, varRange
         outstr = ''
-<<<<<<< HEAD
-=======
 
->>>>>>> 534a3905
         for digit in self.digits:
             if isinstance(digit, Operation):
                 outstr += digit.formatted(formatType, fence=True)
