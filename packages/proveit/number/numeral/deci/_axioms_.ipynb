{
 "cells": [
  {
   "cell_type": "markdown",
   "metadata": {},
   "source": [
    "Axioms for context <a class=\"ProveItLink\" href=\"_context_.ipynb\">proveit.number.numeral.decimal</a>\n",
    "========"
   ]
  },
  {
   "cell_type": "code",
   "execution_count": 1,
   "metadata": {},
   "outputs": [],
   "source": [
    "import proveit\n",
    "# Automation is not needed when building axiom expressions:\n",
    "proveit.defaults.automation = False # This will speed things up.\n",
    "from proveit import Literal\n",
    "from proveit._common_ import n, x\n",
    "from proveit.logic import Equals, Forall, And, InSet\n",
    "from proveit.number import num, zero, one, Add, LessEq, Naturals\n",
<<<<<<< HEAD
    "from proveit.number.numeral.deci._common_ import Digits\n",
=======
>>>>>>> adf9e77f
    "# the context is in the current directory:\n",
    "context = proveit.Context('.') # adds context root to sys.path if necessary"
   ]
  },
  {
   "cell_type": "code",
   "execution_count": 2,
   "metadata": {},
   "outputs": [
    {
     "name": "stdout",
     "output_type": "stream",
     "text": [
      "Defining axioms for context 'proveit.number.numeral.deci'\n",
      "Subsequent end-of-cell assignments will define axioms\n",
      "%end_axioms will finalize the definitions\n"
     ]
    }
   ],
   "source": [
    "%begin axioms"
   ]
  },
  {
   "cell_type": "code",
   "execution_count": 3,
   "metadata": {},
   "outputs": [
    {
     "data": {
      "text/html": [
       "<strong id=\"twoDef\">twoDef:</strong> <a class=\"ProveItLink\" href=\"__pv_it/925e25a153e5176c1305f0ba63652793835f3c620/expr.ipynb\"><img src=\"data:image/png;base64,iVBORw0KGgoAAAANSUhEUgAAAGAAAAAVBAMAAABLWfZ5AAAAMFBMVEX///+qqqqYmJiIiIgiIiIQ\n",
       "EBDu7u66urp2dnZUVFTMzMxEREQyMjJmZmbc3NwAAADG9xhMAAAAAXRSTlMAQObYZgAAAAlwSFlz\n",
       "AAAOxAAADsQBlSsOGwAAASFJREFUOMtjYMAG+BgYSBJnMMQhzm4A1HT39AJ0ccYGBgYuN3TRJQlg\n",
       "k14ycHxHl8phYMi88w1VjG3ueaAGngSGaQwMoegaLgExM0wDuwKUYQ/UwHSBIT6BYf4DNA0ByBoY\n",
       "DZA0MIQxTGFgmI/mCfYDuDUcArH80SzgbcCtoROIuT6DuFdcQMATxORRwK1BB4hZLqDZwCKAW4MI\n",
       "EN9FDyTWArgGXhcX1xAXlwlwDevBIYVbA4YNpQwMEgx8D9D8gNdJXA0MzAmoNnAb4NagzfDk7t0p\n",
       "aE7imIBbw2WG8////0FPkw4MDJxbv0xG1TA73hPI8sOair1Qkq4BcoZwwKpBF8U+BeREoIBVA/cD\n",
       "XDnrNXZhtg24NGzDIf4IhzjTAwYAgzdMPf5qSYQAAAAASUVORK5CYII=\n",
       "\" style=\"display:inline;vertical-align:middle;\" /></a><br>"
      ],
      "text/plain": [
       "twoDef: 2 = (1 + 1)"
      ]
     },
     "execution_count": 3,
     "metadata": {},
     "output_type": "execute_result"
    }
   ],
   "source": [
    "oneDef = Equals(num(1), Add(zero, one))"
   ]
  },
  {
   "cell_type": "code",
   "execution_count": null,
   "metadata": {},
   "outputs": [],
   "source": [
    "twoDef = Equals(num(2), Add(one, one))"
   ]
  },
  {
   "cell_type": "code",
   "execution_count": 4,
   "metadata": {},
   "outputs": [
    {
     "data": {
      "text/html": [
       "<strong id=\"threeDef\">threeDef:</strong> <a class=\"ProveItLink\" href=\"__pv_it/775afc23a8f6ccc390a6363e17e586cd78f5e00a0/expr.ipynb\"><img src=\"data:image/png;base64,iVBORw0KGgoAAAANSUhEUgAAAGEAAAAVBAMAAACkm51HAAAAMFBMVEX///9UVFTMzMwiIiIQEBAy\n",
       "MjKIiIiqqqqYmJju7u66urpERERmZmZ2dnbc3NwAAAAvvFLTAAAAAXRSTlMAQObYZgAAAAlwSFlz\n",
       "AAAOxAAADsQBlSsOGwAAAU5JREFUOMtjYMAKHjCQJs7AVoBDYhmIeHtnF4ZELQPDm6Ob0ASZLCFG\n",
       "cR5g6Ec3kTOAgU+A4f4CFMGJR38CyUigru8M8wPQdPA0MDBOYGBxgPBWwJwK0tHDwMDlxcCProMF\n",
       "iH4yMP6D8MqQdbBMADHrG9B0LGVgYDRgYPyERQcrSC2XBbrHz4JJ5g9YdPAKAIMgUQjsdmMwEACx\n",
       "I8Aq9BOw6OAA+6AePazMwaQNAxYd7AZgj/5E0+EFtvQAiDxsbOxibGwI18H0gYFJgYH7OzYdPQzY\n",
       "7OByYJj/E6ID2R/hIOsvMLzD7ioWAUxXbQNiXQaGTGw+38DA0YAZHxcZGPhszhw0wKKDBxiAa85g\n",
       "pMTFwJj6//9/AIoOxi2fxYCRhD29Mysg88qQOY+x5wKOA8i8FcicEzgyzj5cWY1vAw6J2bh0cE/A\n",
       "ZVQDDok+BgYApmNWac8NnUsAAAAASUVORK5CYII=\n",
       "\" style=\"display:inline;vertical-align:middle;\" /></a><br>"
      ],
      "text/plain": [
       "threeDef: 3 = (2 + 1)"
      ]
     },
     "execution_count": 4,
     "metadata": {},
     "output_type": "execute_result"
    }
   ],
   "source": [
    "threeDef = Equals(num(3), Add(num(2), one))"
   ]
  },
  {
   "cell_type": "code",
   "execution_count": 5,
   "metadata": {},
   "outputs": [
    {
     "data": {
      "text/html": [
       "<strong id=\"fourDef\">fourDef:</strong> <a class=\"ProveItLink\" href=\"__pv_it/4712a06eda7fcd57974393c637f8b5303868dc2e0/expr.ipynb\"><img src=\"data:image/png;base64,iVBORw0KGgoAAAANSUhEUgAAAGEAAAAVBAMAAACkm51HAAAAMFBMVEX////u7u6qqqpEREQQEBC6\n",
       "urrc3Nx2dnYyMjKYmJiIiIhUVFQiIiJmZmbMzMwAAADCG2+HAAAAAXRSTlMAQObYZgAAAAlwSFlz\n",
       "AAAOxAAADsQBlSsOGwAAATxJREFUOMtjYMAKEhhIE2fgUsAhEQWh3mJIqDMwpNeaognyHYQbdRpd\n",
       "A2MDA+MFhvmoFknf+AgkG8FOwNDBO4GB6xODfAOEFwlzKkjHXBDrZTe6DhYGBlZXBn6oDi1kHSwC\n",
       "QKIAQ0cEmNSfgEUHB1CQKwFDx3UQwXqSAYsO9g0MDJkMYB28Z8BgA4jdCQqZ1fuw6eAEOrWAAcOO\n",
       "QxBXKWDRwXSAgTMBU4crxP8gFXfOnHE5c+Y0XAffB4YsBqw6+B4wMH/CYgerA0P07t1ftqP5o4mB\n",
       "Qf4jdh1AVwGBN7odVkAnbYC4CsPnBiDmZ3Qd1UCZCdjjg3cBkLjx3wpNRwwQx941RQ1dbpM/uxgY\n",
       "eLCnd54HyDwtZE4O9lzAeQGZF4nMuYkj45jhympsBjgkhHHpYBbAZdQEHBLTGBgAm5ZXocXg4lkA\n",
       "AAAASUVORK5CYII=\n",
       "\" style=\"display:inline;vertical-align:middle;\" /></a><br>"
      ],
      "text/plain": [
       "fourDef: 4 = (3 + 1)"
      ]
     },
     "execution_count": 5,
     "metadata": {},
     "output_type": "execute_result"
    }
   ],
   "source": [
    "fourDef = Equals(num(4), Add(num(3), one))"
   ]
  },
  {
   "cell_type": "code",
   "execution_count": 6,
   "metadata": {},
   "outputs": [
    {
     "data": {
      "text/html": [
       "<strong id=\"fiveDef\">fiveDef:</strong> <a class=\"ProveItLink\" href=\"__pv_it/5c5bdf73f3ab6d0f511f75bd506be918866707e50/expr.ipynb\"><img src=\"data:image/png;base64,iVBORw0KGgoAAAANSUhEUgAAAGAAAAAVBAMAAABLWfZ5AAAAMFBMVEX///+qqqq6urpERERmZmaI\n",
       "iIiYmJhUVFR2dnYiIiIyMjIQEBDc3Nzu7u7MzMwAAAD2gWHwAAAAAXRSTlMAQObYZgAAAAlwSFlz\n",
       "AAAOxAAADsQBlSsOGwAAAT1JREFUOMtjYMAGeBgYcIrzMTDcwZAIxKGBKYCBgfvXyrno4owNIJMc\n",
       "0ERfXgCbxDl/xgV0DbdABGcBihhvyXqgOq4LDOxYbHYDEZFQDUwJUNF4oAY2B6waNoBclAXVwBiA\n",
       "pIFhLzYNTAuABAcXVg3LGNhTQx6gaWAB+TkGu4Z2BuYLPJ9AXM+ZIDAdxOQCuponAbuGLBDLEs0G\n",
       "TgGgixiwa5AEsfwPoGrgVmBgyIFoYJk5c/bOmTML4BreM1gBNTzA0MATgMMGbYadDAz16H4QYGAq\n",
       "L6/f3oDVSUDRzWh+YAYr4cZqQzLDEQbWvWgaOMBK+Q2waXBl4HEpQU9LTBNA3l3/OQBFQ/H+6UDW\n",
       "HKypeB5K0g1AzhATsGpIQbEvATkRJGDVwHwARwZiOIxdmNcAlwZbHOLHcIizHWAAAN4ZUq1n8qWw\n",
       "AAAAAElFTkSuQmCC\n",
       "\" style=\"display:inline;vertical-align:middle;\" /></a><br>"
      ],
      "text/plain": [
       "fiveDef: 5 = (4 + 1)"
      ]
     },
     "execution_count": 6,
     "metadata": {},
     "output_type": "execute_result"
    }
   ],
   "source": [
    "fiveDef = Equals(num(5), Add(num(4), one))"
   ]
  },
  {
   "cell_type": "code",
   "execution_count": 7,
   "metadata": {},
   "outputs": [
    {
     "data": {
      "text/html": [
       "<strong id=\"sixDef\">sixDef:</strong> <a class=\"ProveItLink\" href=\"__pv_it/e5de5a8aa35ea507c86686d8e55a351e4af7a2440/expr.ipynb\"><img src=\"data:image/png;base64,iVBORw0KGgoAAAANSUhEUgAAAGEAAAAVBAMAAACkm51HAAAAMFBMVEX///+YmJiIiIgQEBDu7u6q\n",
       "qqpERERmZmYyMjJUVFS6uroiIiLc3NzMzMx2dnYAAADEqvTcAAAAAXRSTlMAQObYZgAAAAlwSFlz\n",
       "AAAOxAAADsQBlSsOGwAAAVRJREFUOMtjYMAKDjCQJs7AFMBwgYEFi/QiMPnu3QV0iTgGBvuO3Q6o\n",
       "grxbwEYxMJxewLkBTQNLAwPD7t9PUAU9K74AyRYgbmdgS0DTwS7AwDABzlsIcypIhzgDA+sXTNcy\n",
       "MyDrCELWwezAwGGAqWMFbh0cAgz8vY+q0HXUAfFEpVpsOvgmMPg3MjCDAoB9NxiAjW4E4hSG8wuw\n",
       "6GBsYPD/wMBugmbHVjDJtgGLDtYNDPwbGBh/oemwgoTYHyBRvXu38e7dO+E6eD8wcDcwMH7E1MHW\n",
       "wMD+F4sdXAYgu8F2IPujFRiKGxg4P2B3FRfQH+gBnAQME6CmBGw+BwrmMTgHoOl4ycDAU8Cg7IBF\n",
       "B7sC0LTyuejxsRqIj1eWoMYHZ/LvSQwM3NjTOzdKYg5C5pzGnj0YC5B5C5E5hThyVA6urMaTgEPC\n",
       "DZcONgdcRgngkJBhYAAAoflbnju2rzAAAAAASUVORK5CYII=\n",
       "\" style=\"display:inline;vertical-align:middle;\" /></a><br>"
      ],
      "text/plain": [
       "sixDef: 6 = (5 + 1)"
      ]
     },
     "execution_count": 7,
     "metadata": {},
     "output_type": "execute_result"
    }
   ],
   "source": [
    "sixDef = Equals(num(6), Add(num(5), one))"
   ]
  },
  {
   "cell_type": "code",
   "execution_count": 8,
   "metadata": {},
   "outputs": [
    {
     "data": {
      "text/html": [
       "<strong id=\"sevenDef\">sevenDef:</strong> <a class=\"ProveItLink\" href=\"__pv_it/c6fb67d351938511a615ac2e2180fc06e4b1dded0/expr.ipynb\"><img src=\"data:image/png;base64,iVBORw0KGgoAAAANSUhEUgAAAGAAAAAVBAMAAABLWfZ5AAAAMFBMVEX///+IiIi6urpERETMzMwi\n",
       "IiJmZmZUVFQyMjJ2dnYQEBCqqqru7u6YmJjc3NwAAACkDK0iAAAAAXRSTlMAQObYZgAAAAlwSFlz\n",
       "AAAOxAAADsQBlSsOGwAAAU5JREFUOMtjYMAG+BgYcIq/PYBFQhqHBiYBBob9////X4Amzj2BgYFz\n",
       "5hQ0UdcDYJNmlKWlbkCTOgG0PIihFEWMp6wfqIHjAEMCA8MzdJtzgTIJDMZQZ1yAisoDNfAmMABN\n",
       "L0DXAHTifrjXuAWQNDCsAWJOB3SvNTAwdDFg19ALxI/RLWAD+vmHp5gCNg3TgbgIzE0NBYFwEJPj\n",
       "AgPPjwsMq7FpuAEMjw/oNrBuYOD5z8CQdQCLhq1ALzSga+ACOuYrA8N9IMUWGhq1NDS0AK7BH2ie\n",
       "ATYNEUANF7DYoMXAcL4Aww/AoDaF2IDNSfoJ6DYwA5XoA/2AzdOXgVE0AV0DJ9BO5gk8WEMpkYHh\n",
       "1QaMNBkAJKalO6BqKF4fDmTFYU3FIShJVwA5QwRg1XANxb4LyIngAlYNzA9wZCDMZARN+wa4NNjg\n",
       "EH+LQ5z3AQMAVxNTslz59iEAAAAASUVORK5CYII=\n",
       "\" style=\"display:inline;vertical-align:middle;\" /></a><br>"
      ],
      "text/plain": [
       "sevenDef: 7 = (6 + 1)"
      ]
     },
     "execution_count": 8,
     "metadata": {},
     "output_type": "execute_result"
    }
   ],
   "source": [
    "sevenDef = Equals(num(7), Add(num(6), one))"
   ]
  },
  {
   "cell_type": "code",
   "execution_count": 9,
   "metadata": {},
   "outputs": [
    {
     "data": {
      "text/html": [
       "<strong id=\"eightDef\">eightDef:</strong> <a class=\"ProveItLink\" href=\"__pv_it/d2b0db67697a4eec055457d1fe5f2074c3522a800/expr.ipynb\"><img src=\"data:image/png;base64,iVBORw0KGgoAAAANSUhEUgAAAGEAAAAVBAMAAACkm51HAAAAMFBMVEX///8iIiLMzMwQEBDc3NxE\n",
       "REQyMjKYmJiqqqpUVFS6urpmZmaIiIh2dnbu7u4AAACjocmCAAAAAXRSTlMAQObYZgAAAAlwSFlz\n",
       "AAAOxAAADsQBlSsOGwAAAUpJREFUOMtjYMAKHBhIE2fgaWCpwyqxBkS8PbsLQ6KXgeP///+fUQWZ\n",
       "5EBGARkbGDgb0DTwJTDwZu7eLYEi+HLbPyCZx8DAXgBSgAq4Cxi4GRhYNkB4y2FOBemoZmDgDcDU\n",
       "wczAwMHAwAnl9SDrYH7AwPX1AdBIVLAMTF7CpoMNqHb+nx3oHt8LIlgCsOngnQDE/1PAbhcEgwkg\n",
       "djqI4FyATQc70Ae9rv8XoNkBDiR/Bmw6OAQY2Dcw9Nuh6bACEdfAzI2CgsaCgpJwHUwfQJ5n+YFN\n",
       "hyhWO7gMGN4Dqelo/sgAxeJPXK5iBiauEDQ7YkCG/caqgz2AgSuPgf0Amo6bIMP+YtXBDVSruRsj\n",
       "JS4ERYcFmg7O4I9zGBgYsad3RgVkXg8yxxF79mDfgMxbjszZjiNHheDKavCkgw6e4tLB+gCXUQU4\n",
       "JEoYGADM5lIWFgOZoAAAAABJRU5ErkJggg==\n",
       "\" style=\"display:inline;vertical-align:middle;\" /></a><br>"
      ],
      "text/plain": [
       "eightDef: 8 = (7 + 1)"
      ]
     },
     "execution_count": 9,
     "metadata": {},
     "output_type": "execute_result"
    }
   ],
   "source": [
    "eightDef = Equals(num(8), Add(num(7), one))"
   ]
  },
  {
   "cell_type": "code",
   "execution_count": 10,
   "metadata": {},
   "outputs": [
    {
     "data": {
      "text/html": [
       "<strong id=\"nineDef\">nineDef:</strong> <a class=\"ProveItLink\" href=\"__pv_it/0a87ee99e0f05e78f3ac1947aab66d8a18cc29d40/expr.ipynb\"><img src=\"data:image/png;base64,iVBORw0KGgoAAAANSUhEUgAAAGEAAAAVBAMAAACkm51HAAAAMFBMVEX///+qqqqYmJi6urp2dnYy\n",
       "MjJERETc3NwQEBDMzMyIiIgiIiLu7u5UVFRmZmYAAAABFGnYAAAAAXRSTlMAQObYZgAAAAlwSFlz\n",
       "AAAOxAAADsQBlSsOGwAAAVtJREFUOMtjYMAKChhIE2fgEsAhYQUi+N7dwZAQYWA4suQxmiDnHohR\n",
       "PLsYZqDbxRPAwPCAgRfVorNP/wDJGAYG3gYGtgdoOvgUGJgUwPpAwAjmVJAOPQYG/gAGlg9oOjgY\n",
       "GFgS4DqkkHVwHGA4n8DA9RNNhykDA/O3A0CbMHWwKoDt+Iym4wkQ3//1kAGLDpYLYH98Arl9Nxhc\n",
       "AMkFgaT+h2PTwRTAwNPMMPcjmh0bQQFc9t8Aiw7GDQwM55ZIofujGWjWAwb5HiDz9e7dHbt374Xr\n",
       "4ASHEt8fTB3AMGH/iMUO5gYQkzUBzR+BDAzngdQl7K5i7GGon4BmRxbQDmA6SMfmc2Bk7GFIQk9W\n",
       "vkDbYxiYFmDRwQcUdPEzQNdhDcRz3z1GDV3ejN+3GBi4sad3bhRnSiFzqrHnAiaUpGmEzHmEI+Ok\n",
       "48pq7Ak4JI7h0sF2AJdRCjgk1BkYAKUuX4WtcuHiAAAAAElFTkSuQmCC\n",
       "\" style=\"display:inline;vertical-align:middle;\" /></a><br>"
      ],
      "text/plain": [
       "nineDef: 9 = (8 + 1)"
      ]
     },
     "execution_count": 10,
     "metadata": {},
     "output_type": "execute_result"
    }
   ],
   "source": [
    "nineDef = Equals(num(9), Add(num(8), one))"
   ]
  },
  {
   "cell_type": "code",
   "execution_count": 11,
   "metadata": {},
   "outputs": [],
   "source": [
    "#\\forall_{n} (n \\in N_{\\leq 9}) = (n \\in N and n \\leq 9)"
   ]
  },
  {
   "cell_type": "code",
   "execution_count": 12,
   "metadata": {},
   "outputs": [
    {
     "data": {
      "text/html": [
       "<strong id=\"N_leq_9\">N_leq_9:</strong> <a class=\"ProveItLink\" href=\"__pv_it/65b0893d2498f3f0be93607d003e8328b65cabd90/expr.ipynb\"><img src=\"data:image/png;base64,iVBORw0KGgoAAAANSUhEUgAAAVsAAAAaBAMAAADrkuKjAAAAMFBMVEX///+IiIgiIiIQEBB2dnbu\n",
       "7u5UVFTMzMzc3NwyMjK6urpmZmaYmJiqqqpEREQAAACk/Np2AAAAAXRSTlMAQObYZgAAAAlwSFlz\n",
       "AAAOxAAADsQBlSsOGwAABKtJREFUWMPNWF2IG1UU/pLNzCTZSXbYrvogagz+VKs0iKL4UCOKIrg4\n",
       "rFIQfxot6oqoqQVfhO7gHxTLbl5WfagSbRV8shWpWFfNUhClVIIKgsoa1EWsui4UsRYt3nPn3js/\n",
       "946GPix+cA4zk/PlfPfOOffeBDhVLAWYmMD/AV8p9y9qPdjNSguFNVOVlamyT7psfNoDxtrW73AG\n",
       "ayU3K9PtymXi7D5zcwFOAIuGj4vCslAc4olCID9eNH/+i3JpTJ38ycd1x7rbSS1Gus5fQN7X484S\n",
       "loa1cWUehWuuLnsmRgZeYcYJlInP8DeJgTak0/FruQVWAZUfSGN5+c6/gVxLr6ZmaDqq/deBLb6m\n",
       "zhwNvHfAR64vhkOZDtLTF+Mho03pdNwb3AywkZS53rteOw5Sb6omczHZ6ws9jAAl8Uom4/WX0P8C\n",
       "f5uecxUwj5BAmR6nqUwU8VhXOh0PD0oBalT3DwVw/HKHXe7WohaEGeQusanJA27YyNZFMUYc7gY+\n",
       "nq3Az8BhCMLuUHahHw+d8aWLtVa9TsowvVjscLko3u9Xe6U2u/pAE9UQpvPtXd5Okosr+OPcR92I\n",
       "EUPuvDD9n8AtrEd8QWCZXLYilRKx48opvHGauJi22xOhXNas5WtvpIt1abU053zedb4dPJBr5tUr\n",
       "yYvFKRmN284VnXkSOKeNUk8QKNNl9frlieAHpds7/fTpvIWL8/KzaQyq3VpS3ZvppYHqnszAt4Mq\n",
       "jpLcG/jtF6JrEtG44xIZTrPbRaElCJTpHWA5kW1FuuaKZx2nm1IQyX3COj8ld4YqAm/VCRfw8F5o\n",
       "Br4dOPumptjFJwhb/GtIhooefUl9Navd33pwO4JAmZ5FMbkUPS+c092E4h/82xDJdftLDexYYZAa\n",
       "5tJdme9zM/HtAEcq37OLz/g+1RKrdiLajuTe2nUe7aNSEwTKVPULyXwbhLOsE3BX6WY7TdwglIv7\n",
       "7FRfbEnLHelyM/GZXNvfShPF79rIeYIRReM5VQzW/klWu86qIFCmipfsNDW7qKzC5knujs0uNlup\n",
       "Yphrm+Wa+Eyu1aJi2CNW2/DLEtFRqxE+9FFuCALP1GF7sbuw7UxNrt3BWI9eVj4u1/FSR42ZIF27\n",
       "/dAMfCYX26qyGGiTeF8yVHRsIWN4GVEx8EyTrG/dPb0RWYuPSDfSxLeg3S2ntvgfmZ0x+I+VoeqF\n",
       "ZuBX2fzkdtCJju5Ixk7JUNGxbeJzn8rZHQgCz/QU67RnxjEms66Tjs39TS4fhCr+S6lzk4skDmkH\n",
       "01ZoBj51Id5ltp80eWIAqehoEx5nWxFL6AnCITli3BNWk5otcq8Cs0f4o81Hw7E8dowN1ErJPaBt\n",
       "E7XQdL6zcZM4IKynxPTQaSIdHRv49XSkyQeCEGW6Em87sU4JXYS939U7WQc8/cxwobBsfrGmMzLx\n",
       "pCSoTMVVXPzlECcy0xlWP5EdFpaN0Z7OyMSCIESZ2DF2Qn6D05BuKLj6ebcahJaNWQND/Qbga0w0\n",
       "3/y8OGvOxE+Jyg2DvK7LGoSWjWUDIwu8xJfNmYb8rRaD6RfULmGZbyQwMTLwsSQsnvov4eSrWhNk\n",
       "Zhrmfwa11vhr9j8Dy/QPW41QTTeUx8MAAAAASUVORK5CYII=\n",
       "\" style=\"display:inline;vertical-align:middle;\" /></a><br>"
      ],
      "text/plain": [
       "N_leq_9: forall_{n} ((n in Digits) = ((n in Naturals) and (n <= 9)))"
      ]
     },
     "execution_count": 12,
     "metadata": {},
     "output_type": "execute_result"
    }
   ],
   "source": [
    "N_leq_9 = Forall(n, Equals(InSet(n, Digits), And(InSet(n, Naturals), LessEq(n, num(9)))))"
   ]
  },
  {
   "cell_type": "code",
   "execution_count": null,
   "metadata": {},
   "outputs": [],
   "source": []
  },
  {
   "cell_type": "code",
   "execution_count": 13,
   "metadata": {},
   "outputs": [
    {
     "name": "stdout",
     "output_type": "stream",
     "text": [
      "Modifying axiom N_leq_9 in proveit.number.numeral.deci context\n",
      "N_leq_9 expression notebook is being updated\n",
      "Axioms may be imported from autogenerated _axioms_.py\n"
     ]
    }
   ],
   "source": [
    "#\\forall_{n} (n \\in N_{\\leq 9}) = (n \\in N and n \\leq 9)"
   ]
  },
  {
   "cell_type": "code",
   "execution_count": null,
   "metadata": {},
   "outputs": [],
   "source": [
    "N_leq_9 = Forall(n, Equals(InSet(n, Literal('N_{<= 9}', r'\\mathbb{N}_{\\leq 9}')), And(InSet(n, Naturals), LessEq(n, num(9)))))"
   ]
  },
  {
   "cell_type": "code",
   "execution_count": null,
   "metadata": {},
   "outputs": [],
   "source": []
  },
  {
   "cell_type": "code",
   "execution_count": null,
   "metadata": {},
   "outputs": [],
   "source": [
    "%end axioms"
   ]
  },
  {
   "cell_type": "code",
   "execution_count": null,
   "metadata": {},
   "outputs": [],
   "source": []
  }
 ],
 "metadata": {
  "kernelspec": {
   "display_name": "Python 3",
   "language": "python",
   "name": "python3"
  },
  "language_info": {
   "codemirror_mode": {
    "name": "ipython",
    "version": 3
   },
   "file_extension": ".py",
   "mimetype": "text/x-python",
   "name": "python",
   "nbconvert_exporter": "python",
   "pygments_lexer": "ipython3",
   "version": "3.7.3"
  }
 },
 "nbformat": 4,
 "nbformat_minor": 1
}<|MERGE_RESOLUTION|>--- conflicted
+++ resolved
@@ -21,10 +21,7 @@
     "from proveit._common_ import n, x\n",
     "from proveit.logic import Equals, Forall, And, InSet\n",
     "from proveit.number import num, zero, one, Add, LessEq, Naturals\n",
-<<<<<<< HEAD
     "from proveit.number.numeral.deci._common_ import Digits\n",
-=======
->>>>>>> adf9e77f
     "# the context is in the current directory:\n",
     "context = proveit.Context('.') # adds context root to sys.path if necessary"
    ]
@@ -391,31 +388,6 @@
     }
    ],
    "source": [
-    "#\\forall_{n} (n \\in N_{\\leq 9}) = (n \\in N and n \\leq 9)"
-   ]
-  },
-  {
-   "cell_type": "code",
-   "execution_count": null,
-   "metadata": {},
-   "outputs": [],
-   "source": [
-    "N_leq_9 = Forall(n, Equals(InSet(n, Literal('N_{<= 9}', r'\\mathbb{N}_{\\leq 9}')), And(InSet(n, Naturals), LessEq(n, num(9)))))"
-   ]
-  },
-  {
-   "cell_type": "code",
-   "execution_count": null,
-   "metadata": {},
-   "outputs": [],
-   "source": []
-  },
-  {
-   "cell_type": "code",
-   "execution_count": null,
-   "metadata": {},
-   "outputs": [],
-   "source": [
     "%end axioms"
    ]
   },
