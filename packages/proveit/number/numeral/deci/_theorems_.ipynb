{
 "cells": [
  {
   "cell_type": "markdown",
   "metadata": {},
   "source": [
    "Theorems for context <a class=\"ProveItLink\" href=\"_context_.ipynb\">proveit.number.numeral.decimal</a>\n",
    "========"
   ]
  },
  {
   "cell_type": "code",
   "execution_count": null,
   "metadata": {},
   "outputs": [],
   "source": [
    "import proveit\n",
    "# Automation is not needed when building theorem expressions:\n",
    "proveit.defaults.automation = False # This will speed things up.\n",
    "from proveit import ExprRange, ExprTuple, varRange, IndexedVar, Literal\n",
    "from proveit.logic import Forall, Equals, InSet, Set\n",
    "from proveit.number import zero, one, two, three, four, five, six, seven, eight, nine\n",
    "from proveit.number import (one, num, Add, subtract, Mult, Less, LesserSequence, \n",
    "                            Naturals, NaturalsPos)\n",
    "from proveit.number.numeral.deci import DecimalSequence\n",
    "from proveit.core_expr_types import Len\n",
    "from proveit._common_ import a, b, c, d, e, f, g, h, i, k, m, n, x\n",
    "# the context is in the current directory:\n",
    "context = proveit.Context('.') # adds context root to sys.path if necessary"
   ]
  },
  {
   "cell_type": "code",
   "execution_count": null,
   "metadata": {},
   "outputs": [],
   "source": [
    "%begin theorems"
   ]
  },
  {
   "cell_type": "code",
   "execution_count": null,
   "metadata": {},
   "outputs": [],
   "source": [
    "md_nine_add_one = Forall((m, k), \n",
    "       Forall((varRange(a, one, m), b), \n",
    "              Equals(Add(DecimalSequence(varRange(a, one, m), b, ExprRange(i, nine, one, k)), one), \n",
    "                         DecimalSequence(varRange(a, one, m), Add(b, one), ExprRange(i, zero, one, k))), \n",
    "              domain=Set(zero, one, two, three, four, five, six, seven, eight, nine), condition=Less(b, nine)), domain= Naturals)"
   ]
  },
  {
   "cell_type": "code",
   "execution_count": null,
   "metadata": {},
   "outputs": [],
   "source": [
    "deci_sequence_reduction = Forall((m, n, k),\n",
    "                                 Forall((varRange(a, one, m), varRange(b, one, n), c, varRange(d, one, k)),\n",
    "                                       Equals(DecimalSequence(varRange(a, one, m), Add(varRange(b, one, n)), \n",
    "                                                              varRange(d, one, k)),\n",
    "                                             DecimalSequence(varRange(a, one, m), c, varRange(d, one, k))),\n",
    "                                       domain=Set(zero, one, two, three, four, five, six, seven, eight, nine), \n",
    "                                        condition=Equals(Add(varRange(b, one, n)), c)), \n",
    "                                 domain=Naturals)"
   ]
  },
  {
   "cell_type": "markdown",
   "metadata": {},
   "source": [
    "### Number sets containing the digits (beyond 0):"
   ]
  },
  {
   "cell_type": "code",
   "execution_count": null,
   "metadata": {},
   "outputs": [],
   "source": [
    "nat1, nat2, nat3, nat4, nat5, nat6, nat7, nat8, nat9 = [InSet(num(n), Naturals) for n in range(1, 10)]"
   ]
  },
  {
   "cell_type": "code",
   "execution_count": null,
   "metadata": {},
   "outputs": [],
   "source": [
    "posnat1, posnat2, posnat3, posnat4, posnat5, posnat6, posnat7, posnat8, posnat9 = [InSet(num(n), NaturalsPos) for n in range(1, 10)]"
   ]
  },
  {
   "cell_type": "code",
   "execution_count": null,
   "metadata": {},
   "outputs": [],
   "source": [
    "zero_leq_nine, one_leq_nine, two_leq_nine, three_leq_nine, four_leq_nine, five_leq_nine, six_leq_nine, seven_leq_nine, eight_leq_nine, nine_leq_nine = [InSet(num(n), Literal('N_{<= 9}', r'\\mathbb{N}_{\\leq 9}')) for n in range(0, 10)] "
   ]
  },
  {
   "cell_type": "code",
   "execution_count": null,
   "metadata": {},
   "outputs": [],
   "source": [
    "N_leq_9_def = Equals(Literal('N_{<= 9}', r'\\mathbb{N}_{\\leq 9}'), Set(one, two, three, four, five, six, seven, eight, nine))"
   ]
  },
  {
   "cell_type": "markdown",
   "metadata": {},
   "source": [
    "### Sorted order of the digits"
   ]
  },
  {
   "cell_type": "code",
   "execution_count": null,
   "metadata": {},
   "outputs": [],
   "source": [
    "less_0_1, less_1_2, less_2_3, less_3_4, less_4_5, less_5_6, less_6_7, less_7_8, less_8_9 = [Less(num(n), num(n+1)) for n in range(9)]"
   ]
  },
  {
   "cell_type": "code",
   "execution_count": null,
   "metadata": {},
   "outputs": [],
   "source": [
    "sorted_digits = LesserSequence([Less._operator_]*9, [num(n) for n in range(10)])"
   ]
  },
  {
   "cell_type": "markdown",
   "metadata": {},
   "source": [
    "### Adding digits"
   ]
  },
  {
   "cell_type": "code",
   "execution_count": null,
   "metadata": {},
   "outputs": [],
   "source": [
    "add_0_0, add_1_0, add_2_0, add_3_0, add_4_0, add_5_0, add_6_0, add_7_0, add_8_0, add_9_0 = [Equals(Add(num(n), num(0)), num(n+0)) for n in range(10)]"
   ]
  },
  {
   "cell_type": "code",
   "execution_count": null,
   "metadata": {},
   "outputs": [],
   "source": [
    "add_0_1, add_1_1, add_2_1, add_3_1, add_4_1, add_5_1, add_6_1, add_7_1, add_8_1, add_9_1 = [Equals(Add(num(n), num(1)), num(n+1)) for n in range(10)]"
   ]
  },
  {
   "cell_type": "code",
   "execution_count": null,
   "metadata": {},
   "outputs": [],
   "source": [
    "add_0_2, add_1_2, add_2_2, add_3_2, add_4_2, add_5_2, add_6_2, add_7_2, add_8_2, add_9_2 = [Equals(Add(num(n), num(2)), num(n+2)) for n in range(10)]"
   ]
  },
  {
   "cell_type": "code",
   "execution_count": null,
   "metadata": {},
   "outputs": [],
   "source": [
    "add_0_3, add_1_3, add_2_3, add_3_3, add_4_3, add_5_3, add_6_3, add_7_3, add_8_3, add_9_3 = [Equals(Add(num(n), num(3)), num(n+3)) for n in range(10)]"
   ]
  },
  {
   "cell_type": "code",
   "execution_count": null,
   "metadata": {},
   "outputs": [],
   "source": [
    "add_0_4, add_1_4, add_2_4, add_3_4, add_4_4, add_5_4, add_6_4, add_7_4, add_8_4, add_9_4 = [Equals(Add(num(n), num(4)), num(n+4)) for n in range(10)]"
   ]
  },
  {
   "cell_type": "code",
   "execution_count": null,
   "metadata": {},
   "outputs": [],
   "source": [
    "add_0_5, add_1_5, add_2_5, add_3_5, add_4_5, add_5_5, add_6_5, add_7_5, add_8_5, add_9_5 = [Equals(Add(num(n), num(5)), num(n+5)) for n in range(10)]"
   ]
  },
  {
   "cell_type": "code",
   "execution_count": null,
   "metadata": {},
   "outputs": [],
   "source": [
    "add_0_6, add_1_6, add_2_6, add_3_6, add_4_6, add_5_6, add_6_6, add_7_6, add_8_6, add_9_6 = [Equals(Add(num(n), num(6)), num(n+6)) for n in range(10)]"
   ]
  },
  {
   "cell_type": "code",
   "execution_count": null,
   "metadata": {},
   "outputs": [],
   "source": [
    "add_0_7, add_1_7, add_2_7, add_3_7, add_4_7, add_5_7, add_6_7, add_7_7, add_8_7, add_9_7 = [Equals(Add(num(n), num(7)), num(n+7)) for n in range(10)]"
   ]
  },
  {
   "cell_type": "code",
   "execution_count": null,
   "metadata": {},
   "outputs": [],
   "source": [
    "add_0_8, add_1_8, add_2_8, add_3_8, add_4_8, add_5_8, add_6_8, add_7_8, add_8_8, add_9_8 = [Equals(Add(num(n), num(8)), num(n+8)) for n in range(10)]"
   ]
  },
  {
   "cell_type": "code",
   "execution_count": null,
   "metadata": {},
   "outputs": [],
   "source": [
    "add_0_9, add_1_9, add_2_9, add_3_9, add_4_9, add_5_9, add_6_9, add_7_9, add_8_9, add_9_9 = [Equals(Add(num(n), num(9)), num(n+9)) for n in range(10)]"
   ]
  },
  {
   "cell_type": "code",
   "execution_count": null,
   "metadata": {},
   "outputs": [],
   "source": [
    "md_only_nine_add_one = Forall(k, Equals(Add(DecimalSequence(ExprRange(i, nine, one, k)), one), \n",
    "                         DecimalSequence(one, ExprRange(i, zero, one, k))), \n",
    "              domain= NaturalsPos)"
   ]
  },
  {
   "cell_type": "markdown",
   "metadata": {},
   "source": [
    "### Multiplying digits"
   ]
  },
  {
   "cell_type": "code",
   "execution_count": null,
   "metadata": {},
   "outputs": [],
   "source": [
    "mult_0_0, mult_1_0, mult_2_0, mult_3_0, mult_4_0, mult_5_0, mult_6_0, mult_7_0, mult_8_0, mult_9_0 = [Equals(Mult(num(n), num(0)), num(n*0)) for n in range(10)]"
   ]
  },
  {
   "cell_type": "code",
   "execution_count": null,
   "metadata": {},
   "outputs": [],
   "source": [
    "mult_0_1, mult_1_1, mult_2_1, mult_3_1, mult_4_1, mult_5_1, mult_6_1, mult_7_1, mult_8_1, mult_9_1 = [Equals(Mult(num(n), num(1)), num(n*1)) for n in range(10)]"
   ]
  },
  {
   "cell_type": "code",
   "execution_count": null,
   "metadata": {},
   "outputs": [],
   "source": [
    "mult_0_2, mult_1_2, mult_2_2, mult_3_2, mult_4_2, mult_5_2, mult_6_2, mult_7_2, mult_8_2, mult_9_2 = [Equals(Mult(num(n), num(2)), num(n*2)) for n in range(10)]"
   ]
  },
  {
   "cell_type": "code",
   "execution_count": null,
   "metadata": {},
   "outputs": [],
   "source": [
    "mult_0_3, mult_1_3, mult_2_3, mult_3_3, mult_4_3, mult_5_3, mult_6_3, mult_7_3, mult_8_3, mult_9_3 = [Equals(Mult(num(n), num(3)), num(n*3)) for n in range(10)]"
   ]
  },
  {
   "cell_type": "code",
   "execution_count": null,
   "metadata": {},
   "outputs": [],
   "source": [
    "mult_0_4, mult_1_4, mult_2_4, mult_3_4, mult_4_4, mult_5_4, mult_6_4, mult_7_4, mult_8_4, mult_9_4 = [Equals(Mult(num(n), num(4)), num(n*4)) for n in range(10)]"
   ]
  },
  {
   "cell_type": "code",
   "execution_count": null,
   "metadata": {},
   "outputs": [],
   "source": [
    "mult_0_5, mult_1_5, mult_2_5, mult_3_5, mult_4_5, mult_5_5, mult_6_5, mult_7_5, mult_8_5, mult_9_5 = [Equals(Mult(num(n), num(5)), num(n*5)) for n in range(10)]"
   ]
  },
  {
   "cell_type": "code",
   "execution_count": null,
   "metadata": {},
   "outputs": [],
   "source": [
    "mult_0_6, mult_1_6, mult_2_6, mult_3_6, mult_4_6, mult_5_6, mult_6_6, mult_7_6, mult_8_6, mult_9_6 = [Equals(Mult(num(n), num(6)), num(n*6)) for n in range(10)]"
   ]
  },
  {
   "cell_type": "code",
   "execution_count": null,
   "metadata": {},
   "outputs": [],
   "source": [
    "mult_0_7, mult_1_7, mult_2_7, mult_3_7, mult_4_7, mult_5_7, mult_6_7, mult_7_7, mult_8_7, mult_9_7 = [Equals(Mult(num(n), num(7)), num(n*7)) for n in range(10)]"
   ]
  },
  {
   "cell_type": "code",
   "execution_count": null,
   "metadata": {},
   "outputs": [],
   "source": [
    "mult_0_8, mult_1_8, mult_2_8, mult_3_8, mult_4_8, mult_5_8, mult_6_8, mult_7_8, mult_8_8, mult_9_8 = [Equals(Mult(num(n), num(8)), num(n*8)) for n in range(10)]"
   ]
  },
  {
   "cell_type": "code",
   "execution_count": null,
   "metadata": {},
   "outputs": [],
   "source": [
    "mult_0_9, mult_1_9, mult_2_9, mult_3_9, mult_4_9, mult_5_9, mult_6_9, mult_7_9, mult_8_9, mult_9_9 = [Equals(Mult(num(n), num(9)), num(n*9)) for n in range(10)]"
   ]
  },
  {
   "cell_type": "markdown",
   "metadata": {},
   "source": [
    "### Tuple lengths and length reductions for 1-9"
   ]
  },
  {
   "cell_type": "code",
   "execution_count": null,
   "metadata": {},
   "outputs": [],
   "source": [
    "def count_from_one(count):\n",
    "    return [num(k) for k in range(1, count+1)]\n",
    "count_to_1_range, count_to_2_range, count_to_3_range, count_to_4_range, count_to_5_range, count_to_6_range, count_to_7_range, count_to_8_range, count_to_9_range = \\\n",
    "    [Equals(count_from_one(count), [ExprRange(k, k, one, num(count))]) for count in range(1, 10)]"
   ]
  },
  {
   "cell_type": "code",
   "execution_count": null,
   "metadata": {},
   "outputs": [],
<<<<<<< HEAD
=======
   "source": [
    "def listvar(count):\n",
    "    return [x for k in range(1, count+1)]\n",
    "reduce_1_repeats, reduce_2_repeats, reduce_3_repeats, reduce_4_repeats, reduce_5_repeats, reduce_6_repeats, reduce_7_repeats, reduce_8_repeats, reduce_9_repeats = \\\n",
    "    [Forall(x, Equals([ExprRange(i, x, one, num(count))], listvar(count))) for count in range(1, 10)]"
   ]
  },
  {
   "cell_type": "code",
   "execution_count": null,
   "metadata": {},
   "outputs": [],
>>>>>>> adf9e77f
   "source": [
    "cur_vars = vars()\n",
    "def nvars(count):\n",
    "    return [cur_vars[chr(ord('a')+k)] for k in range(count)]\n",
    "tuple_len_1_typical_equiv, tuple_len_2_typical_equiv, tuple_len_3_typical_equiv, tuple_len_4_typical_equiv, tuple_len_5_typical_equiv, tuple_len_6_typical_equiv, tuple_len_7_typical_equiv, tuple_len_8_typical_equiv, tuple_len_9_typical_equiv = \\\n",
    "    [Forall(nvars(count), Equals(Len(nvars(count)), Len([ExprRange(k, k, one, num(count))]))) for count in range(1, 10)]"
   ]
  },
  {
   "cell_type": "code",
   "execution_count": null,
   "metadata": {},
   "outputs": [],
   "source": [
    "tuple_len_1, tuple_len_2, tuple_len_3, tuple_len_4, tuple_len_5, tuple_len_6, tuple_len_7, tuple_len_8, tuple_len_9 = \\\n",
    "    [Forall(nvars(count), Equals(Len(nvars(count)), num(count))) for count in range(1, 10)]"
   ]
  },
  {
   "cell_type": "code",
   "execution_count": null,
   "metadata": {},
   "outputs": [],
   "source": [
    "%end theorems"
   ]
  },
  {
   "cell_type": "code",
   "execution_count": null,
   "metadata": {},
   "outputs": [],
   "source": []
  }
 ],
 "metadata": {
  "kernelspec": {
   "display_name": "Python 3",
   "language": "python",
   "name": "python3"
  }
 },
 "nbformat": 4,
 "nbformat_minor": 0
}<|MERGE_RESOLUTION|>--- conflicted
+++ resolved
@@ -364,8 +364,6 @@
    "execution_count": null,
    "metadata": {},
    "outputs": [],
-<<<<<<< HEAD
-=======
    "source": [
     "def listvar(count):\n",
     "    return [x for k in range(1, count+1)]\n",
@@ -378,7 +376,6 @@
    "execution_count": null,
    "metadata": {},
    "outputs": [],
->>>>>>> adf9e77f
    "source": [
     "cur_vars = vars()\n",
     "def nvars(count):\n",
