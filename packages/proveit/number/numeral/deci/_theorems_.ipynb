{
 "cells": [
  {
   "cell_type": "markdown",
   "metadata": {},
   "source": [
    "Theorems for context <a class=\"ProveItLink\" href=\"_context_.ipynb\">proveit.number.numeral.decimal</a>\n",
    "========"
   ]
  },
  {
   "cell_type": "code",
   "execution_count": null,
   "metadata": {},
   "outputs": [],
   "source": [
    "import proveit\n",
    "# Automation is not needed when building theorem expressions:\n",
    "proveit.defaults.automation = False # This will speed things up.\n",
    "from proveit import ExprRange, ExprTuple, varRange, IndexedVar, Literal\n",
    "from proveit.logic import Forall, Equals, InSet, Set\n",
    "from proveit.number import zero, one, two, three, four, five, six, seven, eight, nine\n",
    "from proveit.number import (one, num, Add, subtract, Mult, Less, LesserSequence, \n",
    "                            Naturals, NaturalsPos)\n",
    "from proveit.number.numeral.deci import DecimalSequence\n",
<<<<<<< HEAD
    "from proveit.number.numeral.deci._common_ import Digits\n",
    "#from proveit.number.numeral.deci._axioms_ import N_leq_9\n",
    "from proveit.core_expr_types import Len\n",
    "from proveit.core_expr_types._common_ import a_1_to_n\n",
=======
    "from proveit.core_expr_types import Len\n",
>>>>>>> adf9e77f
    "from proveit._common_ import a, b, c, d, e, f, g, h, i, k, m, n, x\n",
    "# the context is in the current directory:\n",
    "context = proveit.Context('.') # adds context root to sys.path if necessary"
   ]
  },
  {
   "cell_type": "code",
   "execution_count": null,
   "metadata": {},
   "outputs": [],
   "source": [
    "%begin theorems"
   ]
  },
  {
   "cell_type": "code",
   "execution_count": null,
   "metadata": {},
   "outputs": [],
   "source": [
    "md_nine_add_one = Forall((m, k), \n",
    "       Forall((varRange(a, one, m), b), \n",
    "              Equals(Add(DecimalSequence(varRange(a, one, m), b, ExprRange(i, nine, one, k)), one), \n",
    "                         DecimalSequence(varRange(a, one, m), Add(b, one), ExprRange(i, zero, one, k))), \n",
<<<<<<< HEAD
    "              domain=Digits, condition=Less(b, nine)), domain= Naturals)"
=======
    "              domain=Set(zero, one, two, three, four, five, six, seven, eight, nine), condition=Less(b, nine)), domain= Naturals)"
>>>>>>> adf9e77f
   ]
  },
  {
   "cell_type": "code",
   "execution_count": null,
   "metadata": {},
   "outputs": [],
   "source": [
    "deci_sequence_reduction = Forall((m, n, k),\n",
    "                                 Forall((varRange(a, one, m), varRange(b, one, n), c, varRange(d, one, k)),\n",
    "                                       Equals(DecimalSequence(varRange(a, one, m), Add(varRange(b, one, n)), \n",
    "                                                              varRange(d, one, k)),\n",
    "                                             DecimalSequence(varRange(a, one, m), c, varRange(d, one, k))),\n",
<<<<<<< HEAD
    "                                       domain=Digits, \n",
=======
    "                                       domain=Set(zero, one, two, three, four, five, six, seven, eight, nine), \n",
>>>>>>> adf9e77f
    "                                        condition=Equals(Add(varRange(b, one, n)), c)), \n",
    "                                 domain=Naturals)"
   ]
  },
  {
   "cell_type": "markdown",
   "metadata": {},
   "source": [
<<<<<<< HEAD
    "deci_sequence_reduction_ER = Forall((m, n, k),\n",
    "                                 Forall((varRange(a, one, m), b, varRange(c, one, n), varRange(d, one, k)),\n",
    "                                       Equals(DecimalSequence(varRange(a, one, m), ExprRange(i, b, one, n), \n",
    "                                                              varRange(d, one, k)),\n",
    "                                             DecimalSequence(varRange(a, one, m), varRange(c, one, n), varRange(d, one, k))),\n",
    "                                       domain=Digits, \n",
    "                                        condition=Equals(ExprTuple(ExprRange(i, b, one, n)), ExprTuple(varRange(c, one, n)))), \n",
    "                                 domain=Naturals)"
=======
    "### Number sets containing the digits (beyond 0):"
>>>>>>> adf9e77f
   ]
  },
  {
   "cell_type": "code",
   "execution_count": null,
   "metadata": {},
   "outputs": [],
   "source": [
<<<<<<< HEAD
    "deci_sequence_in_naturals = Forall(n, Forall(a_1_to_n, \n",
    "                                             InSet(DecimalSequence(a_1_to_n), Naturals),\n",
    "                                            domain=Naturals), domain=NaturalsPos)"
   ]
  },
  {
   "cell_type": "code",
   "execution_count": null,
   "metadata": {},
   "outputs": [],
   "source": [
    "deci_sequence_in_naturalsPos = Forall(n, Forall(a_1_to_n, \n",
    "                                             InSet(DecimalSequence(a_1_to_n), NaturalsPos),\n",
    "                                            domain=NaturalsPos), domain=NaturalsPos)"
=======
    "nat1, nat2, nat3, nat4, nat5, nat6, nat7, nat8, nat9 = [InSet(num(n), Naturals) for n in range(1, 10)]"
>>>>>>> adf9e77f
   ]
  },
  {
   "cell_type": "code",
   "execution_count": null,
   "metadata": {},
   "outputs": [],
   "source": [
    "posnat1, posnat2, posnat3, posnat4, posnat5, posnat6, posnat7, posnat8, posnat9 = [InSet(num(n), NaturalsPos) for n in range(1, 10)]"
   ]
  },
  {
   "cell_type": "code",
   "execution_count": null,
   "metadata": {},
   "outputs": [],
   "source": [
    "zero_leq_nine, one_leq_nine, two_leq_nine, three_leq_nine, four_leq_nine, five_leq_nine, six_leq_nine, seven_leq_nine, eight_leq_nine, nine_leq_nine = [InSet(num(n), Literal('N_{<= 9}', r'\\mathbb{N}_{\\leq 9}')) for n in range(0, 10)] "
   ]
  },
  {
   "cell_type": "code",
   "execution_count": null,
   "metadata": {},
   "outputs": [],
   "source": [
    "N_leq_9_def = Equals(Literal('N_{<= 9}', r'\\mathbb{N}_{\\leq 9}'), Set(one, two, three, four, five, six, seven, eight, nine))"
   ]
  },
  {
   "cell_type": "code",
   "execution_count": null,
   "metadata": {},
   "outputs": [],
   "source": [
    "zero_leq_nine, one_leq_nine, two_leq_nine, three_leq_nine, four_leq_nine, five_leq_nine, six_leq_nine, seven_leq_nine, eight_leq_nine, nine_leq_nine = [InSet(num(n), Digits) for n in range(0, 10)] "
   ]
  },
  {
   "cell_type": "code",
   "execution_count": null,
   "metadata": {},
   "outputs": [],
   "source": [
    "N_leq_9_def = Equals(Digits, Set(zero, one, two, three, four, five, six, seven, eight, nine))"
   ]
  },
  {
   "cell_type": "markdown",
   "metadata": {},
   "source": [
    "### Sorted order of the digits"
   ]
  },
  {
   "cell_type": "code",
   "execution_count": null,
   "metadata": {},
   "outputs": [],
   "source": [
    "less_0_1, less_1_2, less_2_3, less_3_4, less_4_5, less_5_6, less_6_7, less_7_8, less_8_9 = [Less(num(n), num(n+1)) for n in range(9)]"
   ]
  },
  {
   "cell_type": "code",
   "execution_count": null,
   "metadata": {},
   "outputs": [],
   "source": [
    "sorted_digits = LesserSequence([Less._operator_]*9, [num(n) for n in range(10)])"
   ]
  },
  {
   "cell_type": "markdown",
   "metadata": {},
   "source": [
    "### Adding digits"
   ]
  },
  {
   "cell_type": "code",
   "execution_count": null,
   "metadata": {},
   "outputs": [],
   "source": [
    "add_0_0, add_1_0, add_2_0, add_3_0, add_4_0, add_5_0, add_6_0, add_7_0, add_8_0, add_9_0 = [Equals(Add(num(n), num(0)), num(n+0)) for n in range(10)]"
   ]
  },
  {
   "cell_type": "code",
   "execution_count": null,
   "metadata": {},
   "outputs": [],
   "source": [
    "add_0_1, add_1_1, add_2_1, add_3_1, add_4_1, add_5_1, add_6_1, add_7_1, add_8_1, add_9_1 = [Equals(Add(num(n), num(1)), num(n+1)) for n in range(10)]"
   ]
  },
  {
   "cell_type": "code",
   "execution_count": null,
   "metadata": {},
   "outputs": [],
   "source": [
    "add_0_2, add_1_2, add_2_2, add_3_2, add_4_2, add_5_2, add_6_2, add_7_2, add_8_2, add_9_2 = [Equals(Add(num(n), num(2)), num(n+2)) for n in range(10)]"
   ]
  },
  {
   "cell_type": "code",
   "execution_count": null,
   "metadata": {},
   "outputs": [],
   "source": [
    "add_0_3, add_1_3, add_2_3, add_3_3, add_4_3, add_5_3, add_6_3, add_7_3, add_8_3, add_9_3 = [Equals(Add(num(n), num(3)), num(n+3)) for n in range(10)]"
   ]
  },
  {
   "cell_type": "code",
   "execution_count": null,
   "metadata": {},
   "outputs": [],
   "source": [
    "add_0_4, add_1_4, add_2_4, add_3_4, add_4_4, add_5_4, add_6_4, add_7_4, add_8_4, add_9_4 = [Equals(Add(num(n), num(4)), num(n+4)) for n in range(10)]"
   ]
  },
  {
   "cell_type": "code",
   "execution_count": null,
   "metadata": {},
   "outputs": [],
   "source": [
    "add_0_5, add_1_5, add_2_5, add_3_5, add_4_5, add_5_5, add_6_5, add_7_5, add_8_5, add_9_5 = [Equals(Add(num(n), num(5)), num(n+5)) for n in range(10)]"
   ]
  },
  {
   "cell_type": "code",
   "execution_count": null,
   "metadata": {},
   "outputs": [],
   "source": [
    "add_0_6, add_1_6, add_2_6, add_3_6, add_4_6, add_5_6, add_6_6, add_7_6, add_8_6, add_9_6 = [Equals(Add(num(n), num(6)), num(n+6)) for n in range(10)]"
   ]
  },
  {
   "cell_type": "code",
   "execution_count": null,
   "metadata": {},
   "outputs": [],
   "source": [
    "add_0_7, add_1_7, add_2_7, add_3_7, add_4_7, add_5_7, add_6_7, add_7_7, add_8_7, add_9_7 = [Equals(Add(num(n), num(7)), num(n+7)) for n in range(10)]"
   ]
  },
  {
   "cell_type": "code",
   "execution_count": null,
   "metadata": {},
   "outputs": [],
   "source": [
    "add_0_8, add_1_8, add_2_8, add_3_8, add_4_8, add_5_8, add_6_8, add_7_8, add_8_8, add_9_8 = [Equals(Add(num(n), num(8)), num(n+8)) for n in range(10)]"
   ]
  },
  {
   "cell_type": "code",
   "execution_count": null,
   "metadata": {},
   "outputs": [],
   "source": [
    "add_0_9, add_1_9, add_2_9, add_3_9, add_4_9, add_5_9, add_6_9, add_7_9, add_8_9, add_9_9 = [Equals(Add(num(n), num(9)), num(n+9)) for n in range(10)]"
   ]
  },
  {
   "cell_type": "code",
   "execution_count": null,
   "metadata": {},
   "outputs": [],
   "source": [
    "md_only_nine_add_one = Forall(k, Equals(Add(DecimalSequence(ExprRange(i, nine, one, k)), one), \n",
    "                         DecimalSequence(one, ExprRange(i, zero, one, k))), \n",
    "              domain= NaturalsPos)"
   ]
  },
  {
   "cell_type": "markdown",
   "metadata": {},
   "source": [
    "### Multiplying digits"
   ]
  },
  {
   "cell_type": "code",
   "execution_count": null,
   "metadata": {},
   "outputs": [],
   "source": [
    "mult_0_0, mult_1_0, mult_2_0, mult_3_0, mult_4_0, mult_5_0, mult_6_0, mult_7_0, mult_8_0, mult_9_0 = [Equals(Mult(num(n), num(0)), num(n*0)) for n in range(10)]"
   ]
  },
  {
   "cell_type": "code",
   "execution_count": null,
   "metadata": {},
   "outputs": [],
   "source": [
    "mult_0_1, mult_1_1, mult_2_1, mult_3_1, mult_4_1, mult_5_1, mult_6_1, mult_7_1, mult_8_1, mult_9_1 = [Equals(Mult(num(n), num(1)), num(n*1)) for n in range(10)]"
   ]
  },
  {
   "cell_type": "code",
   "execution_count": null,
   "metadata": {},
   "outputs": [],
   "source": [
    "mult_0_2, mult_1_2, mult_2_2, mult_3_2, mult_4_2, mult_5_2, mult_6_2, mult_7_2, mult_8_2, mult_9_2 = [Equals(Mult(num(n), num(2)), num(n*2)) for n in range(10)]"
   ]
  },
  {
   "cell_type": "code",
   "execution_count": null,
   "metadata": {},
   "outputs": [],
   "source": [
    "mult_0_3, mult_1_3, mult_2_3, mult_3_3, mult_4_3, mult_5_3, mult_6_3, mult_7_3, mult_8_3, mult_9_3 = [Equals(Mult(num(n), num(3)), num(n*3)) for n in range(10)]"
   ]
  },
  {
   "cell_type": "code",
   "execution_count": null,
   "metadata": {},
   "outputs": [],
   "source": [
    "mult_0_4, mult_1_4, mult_2_4, mult_3_4, mult_4_4, mult_5_4, mult_6_4, mult_7_4, mult_8_4, mult_9_4 = [Equals(Mult(num(n), num(4)), num(n*4)) for n in range(10)]"
   ]
  },
  {
   "cell_type": "code",
   "execution_count": null,
   "metadata": {},
   "outputs": [],
   "source": [
    "mult_0_5, mult_1_5, mult_2_5, mult_3_5, mult_4_5, mult_5_5, mult_6_5, mult_7_5, mult_8_5, mult_9_5 = [Equals(Mult(num(n), num(5)), num(n*5)) for n in range(10)]"
   ]
  },
  {
   "cell_type": "code",
   "execution_count": null,
   "metadata": {},
   "outputs": [],
   "source": [
    "mult_0_6, mult_1_6, mult_2_6, mult_3_6, mult_4_6, mult_5_6, mult_6_6, mult_7_6, mult_8_6, mult_9_6 = [Equals(Mult(num(n), num(6)), num(n*6)) for n in range(10)]"
   ]
  },
  {
   "cell_type": "code",
   "execution_count": null,
   "metadata": {},
   "outputs": [],
   "source": [
    "mult_0_7, mult_1_7, mult_2_7, mult_3_7, mult_4_7, mult_5_7, mult_6_7, mult_7_7, mult_8_7, mult_9_7 = [Equals(Mult(num(n), num(7)), num(n*7)) for n in range(10)]"
   ]
  },
  {
   "cell_type": "code",
   "execution_count": null,
   "metadata": {},
   "outputs": [],
   "source": [
    "mult_0_8, mult_1_8, mult_2_8, mult_3_8, mult_4_8, mult_5_8, mult_6_8, mult_7_8, mult_8_8, mult_9_8 = [Equals(Mult(num(n), num(8)), num(n*8)) for n in range(10)]"
   ]
  },
  {
   "cell_type": "code",
   "execution_count": null,
   "metadata": {},
   "outputs": [],
   "source": [
    "mult_0_9, mult_1_9, mult_2_9, mult_3_9, mult_4_9, mult_5_9, mult_6_9, mult_7_9, mult_8_9, mult_9_9 = [Equals(Mult(num(n), num(9)), num(n*9)) for n in range(10)]"
   ]
  },
  {
   "cell_type": "markdown",
   "metadata": {},
   "source": [
    "### Tuple lengths and length reductions for 1-9"
   ]
  },
  {
   "cell_type": "code",
   "execution_count": null,
   "metadata": {},
   "outputs": [],
   "source": [
    "def count_from_one(count):\n",
    "    return [num(k) for k in range(1, count+1)]\n",
    "count_to_1_range, count_to_2_range, count_to_3_range, count_to_4_range, count_to_5_range, count_to_6_range, count_to_7_range, count_to_8_range, count_to_9_range = \\\n",
    "    [Equals(count_from_one(count), [ExprRange(k, k, one, num(count))]) for count in range(1, 10)]"
   ]
  },
  {
   "cell_type": "code",
   "execution_count": null,
   "metadata": {},
   "outputs": [],
   "source": [
    "def listvar(count):\n",
    "    return [x for k in range(1, count+1)]\n",
    "reduce_1_repeats, reduce_2_repeats, reduce_3_repeats, reduce_4_repeats, reduce_5_repeats, reduce_6_repeats, reduce_7_repeats, reduce_8_repeats, reduce_9_repeats = \\\n",
    "    [Forall(x, Equals([ExprRange(i, x, one, num(count))], listvar(count))) for count in range(1, 10)]"
   ]
  },
  {
   "cell_type": "code",
   "execution_count": null,
   "metadata": {},
   "outputs": [],
   "source": [
    "cur_vars = vars()\n",
    "def nvars(count):\n",
    "    return [cur_vars[chr(ord('a')+k)] for k in range(count)]\n",
    "tuple_len_1_typical_equiv, tuple_len_2_typical_equiv, tuple_len_3_typical_equiv, tuple_len_4_typical_equiv, tuple_len_5_typical_equiv, tuple_len_6_typical_equiv, tuple_len_7_typical_equiv, tuple_len_8_typical_equiv, tuple_len_9_typical_equiv = \\\n",
    "    [Forall(nvars(count), Equals(Len(nvars(count)), Len([ExprRange(k, k, one, num(count))]))) for count in range(1, 10)]"
   ]
  },
  {
   "cell_type": "code",
   "execution_count": null,
   "metadata": {},
   "outputs": [],
   "source": [
    "tuple_len_1, tuple_len_2, tuple_len_3, tuple_len_4, tuple_len_5, tuple_len_6, tuple_len_7, tuple_len_8, tuple_len_9 = \\\n",
    "    [Forall(nvars(count), Equals(Len(nvars(count)), num(count))) for count in range(1, 10)]"
   ]
  },
  {
   "cell_type": "code",
   "execution_count": null,
   "metadata": {},
   "outputs": [],
   "source": [
    "%end theorems"
   ]
  },
  {
   "cell_type": "code",
   "execution_count": null,
   "metadata": {},
   "outputs": [],
   "source": []
  }
 ],
 "metadata": {
  "kernelspec": {
   "display_name": "Python 3",
   "language": "python",
   "name": "python3"
  },
  "language_info": {
   "codemirror_mode": {
    "name": "ipython",
    "version": 3
   },
   "file_extension": ".py",
   "mimetype": "text/x-python",
   "name": "python",
   "nbconvert_exporter": "python",
   "pygments_lexer": "ipython3",
   "version": "3.7.3"
  }
 },
 "nbformat": 4,
 "nbformat_minor": 1
}<|MERGE_RESOLUTION|>--- conflicted
+++ resolved
@@ -23,14 +23,10 @@
     "from proveit.number import (one, num, Add, subtract, Mult, Less, LesserSequence, \n",
     "                            Naturals, NaturalsPos)\n",
     "from proveit.number.numeral.deci import DecimalSequence\n",
-<<<<<<< HEAD
     "from proveit.number.numeral.deci._common_ import Digits\n",
     "#from proveit.number.numeral.deci._axioms_ import N_leq_9\n",
     "from proveit.core_expr_types import Len\n",
     "from proveit.core_expr_types._common_ import a_1_to_n\n",
-=======
-    "from proveit.core_expr_types import Len\n",
->>>>>>> adf9e77f
     "from proveit._common_ import a, b, c, d, e, f, g, h, i, k, m, n, x\n",
     "# the context is in the current directory:\n",
     "context = proveit.Context('.') # adds context root to sys.path if necessary"
@@ -55,11 +51,7 @@
     "       Forall((varRange(a, one, m), b), \n",
     "              Equals(Add(DecimalSequence(varRange(a, one, m), b, ExprRange(i, nine, one, k)), one), \n",
     "                         DecimalSequence(varRange(a, one, m), Add(b, one), ExprRange(i, zero, one, k))), \n",
-<<<<<<< HEAD
     "              domain=Digits, condition=Less(b, nine)), domain= Naturals)"
-=======
-    "              domain=Set(zero, one, two, three, four, five, six, seven, eight, nine), condition=Less(b, nine)), domain= Naturals)"
->>>>>>> adf9e77f
    ]
   },
   {
@@ -73,20 +65,17 @@
     "                                       Equals(DecimalSequence(varRange(a, one, m), Add(varRange(b, one, n)), \n",
     "                                                              varRange(d, one, k)),\n",
     "                                             DecimalSequence(varRange(a, one, m), c, varRange(d, one, k))),\n",
-<<<<<<< HEAD
     "                                       domain=Digits, \n",
-=======
-    "                                       domain=Set(zero, one, two, three, four, five, six, seven, eight, nine), \n",
->>>>>>> adf9e77f
     "                                        condition=Equals(Add(varRange(b, one, n)), c)), \n",
     "                                 domain=Naturals)"
    ]
   },
   {
-   "cell_type": "markdown",
-   "metadata": {},
-   "source": [
-<<<<<<< HEAD
+   "cell_type": "code",
+   "execution_count": null,
+   "metadata": {},
+   "outputs": [],
+   "source": [
     "deci_sequence_reduction_ER = Forall((m, n, k),\n",
     "                                 Forall((varRange(a, one, m), b, varRange(c, one, n), varRange(d, one, k)),\n",
     "                                       Equals(DecimalSequence(varRange(a, one, m), ExprRange(i, b, one, n), \n",
@@ -95,18 +84,14 @@
     "                                       domain=Digits, \n",
     "                                        condition=Equals(ExprTuple(ExprRange(i, b, one, n)), ExprTuple(varRange(c, one, n)))), \n",
     "                                 domain=Naturals)"
-=======
-    "### Number sets containing the digits (beyond 0):"
->>>>>>> adf9e77f
-   ]
-  },
-  {
-   "cell_type": "code",
-   "execution_count": null,
-   "metadata": {},
-   "outputs": [],
-   "source": [
-<<<<<<< HEAD
+   ]
+  },
+  {
+   "cell_type": "code",
+   "execution_count": null,
+   "metadata": {},
+   "outputs": [],
+   "source": [
     "deci_sequence_in_naturals = Forall(n, Forall(a_1_to_n, \n",
     "                                             InSet(DecimalSequence(a_1_to_n), Naturals),\n",
     "                                            domain=Naturals), domain=NaturalsPos)"
@@ -121,9 +106,22 @@
     "deci_sequence_in_naturalsPos = Forall(n, Forall(a_1_to_n, \n",
     "                                             InSet(DecimalSequence(a_1_to_n), NaturalsPos),\n",
     "                                            domain=NaturalsPos), domain=NaturalsPos)"
-=======
+   ]
+  },
+  {
+   "cell_type": "markdown",
+   "metadata": {},
+   "source": [
+    "### Number sets containing the digits (beyond 0):"
+   ]
+  },
+  {
+   "cell_type": "code",
+   "execution_count": null,
+   "metadata": {},
+   "outputs": [],
+   "source": [
     "nat1, nat2, nat3, nat4, nat5, nat6, nat7, nat8, nat9 = [InSet(num(n), Naturals) for n in range(1, 10)]"
->>>>>>> adf9e77f
    ]
   },
   {
@@ -133,24 +131,6 @@
    "outputs": [],
    "source": [
     "posnat1, posnat2, posnat3, posnat4, posnat5, posnat6, posnat7, posnat8, posnat9 = [InSet(num(n), NaturalsPos) for n in range(1, 10)]"
-   ]
-  },
-  {
-   "cell_type": "code",
-   "execution_count": null,
-   "metadata": {},
-   "outputs": [],
-   "source": [
-    "zero_leq_nine, one_leq_nine, two_leq_nine, three_leq_nine, four_leq_nine, five_leq_nine, six_leq_nine, seven_leq_nine, eight_leq_nine, nine_leq_nine = [InSet(num(n), Literal('N_{<= 9}', r'\\mathbb{N}_{\\leq 9}')) for n in range(0, 10)] "
-   ]
-  },
-  {
-   "cell_type": "code",
-   "execution_count": null,
-   "metadata": {},
-   "outputs": [],
-   "source": [
-    "N_leq_9_def = Equals(Literal('N_{<= 9}', r'\\mathbb{N}_{\\leq 9}'), Set(one, two, three, four, five, six, seven, eight, nine))"
    ]
   },
   {
@@ -477,20 +457,8 @@
    "display_name": "Python 3",
    "language": "python",
    "name": "python3"
-  },
-  "language_info": {
-   "codemirror_mode": {
-    "name": "ipython",
-    "version": 3
-   },
-   "file_extension": ".py",
-   "mimetype": "text/x-python",
-   "name": "python",
-   "nbconvert_exporter": "python",
-   "pygments_lexer": "ipython3",
-   "version": "3.7.3"
   }
  },
  "nbformat": 4,
- "nbformat_minor": 1
+ "nbformat_minor": 0
 }