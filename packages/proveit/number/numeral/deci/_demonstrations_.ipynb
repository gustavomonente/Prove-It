--- conflicted
+++ resolved
@@ -99,7 +99,6 @@
    "execution_count": null,
    "metadata": {},
    "outputs": [],
-<<<<<<< HEAD
    "source": [
     "#tuple_len_incr.instantiate({i:num(11), a: ExprTuple(a,b,c,d,e,f,g,h,i,k,m), b:ExprTuple(n)}, assumptions=[InSet(num(11), Naturals)])"
    ]
@@ -109,8 +108,6 @@
    "execution_count": null,
    "metadata": {},
    "outputs": [],
-=======
->>>>>>> f4e13c56
    "source": [
     "#tuple_len_incr.specialize({i: num(11), a: List[:-1], b:List[-1]}, assumptions=[InSet(num(11), Naturals)])"
    ]
