{
 "cells": [
  {
   "cell_type": "markdown",
   "metadata": {},
   "source": [
    "Demonstrations for context <a class=\"ProveItLink\" href=\"_context_.ipynb\">proveit.number.numeral.decimal</a>\n",
    "========"
   ]
  },
  {
   "cell_type": "code",
   "execution_count": 1,
   "metadata": {},
   "outputs": [],
   "source": [
    "import proveit\n",
<<<<<<< HEAD
    "from proveit import ExprRange, ExprTuple, varRange, IndexedVar\n",
=======
    "from proveit import ExprRange, ExprTuple, varRange, IndexedVar, defaults\n",
>>>>>>> 534a3905
    "from proveit.logic import Forall, Equals, InSet, Set\n",
    "from proveit.number import zero, one, two, three, four, five, six, seven, eight, nine\n",
    "from proveit.number import (one, num, Add, Mult, Less, LesserSequence, \n",
    "                            Naturals, NaturalsPos, subtract)\n",
    "from proveit.number.numeral.deci import DecimalSequence\n",
    "from proveit.core_expr_types import Len\n",
<<<<<<< HEAD
    "from proveit._common_ import a, b, c, d, e, f, g, h, i, k, m, n\n",
    "from proveit.number.numeral.deci._theorems_ import md_only_nine_add_one, md_nine_add_one\n",
=======
    "from proveit._common_ import A, a, b, c, d, e, f, g, h, i, j, k, m, n\n",
    "from proveit.core_expr_types.expr_array._common_ import Aij\n",
    "from proveit.number.numeral.deci._theorems_ import md_only_nine_add_one, md_nine_add_one, add_1_1, tuple_len_2, count_to_1_range\n",
    "from proveit.core_expr_types.tuples._axioms_ import tuple_len_incr, tuple_len_0\n",
    "from proveit.core_expr_types.tuples._theorems_ import  len_of_ranges_with_repeated_indices_from_1\n",
    "\n",
>>>>>>> 534a3905
    "%begin demonstrations"
   ]
  },
  {
   "cell_type": "code",
   "execution_count": 2,
   "metadata": {},
<<<<<<< HEAD
   "outputs": [
    {
     "data": {
      "text/html": [
       "<strong id=\"Digit\">Digit:</strong> <a class=\"ProveItLink\" href=\"__pv_it/529af85ae13bbca61d15efade5ef44b2a68d178d0/expr.ipynb\"><img src=\"data:image/png;base64,iVBORw0KGgoAAAANSUhEUgAAAM0AAAAVBAMAAAAX/3cYAAAAMFBMVEX///8QEBBERERUVFTMzMyY\n",
       "mJjc3NxmZmYiIiJ2dnaqqqoyMjKIiIi6urru7u4AAAAvZeGPAAAAAXRSTlMAQObYZgAAAAlwSFlz\n",
       "AAAOxAAADsQBlSsOGwAAAxJJREFUSMe1lk1oE0EUx//52iRtstYvkEJrVRShKoUqraI2UkQ8GW8e\n",
       "hMaKVEFoxMOKoSiIomjb+AG16CEnoSCmKogXtdJDKV4ED54kC4IiCKlFsSZt17fzZrZht5Z46EJ2\n",
       "/tl5b37zPmYTAPonLOulPeLx3ZP/9w0CX9zPTpn/MO7cYd9r5uk2PJFSKwyobRjPEqzODG13fA7x\n",
       "4Cu/VHbR4Xss8pZl1Qn1bbJPToaN/XTfJOwuA7U5/RpPfM7MS5OTiM4JoafRlVOcKzxEBm/I3Wv9\n",
       "aGf1oM24wHZpBFjot3CAArivOMeAO3KhmOLQRlbykxKKo2pWcgJOgLVpbIRcHT1ChJLQ2SFQB3+6\n",
       "gkOB5U0XZ72JDpHMeANWKM7B525O3qkKhdDCmWxSHPKLTlVwfgOFnItD2ehIqMWSUmQ9nKcVBY+y\n",
       "fXzaDLNDsQmxnwsc3eYkXRy6BuUYv6rSllKc4xNyD+XDE++VfbccO2YvwolnTnLCo9D+AEfGPJzg\n",
       "rBzHd6rWheT4TU02STmJeuWwT8VlvYBTn1/AW1v3JpmT9XAiaacIMqlZxaFrK3Ms4JxqvSk5NdJt\n",
       "cYx6AzpLhCD3zn76SpyCNx7DUT5+GEpVcC7xiZsBumTiorJbQmnkG1l+nXxM9dGac9AzpuiDvLsP\n",
       "bHNOWwL+klBnoTjNxOEC3SSOLG2kSe7KhFZSq4RpvegrO9XUjHQCutx9jRFoYsvFecX50Nr6Y7dQ\n",
       "66jYTvpUPMUWOdJnl3O+CJ5Pyb4+CmSgOxyhglnETFv5Wuy8yW2shlBUzFVsVqD6SNdCml19tOwW\n",
       "YVbTiF4K+7Y6P5GcvkYeepsj1GnDaBeKjnc+qZeZMw2hehBrZDN/Vq+Xrvksu8ZfIzQmzGID2IyK\n",
       "c6o/HE8gYr8ZAxtm9rJ6Y1llVh8Neo9eFwFlrG1CaUabyZMYOi9dcYJKLFSn0ScdhofeV3L4Wvh9\n",
       "WETVmF5VpYObk8USKgqvqtKBObE6+U0fwxLqOzyqWgfqMXtGvTZCzvPFVNKrqnXQ14qhZ8/y/j8I\n",
       "3qX++Av06Pg+eBqaxgAAAABJRU5ErkJggg==\n",
       "\" style=\"display:inline;vertical-align:middle;\" /></a><br>"
      ],
      "text/plain": [
       "Digit: {0, 1, 2, 3, 4, 5, 6, 7, 8, 9}"
      ]
     },
     "execution_count": 2,
     "metadata": {},
     "output_type": "execute_result"
    }
   ],
   "source": [
    "Digit = Set(zero, one, two, three, four, five, six, seven, eight, nine)"
=======
   "outputs": [],
   "source": [
    "#defaults.auto_reduce = False"
>>>>>>> 534a3905
   ]
  },
  {
   "cell_type": "code",
   "execution_count": 3,
   "metadata": {},
   "outputs": [
    {
     "data": {
      "text/html": [
<<<<<<< HEAD
       "<strong id=\"nines\">nines:</strong> <a class=\"ProveItLink\" href=\"__pv_it/cb762d67b3fd8e8668e063b9edcd3585443269d50/expr.ipynb\"><img src=\"data:image/png;base64,iVBORw0KGgoAAAANSUhEUgAAAGYAAAAOBAMAAAAvVnRmAAAAMFBMVEX///+qqqqYmJi6urp2dnYy\n",
       "MjJERETc3NwQEBDMzMyIiIgiIiLu7u5UVFRmZmYAAAABFGnYAAAAAXRSTlMAQObYZgAAAAlwSFlz\n",
       "AAAOxAAADsQBlSsOGwAAAM5JREFUKM91zz8LAXEcx/GP4kTnGGXyEO4pqJsxmS8PAM+AMlgMNxoo\n",
       "g81wuww3KsVqUJRN+R91ZcAVv4/63m94Le++374/wDiuIYLjwWNU0SfoNSQwHyY6BJVUC9pWAiug\n",
       "RlBJlxE9S+AOlAgqSxtJX0J/AG7/h6NKMH6TCLabCiqfC68Sn1/U8woqehuDiwRmZmKTUVDBYpTz\n",
       "RfR9wXUUVN7PeIaAk/cHlZgdAir/fEuki6YjgawX9wkqySmqIhh7Wp6gAqtoykStHaPKC3ws2SLO\n",
       "8k4sAAAAAElFTkSuQmCC\n",
       "\" style=\"display:inline;vertical-align:middle;\" /></a><br>"
      ],
      "text/plain": [
       "nines: 9999999999"
=======
       "<span style=\"font-size:20px;\"> <a class=\"ProveItLink\" href=\"../../../core_expr_types/tuples/_proofs_/len_of_ranges_with_repeated_indices_from_1.ipynb\" style=\"text-decoration: none\">&#x22A2;&nbsp;</a><a class=\"ProveItLink\" href=\"../../../core_expr_types/tuples/__pv_it/41fffdd466643a2ac4db13aa422b84c8e57162270/expr.ipynb\"><img src=\"data:image/png;base64,iVBORw0KGgoAAAANSUhEUgAAApAAAAAzBAMAAADSjCUKAAAAMFBMVEX///+IiIgiIiIQEBB2dnbu\n",
       "7u5UVFTMzMzc3NwyMjK6urpmZmaYmJiqqqpEREQAAACk/Np2AAAAAXRSTlMAQObYZgAAAAlwSFlz\n",
       "AAAOxAAADsQBlSsOGwAACJJJREFUeNrtm2+IFGUYwJ/bndnd23+3ZkhwpcuVmpp1SaZJ2iYpWFkj\n",
       "eJaQ3ZqRkSBrB0Gf3DT7ZN5+yAjSOj0J/FCuIZl5wvqlTFE3SY8kUBMlhPQu2jQvtffvzDt/bvYd\n",
       "ubmBswdmdvbd55nnmd+8/+aZdwEkpK2tDf6XIQD0yK2BoXT71ogBqF6gn1du3ZTSnzyk3iOVkVMV\n",
       "39XYwbEAQL7OPmP0oyj+5lQ2uMQEE69SBE/GRb4z26WywYFMct9KF943VMUf76Mf2+RORbTjmduJ\n",
       "grmVNabq2/TQaOxIvgkOZGfBBPJncrxnHr3BOYDoeCtdmwjaDWUOX0qYJXX7tgZ1jBPPaIZ6MwmL\n",
       "hqaDDFUCA/kAiCDVEjlcOZsULQVYsq+GDja7nUHQhlAOGjVp39wSu1VXfY4M3Y3nd1S5Ogl8Mw9N\n",
       "B5maHhTIZKsJZILc0fBpOvz14FaEQR5xO4Wojc9YlnbOLanbcVo949lfaYY6C+uICSR8GhTIcM4E\n",
       "MkwOd7F60cpBht0qiqiNZbq0c25J3WKQrsbxmqjOwiKhGSB3FQMCOU4zgdxJDueywEscZKPbFEnU\n",
       "xrJF2vlcfrBTD8XNWMmK6iwsEpoBsrEcEMgJYAK5Bx99P20VbUE5DlLJD34GUXvRbtyTyfrmlswt\n",
       "AelinFwxoayrq80ZGhYJzQCZqgUDMnrVDJJWiH7jhlOQyZLLOQTtXDc6+FHaez+IlZiAdDNuyhjq\n",
       "SryVhkVCM0Cq/cGAjLSaQU4l01tE9xUUX6jKQeoTXadpuKEdq+5DBSdkncf0uzhVB3lCZqaG1D9M\n",
       "lGhYJDQDJPwWDMhw3gxyFmkefRAdheILd3GQ0b7BTyFoq6SOrZV1ntLPOksH6WZ8RlDXcPXEYZHQ\n",
       "BJDHi4GAXFtxAKmwG22AjLe6DwFcm/RQ3dLTyKwdZLfM2ITVz2g0LBKaALK9EgjIF4tmkFvxUTpP\n",
       "0TRKNW1RuzHvpWkjy2TPmmbutm7TvohmjT+MKlP1j8G5adM2Nuwgz4MZ5DkSS4bGl87og81Z1Gzt\n",
       "WSuwardXc+Qi6j3c6JbJ7kq4yNwSkI7GzPejAIefhJlEXb2hkLDIJoJMZwMBOccCcj7v1DEaMrMg\n",
       "IBMZaMejI96p/7ADujNp74qhhrWbquh6Dt90yw13QZPG3BKQuwdXR2NTbFEWakQ93reRhEU2EaTS\n",
       "R0FivvBrXZAyajKZ0AELyO28U8do4miLnP9zORqRixAajx+l8URuCj8gRSbt9L3oy4MALZqohw/M\n",
       "3wzL5aRXxG5XPzUhM4gxVcdjUySD+0Ssfq5CwiKbCDJ5nYL8Dn98UhekjJrMNLLfAjJUYLko0vVM\n",
       "5L+tQ9tJu/lJcNCO4Y6rXtvWLWfAnihz62JM1BOoyocLiVxBV1/HNhEkvaRj8A4+29m6IGXUZCYg\n",
       "Nywgk2VI5bdyNHquAucjcnZzVGTXxhkFpZ5jbhnrg8m9Qq5iEGPs+xQezToh9GVBV+/hqRIBJG1k\n",
       "x0geSanWBSmjJpP7uWoBCb9D6ALqkWILBlA7S7MxHd8y1Z5zxUV27U1oW1SvS+GW8TzcXSFuwcWY\n",
       "+H4Yp+m+gIbndXUcFq1NAkj4m4JM4ufw+oONjJpMpvmaFeSrkGzWp0Qqq/NpnOByuA14s2njzFil\n",
       "3g00W2K34GJMfB/81qqOw0prVpA32ag9raXlMYlRW0JNZkpcE6CSjidmuoyN9OOQ3NmIdrJ4O4Ew\n",
       "t7LGVP2QHlpDwfjtCQZyL70tTr2ECHIQNYu8TPa0R1EdgkzUYMRJCwP5AcScclZlC0impu63NwSh\n",
       "7Gmyp01OoZ1cdMqzMJp7iPSNPJD3M5BpTWzw+nVbQTK1yOGCPaNjLTNG9zWrL8EpRUtodwDIVKbR\n",
       "6bqtIJlak0N7tZXpIBN78TQ+U1buhKYNpYP2635u/5T9XeZHRKKWWrHQPjc0yrblDZDxMQD4uQN6\n",
       "T7+ng1SuDcelxaSKhkr4YAMLNwNLiojXba2RRM354dwom1czQCrtGp2f9CrLdugj9dXhAOnwsvr2\n",
       "lhFIyeOcwXpUjUhSxHTdNpDrSW3b73AmvSy2LGuA3HAC4mQQ6oXyWKcJuW+Ssj0TeVxG4E0GOMg0\n",
       "GipIUsR03TaQaTKibEEPA9ZHU+NFXDoj9JHnIPnZ5ct/oBMu1nvh1PVhALnUVhLytIzAYx7mL1Or\n",
       "xEkR03XnnNNoMyC63RrSDCNb/JIBUq0Vojl6Z+I/6XOCf4cBZI/js03ZJ288aaHD2BO1X7cNpIo6\n",
       "wZAGi0HN8R0uSx04msPfflEMkKlSjk7hDwOMMbcDn8X5NcV0vzqSGyJImhSxX7cVJM4BIpAd1ehM\n",
       "6CjiXRWXpcai6KOzYck9Qo1cXoRNqDuITypAWj/BJP85xp1f5W7xyR1NH3CQNCliv24rSNxAEEgw\n",
       "8kBVUrYyiuClbPNI9YXLl8ynWuE/SLxwYMeb748xxmlvywg8SqTPPpuxX7cFZPpUgYA0UqEpjZRl\n",
       "Gw4LmViXvOVxn/r8r1uwkGUcZOHA5YxqTFk9LiPwJuGzg00LXUAqo1DnOvqAkOJKkjI1n1oopKNc\n",
       "QK6t+l4jQ1WIds0RVgN4XEbgUToztwFSUlxyU+G87yDxwgH1OiRxk6MvtrwtI/AoAS0QSLQOB0j8\n",
       "3ipC2gV5D+ZtGYFHeQ0CARn3aUYu9pGo94iUoKmid8felhF4lIAWUdEq4qvgx6twDs4YzxR8GYEf\n",
       "kgxoWZ9vw7YheOFAZwEWGK8R2DICf4a2fEAgwznfJ+RZ8kZ/01GjjrJlBH5IYEufk/6ndic6Fcay\n",
       "/ji7CAGBhI98B+n4l4hExZ/qXwsMZEfR99HGycMmn+Za1cBANpT8Bqk6PVld8MfXGxAYSP1Pnf7J\n",
       "Roeu2Z92kCp5AvnQkP7xPV2BESPsb8ZtbWOl1If4j++XRgxHlf1n8sqtm/8B41eB4/KKTFgAAAAA\n",
       "SUVORK5CYII=\n",
       "\" style=\"display:inline;vertical-align:middle;\" /></a></span>"
      ],
      "text/plain": [
       "|- forall_{n in NaturalsPos} [forall_{f_{1}, ..f_{_a}.., f_{n}, i | i in Naturals} (|(f_{1}(1), ..f_{1}(x).., f_{1}(i), ....f_{k}(1), ..f_{k}(x).., f_{k}(i)...., f_{n}(1), ..f_{n}(x).., f_{n}(i))| \\\\  = (n * i))]"
>>>>>>> 534a3905
      ]
     },
     "execution_count": 3,
     "metadata": {},
     "output_type": "execute_result"
    }
   ],
   "source": [
<<<<<<< HEAD
    "nines = num(9999999999)"
=======
    "len_of_ranges_with_repeated_indices_from_1"
>>>>>>> 534a3905
   ]
  },
  {
   "cell_type": "code",
   "execution_count": 4,
   "metadata": {},
   "outputs": [
    {
     "data": {
      "text/html": [
<<<<<<< HEAD
       "<span style=\"font-size:20px;\"> <a class=\"ProveItLink\" href=\"__pv_it/d4116a51dd3aa9fdcb63e6ce25d6923a06d7ae140/proof.ipynb\" style=\"text-decoration: none\">&#x22A2;&nbsp;</a><a class=\"ProveItLink\" href=\"__pv_it/29ccf5aab77f4f90935fa30fb45d828a6f23b0a10/expr.ipynb\"><img src=\"data:image/png;base64,iVBORw0KGgoAAAANSUhEUgAAAVUAAAAVBAMAAAAEDWDFAAAAMFBMVEX////MzMxUVFREREQiIiK6\n",
       "uroQEBCYmJhmZmYyMjLu7u52dnaqqqqIiIjc3NwAAACFAiZ1AAAAAXRSTlMAQObYZgAAAAlwSFlz\n",
       "AAAOxAAADsQBlSsOGwAAA31JREFUSMe1V1tIFFEY/ta9z67rEmGPWlErXUjqoZBKkSUiShYKJXrQ\n",
       "iu1BSDeKpAdpkiJLrKUeMroNaCb44FAPpaYuEb7IpkSUYZtbvUgvtqh5W6v/zOzqro66O+lhYM75\n",
       "55z/+85/O2cABLHSzYZVaqm+2JEd3P9z1/ctO0UdTg9gqt4SHZXfdwrJrK6umj99LQm+LJzIxJaO\n",
       "W2px2vtpa5wX3BGkRzfpHG1bepElbtTQpymLE3BZT4iDeT4PWfwQDSpxzD6ugGzqQUoJtHxEmLnc\n",
       "BofiRpuBPXKvKCoaJFJGfsE6EhvzYMlWh3MBeAEYgDQvLL8S1dEfN5oEuuSeP5YrSpW4ajNhnVKH\n",
       "sxPoFXAcaMlGaihBHZqJONeOEAm7Atd7SlzTeOjDqnBAo2IfamS7jkWEjsAV6X3sbM9jDAV4/YGX\n",
       "1Q6qQrW0z8qBNrwZ3eDTfAp4Y+zqUuD6XIlrC3EdV4XDMa4eZgEWr1EdORiWsSfejVPafIbBjQae\n",
       "ci/Vay3DDeAgUA/kzcVrrkeB6yXWMzmllhkVD4vQzKjCsU0DGX04TKzdWBOeNYBW/u6EoOOR5jNT\n",
       "kI2xlWHSURxkvUIBYmRyo0uzw6fA9a2SXRnXaVU4ElcRbuo2DfhDszpMf6TXHfrqgVk08+QBDZn9\n",
       "AfC0S9KhG/k6G7C1r1m8XnU6zzid+XNcMxRjQIR+RhUOR1yL+ySutDCSn1ovTDLtOsq86xUVdtKB\n",
       "EetERcU5NG3rlXRwrX9jatJtQcGuhYvkljWsDofitddH9VmqtZG6Z8hDily+aHsZzLvyfhmE1Y0M\n",
       "pkP8iWdzbsBdLBYD8+NVmw3jlDqcXcBlAfvoYymG7bOnhSE7qsNAKC4WRyGcokPewKP4W7AOItFy\n",
       "RHR0C7aQEtfzimdBCUxedTgXwfKNqkvqIewGN8keG4+Psk/JBxo3LEFzGRpEpLvQSS4cXBdshdgt\n",
       "YD9avOz5IGg9SlxrlbhSHjfa1eHofNxJKnDsYvDKJS2iZ6jqpqTi6O+9wPeaTpgdgU2UiFntQc12\n",
       "f/MjpGwNnqgccIGSlx5L+zXEc91Ynk+3rIL5VCVxc2C9Shyu4z15Xmdf+gAx84ldhPxxF9i8pK97\n",
       "ieAY+ZXhWhQ7MHlWhSuFxJJNl4nk24/klySEU7/0FT/3tIr7e07yvxIJ4dg8WOlmXPlfONb+AV1W\n",
       "lI0sNqm8AAAAAElFTkSuQmCC\n",
       "\" style=\"display:inline;vertical-align:middle;\" /></a></span>"
      ],
      "text/plain": [
       "|- (9 ..5 repeats.. 9 + 1) = 10 ..5 repeats.. 0"
=======
       "<span style=\"font-size:20px;\"> <a class=\"ProveItLink\" href=\"__pv_it/201f77521633618af68050c4fab5750d2861fa2c0/proof.ipynb\" style=\"text-decoration: none\">&#x22A2;&nbsp;</a><a class=\"ProveItLink\" href=\"__pv_it/90eee0f2455eb93da1027834ab7a3af24ccabba90/expr.ipynb\"><img src=\"data:image/png;base64,iVBORw0KGgoAAAANSUhEUgAAAa0AAAAWBAMAAACBAt4GAAAAMFBMVEX///9UVFREREQiIiIQEBCY\n",
       "mJhmZmYyMjLu7u6qqqrMzMyIiIi6urp2dnbc3NwAAABm9RoHAAAAAXRSTlMAQObYZgAAAAlwSFlz\n",
       "AAAOxAAADsQBlSsOGwAAAxJJREFUWMPNlz1oE2EYx5/m83JN0gxuDskgpSDYSEGqg2RUEDkc2k0i\n",
       "0jpEMQhCnXJWi4iDgTq4iNkdetCpldKAgorLOYlabfCDTtKiaKpI6937pLmv59KnLwi+Q+7uze9/\n",
       "//d/78e9By0QpXP4b0s2rJlZArapFXHWXxeHNbbPmmT7ZB3ShjisBLAFQvqySz7AihrbtSaZS9ph\n",
       "gc6VMgEmz+lOhTqKvSRIpYrQNteUT8rq/GRSJ3PdArhhqKe719cvbFq/Ux0yoYnKRJ47zfikrM5P\n",
       "xstkrgmAfQCDTkW/nWusQ8aw7sNqg+nKJ2V1AfIEmasE0AZY9eWK6Ug+w6XFWK4zVyc2KasLklep\n",
       "XOkqKN8AlhveXEkNyUvY9fBQYw4SNimrC5KvqFwJE/ur6c2VySEpngW8gDmT58onZXVBcryb6/yI\n",
       "XQ4Ddow9v4Y1b654FcmjoqoM6zmAGbE2KuO9XPkkpVta4jq4yVmqv6LWYL3ZVPN1b65UEclTomZw\n",
       "Ml8A9XHRvng038OUT1K6PjOV4zl4yDkqV8wagErljT2/lLaTS91w5boDMFAUWbuPJ6TwSUo30FA2\n",
       "eQ4e8mlYLqtctl9uR5xc6RKS17DrIVpitZZPUrr1FvzhOXjIWXJ+4QC8AvQ4PGhntOZecsPTWj3g\n",
       "pwCXDNfFmuoPnoObhDNUf0WsbeM9PfvblyteQNJeQz/b2Ja7tWLE3q26TvBnN3IXXXpo5ldvHUEC\n",
       "VKhc1oIO83pE8+VKGEg+AZjenoLUcNt098KI9Tij5c7QFSfRUQbp4LTu9vOtHroQEo6T72WrCZn3\n",
       "F52KvgPf91s3aSEZde1ZXK1NBYfJfeCSoTpVT1d5Dm4yWyT3UcdIt08dEjeV3dYqJt4rE1SYwCVD\n",
       "dREt2eA5uEncmgdyjZFuEzvkIWdj9vqnoZ6Er7WKWG39s9oAJhmuS797CzwHN/mR/v6KUN8H2cIO\n",
       "Oe37+MFDcC8XD3wmhZGyujByiM6lFAi3iDW6FzGhFjqL2PNmT2WvDnHsl8XA318Iydmwe/E365pk\n",
       "rn/t8Bc2HkUwf8L0PQAAAABJRU5ErkJggg==\n",
       "\" style=\"display:inline;vertical-align:middle;\" /></a></span>"
      ],
      "text/plain": [
       "|- |(A_{1,1}, ..A_{1,x}.., A_{1,1}, ....A_{k,1}, ..A_{k,x}.., A_{k,1}...., A_{9,1}, ..A_{9,x}.., A_{9,1})| = (9 * 1)"
>>>>>>> 534a3905
      ]
     },
     "execution_count": 4,
     "metadata": {},
     "output_type": "execute_result"
    }
   ],
   "source": [
<<<<<<< HEAD
    "md_only_nine_add_one.specialize({k: five}, assumptions=[InSet(five, NaturalsPos)])"
=======
    "Len(ExprTuple(ExprRange(i, ExprRange(j, Aij, one, one), one, nine)))._computation()"
>>>>>>> 534a3905
   ]
  },
  {
   "cell_type": "code",
<<<<<<< HEAD
   "execution_count": 5,
   "metadata": {},
   "outputs": [
    {
     "data": {
      "text/html": [
       "<strong id=\"number\">number:</strong> <a class=\"ProveItLink\" href=\"__pv_it/861edef40f0a82960ea4775835d000a10f73fec10/expr.ipynb\"><img src=\"data:image/png;base64,iVBORw0KGgoAAAANSUhEUgAAAEgAAAAOBAMAAAB+wkcFAAAAMFBMVEX///+qqqqYmJi6urp2dnYy\n",
       "MjJERETc3NwQEBDMzMyIiIgiIiLu7u5UVFRmZmYAAAABFGnYAAAAAXRSTlMAQObYZgAAAAlwSFlz\n",
       "AAAOxAAADsQBlSsOGwAAAPNJREFUKM9V0DFLw1AUhuFXW2MTYu0oXZp/YH6BIHSunToXu6uDe4UO\n",
       "Lg4ZHRQc3EQKjuKQURCMYwXBQrdCo1EUAhm8N4PndHmGy3fv+c6FevqGgnQRa447A/DvOT8SeLpy\n",
       "TxX+lO0GGyc4U4EJHCi8jKTLZpfqp8AP7CkqI5tI+ni54P/C+OKfyJRsBeVL30J5PxSgckfZ6Uuw\n",
       "TQ4DAff21Ww34jITeAzd94Zgxxmer5u5wp/vjiPBhGqFgXqxBB+x4EY4mT1c6y9BT5EUNrRyxjAS\n",
       "2IrXc0XtxY7zHthXcBM7gWI1sP9EuxNqqu2Zhp10wB8G1ZYFRyXKagAAAABJRU5ErkJggg==\n",
       "\" style=\"display:inline;vertical-align:middle;\" /></a><br>"
      ],
      "text/plain": [
       "number: 9999993"
      ]
     },
     "execution_count": 5,
     "metadata": {},
     "output_type": "execute_result"
    }
   ],
   "source": [
    "number = num(9999993)"
   ]
  },
  {
   "cell_type": "code",
   "execution_count": 6,
=======
   "execution_count": 10,
>>>>>>> 534a3905
   "metadata": {},
   "outputs": [
    {
     "data": {
      "text/html": [
<<<<<<< HEAD
       "<span style=\"font-size:20px;\"><a class=\"ProveItLink\" href=\"__pv_it/1ef2cb87cd9b071df88d17c70e2a2a1a8026f1a50/expr.ipynb\"><img src=\"data:image/png;base64,iVBORw0KGgoAAAANSUhEUgAAAlEAAAAZBAMAAADjxmbFAAAAMFBMVEX///9mZma6urrc3NwiIiKI\n",
       "iIjMzMyYmJgQEBB2dnbu7u5EREQyMjJUVFSqqqoAAABfjFPjAAAAAXRSTlMAQObYZgAAAAlwSFlz\n",
       "AAAOxAAADsQBlSsOGwAABR5JREFUWMPtWW1oW1UYfpM0ub0nTZarouA2iOAPEWUZTKaoNEpEqG7W\n",
       "H5Xth5iBX38GERz7aZiCUhjNMMXVKd7KhAobCcPPdm5RmcKmW2uLw3XtLog/nD9SqrY1K43n+56T\n",
       "m6ZVmLdgD/TeN+e+z3ne+5yv99wCQHwaWpUA/O9L/BS7n7NbukVbPn0/eV1jDP28gsN/w3+8i1zN\n",
       "fDOXo9dO2nB4IbmCUuHz9j+nzwJKNVRtX66ZvcOwFvgfIpdYhcjVf2ODy6ngKKCaNqYC1qXGhqq2\n",
       "hn2WE4asc1luDWyUvb6H3/u+y4jABgaYX7Ver7MeQ/2HkirdFy7ZfYdO+MU/QpUq48t5ONog80Tq\n",
       "LYC8qhR6BF5s7IuiikVjF3gED4I5y6xBMJaE8w5+z/zxNre2JWNparwzZt3kiGVxWqUrSi6UgFcc\n",
       "n/gnhVJGGsyyHsN0uSMFadg48tnISI7WxPIQTXgjVbHP8EhxZ7zBaxy0KGaKiHRUwr+EKIPidrey\n",
       "qv0Ax1Q6V6nwEpQqPvFLpaKjEK+x5j7KPE6N8X2hCqTVMbWhAuaM7kTacbFupH02XGH9fEcSRKQv\n",
       "fN8YqcSBI2uPiEg5natU8ACp84dfKrUhAUE6SINnxAwej2V360qVyhCe051IOxKrRDoBcCUrwpnn\n",
       "RsETaYeymZjcf8sw3KLSFbVlKecTv1SqhNlogw/IGMahHE16xtSs7kTakVglUlyeEMbtOT74UyLS\n",
       "iz038xa/6b9BuN3P77H6k45KpyoVfBR84r9M8yWsVGcBIn+SH1+Dq9Qe1KUpRSbuvO4EmxSsFqms\n",
       "em6Kd9Z2EJEOQyfbXkrfQrtYo38QyPcWUyrdLpcs8vSP4BM/VaqUY2x/kR8VRSnD+S2v5ujoAOxd\n",
       "0p1C8wpWi7RNrv1xPjUKMlKsPttxSjMQ6OUtzQj3N0/PqnSd6nZXdXzir2L1ImcIpABB0gmR1zKZ\n",
       "zGNcKbgU05PSwd2/zGlOkYmki9UjtVxYH600Ukqkgd/ZAE+DwXdzU7z+SxBfsBW60ElFqvaaT/zG\n",
       "wwAvk7GGV0UqPSorYwqOo3TjGbCmOw2edbFapIbo0ucBTtNXvQdEpNEKBOZYx1fA4EtMm2i0VxlG\n",
       "hM78Sk6oLESX/OI/1o03ErZWGXTHTKtKRbobcizoKOtOJIOVWDXSXyFEZzuq2zzSu6emFn5iAyMN\n",
       "sRkxCUSflviGhPCTWE6hq8pkt1RjSvnBT8YUXaeMPATo8OuRMXyC/56SSiEyg3uhM6s70cyPYm0Z\n",
       "KbEiBQjbBAMHyehHzPkge2jiYMvUCuJ1Is+gWxKMBF7FL5BS6A5L/vZRNvv84Kd60Sx1JwxRETrk\n",
       "orCTjD65dpLkONwFn4LuRPdQguWJMI6UWtssa4Il1PtJPsNT62vsYSgBu2wG+ByGeA5dLTASuMuG\n",
       "fSpdUfIbOZ5P+cB/WZ77PuxhGzCavJOfNRdwNZJKtZHPDgP87CidWDsUS8+ck307uql1oV5fZJig\n",
       "hU+o1IJN9Y+Z29bNt3KAaQnovQ4niYxZSZWu6PLfZp3wi19mnkpyd0QcFPRytbmTzAvjtte66kU3\n",
       "c2sJEAw+8zdRarlSaF4tIzXBaxW8VjO3lgDB4DP/6pVC3c3rZQb9AXgsF+NaTdxaA0gWvgb4V6+U\n",
       "sUz9kFhcc7Iq58UY3oerBaDX1wT/pPzm+a+/M292rut37Mi7zprgp988w/n1f76sWOh3dOU4tF6W\n",
       "KbGzbJecXpeidQlexJe/AeNzr7ahlzVBAAAAAElFTkSuQmCC\n",
       "\" style=\"display:inline;vertical-align:middle;\" /></a> <a class=\"ProveItLink\" href=\"__pv_it/cae6c8fcca49c0e15b6ec7df6aba0e91ba3c64230/proof.ipynb\" style=\"text-decoration: none\">&#x22A2;&nbsp;</a><a class=\"ProveItLink\" href=\"__pv_it/8bc55a8a26ab0d12b7198244ac61f43ec8d93d700/expr.ipynb\"><img src=\"data:image/png;base64,iVBORw0KGgoAAAANSUhEUgAAARMAAAAVBAMAAACXqRciAAAAMFBMVEX////MzMxUVFREREQiIiK6\n",
       "uroQEBCYmJhmZmYyMjLu7u52dnaqqqqIiIjc3NwAAACFAiZ1AAAAAXRSTlMAQObYZgAAAAlwSFlz\n",
       "AAAOxAAADsQBlSsOGwAAApRJREFUSMedVktoE1EUPdM0mWSSiaOIOzEqiAhiNlUR1FICQlHJorS6\n",
       "EIoQF13YARfqRoMfjEgx4EIQwUFFugu4KkQwi+JGgkHcKTSgOxc2qBRDQO+bSdT3cmeGzIWcIcnc\n",
       "c8679/0AtBEpspGy2kG/m41oVuKtCEm+YucEvAWSlX08oHLDQbZ+s6hmbnWAT0N8wTx9sa8rE0qa\n",
       "Nu15NKowTmFbmwM8b2kXsQy9J+cae58Qc8pRKEN44ImVcV0uzdO7XcJH5NrG2DxiZQ6wBziMtYbx\n",
       "q581N0hfIxt6WbESwgNXzOyhVpXZTGHlCpAANlWRXucAZOE1ZosYWGn+bwULipUQHrhi8ZJ4T2Jz\n",
       "rSQcnAVqeZgdDozvJGoBmQ3WykPFSiiPEKN4ZzNWUjbueaP5yYE7GpqyMzZr5SVTlUAeIUZ1OQHG\n",
       "Sjonhib6ucGB6PFxG9t3WayVq277C27kEM7j1VF7v5OzoldxkuZ1CVt6HOBFUTtA0z3TY62sqiso\n",
       "jEeIiQY1GCuZSZTosfyx2WHBWHrl9nhRKN8qFC4UClP/rOxQ95VQnpL7WqIrs7lWtPX+v8muD+C+\n",
       "s5mq2+CqMju8aQbxeFY0C7EeU5X4PB6731J5H8AD47fjY2VVmSvBPAJIrNblrVCDjhIu4JvFAd44\n",
       "2Q7O9xs0ZOWSUpIQHgoSS+S8Bg1N27xYkeY0DrGAD07MxmW/fWVJPeuCebzlr9v8vpJsYYYe9ZUi\n",
       "D+n6bepi5e9xOEjevThF5/JpdaYE81AIsTOVCZlt7OCP/cB4G+PWCGd8U7qwTI58R5DFJLYvzKEW\n",
       "FHPSarFHtiKLSWx36HMMEeNzhBxfsaxYZs+iWjkSIcdXLCbWQdaO5kSPcif2FbsG/AFu73t/YWt6\n",
       "EwAAAABJRU5ErkJggg==\n",
       "\" style=\"display:inline;vertical-align:middle;\" /></a></span>"
      ],
      "text/plain": [
       "{0 in NaturalsPos, 9 in {0, 1, 2, 3, 4, 5, 6, 7, 8, 9}, 3 in {0, 1, 2, 3, 4, 5, 6, 7, 8, 9}} |- (9999993 + 1) = 999999(3 + 1)"
      ]
     },
     "execution_count": 6,
=======
       "<span style=\"font-size:20px;\"> <a class=\"ProveItLink\" href=\"__pv_it/95378348c357c080eeb28ae93a8d0f86ca4411980/proof.ipynb\" style=\"text-decoration: none\">&#x22A2;&nbsp;</a><a class=\"ProveItLink\" href=\"__pv_it/c830eb6fc729db218571b2f138542091a43f8ab40/expr.ipynb\"><img src=\"data:image/png;base64,iVBORw0KGgoAAAANSUhEUgAAAYQAAAAWBAMAAAAySvYcAAAAMFBMVEX///9UVFREREQiIiIQEBCY\n",
       "mJhmZmYyMjLu7u6qqqrMzMyIiIi6urp2dnbc3NwAAABm9RoHAAAAAXRSTlMAQObYZgAAAAlwSFlz\n",
       "AAAOxAAADsQBlSsOGwAAAhJJREFUWMPNlz9MwkAUxp8gpeVPdXeAwRg3MSSGOBhG3YiDrCRGHVhY\n",
       "TNxAE+PgIAmLm+4OkDihgw4ubnVyMUqMhsloYiJOYnuHQrnr+fIIiTeU3vH77vXj9bUPaIAzTPjn\n",
       "w1Rc5h071vmkid6ySbwUaoRIzTlGLz0tGBafFNEBikQL5Ah1uYVQqmNhj8+NNnZ/PEnV9ZPBkszC\n",
       "9sZnx8IaX9BiDWQAPEnV9ZOBnDQL4R8LaT6/fzhGBsCTVJ1ALiotRAq83msXZeTzAU1SdSK5qbSg\n",
       "8WrW4CiDzDKapOpE8kZpIcjpa6hauAB4kqoTyeyvhdWkM2ZdFvw8Zzl4HQfYZXeVnlUFwJNUnUhW\n",
       "lFkYZd+Ep9ZjcQidJ5zJyalifzxJ1UnIKsLCPsCYLTGYjJn2GniSqpOQV+paKPPcgT+NCoAnqToJ\n",
       "WVHWgs9pQCJ2TQffXLKSsDVbQZFUne5BwrIyC1G7cuDJ8fLVK9Nb9udBof8ERQ6kk5AAefWrzSZ3\n",
       "2ltgzLSsXlnS/pH8zot9DjonzgqOJOtSchIWZBZGJt8neIMx39tfdWWGkGfXipIk6w7lpJlQN9sr\n",
       "bpludapHoF0rSpKss+SkllFb8HW7QvP2oxZagpdinj3axIcdkqTq9JqcfPzjL48e78s7/xD7GWHF\n",
       "k6TqAh7ktLeFM3Z89r4f1QNPDhYhwO6TML7FzwyBHFqEb//HBLCrvUvWAAAAAElFTkSuQmCC\n",
       "\" style=\"display:inline;vertical-align:middle;\" /></a></span>"
      ],
      "text/plain": [
       "|- |(A_{1,1}, ..A_{1,x}.., A_{1,1}, ....A_{k,1}, ..A_{k,x}.., A_{k,1}...., A_{1,1}, ..A_{1,x}.., A_{1,1})| = 1"
      ]
     },
     "execution_count": 10,
>>>>>>> 534a3905
     "metadata": {},
     "output_type": "execute_result"
    }
   ],
   "source": [
<<<<<<< HEAD
    "Add(number, one)._integerBinaryEval(assumptions=[InSet(three, Digit), InSet(nine, Digit), InSet(zero, NaturalsPos)])"
=======
    "Len(ExprTuple(ExprRange(i, ExprRange(j, Aij, one, one), one, one))).computation()"
>>>>>>> 534a3905
   ]
  },
  {
   "cell_type": "code",
<<<<<<< HEAD
   "execution_count": 7,
=======
   "execution_count": 11,
>>>>>>> 534a3905
   "metadata": {},
   "outputs": [
    {
     "data": {
      "text/html": [
<<<<<<< HEAD
       "<a class=\"ProveItLink\" href=\"__pv_it/f2d44fd0ad31acf14f5ba8d3d1e70b384e4efa2c0/expr.ipynb\"><img src=\"data:image/png;base64,iVBORw0KGgoAAAANSUhEUgAAAIsAAAAVBAMAAACEWwD/AAAAMFBMVEX////MzMxUVFREREQiIiK6\n",
       "uroQEBCYmJhmZmYyMjLu7u52dnaqqqqIiIjc3NwAAACFAiZ1AAAAAXRSTlMAQObYZgAAAAlwSFlz\n",
       "AAAOxAAADsQBlSsOGwAAAcRJREFUOMullD9IG1Ecxz8x0ZiLxtihW6F06NDFbLpoHTpJhRuC0EEI\n",
       "BReHepudJChiQMSAg1AcDiziUiydhAjN5NAiZOjWoRm61yAlVAL1d+/+/ARztySQ8Hm/++R37/ve\n",
       "uwPaDPgxDcabg7ZZ9n6+w2jtRVCpbbrxpFpEhcaWbSZi1bEWeewn+9hKvSOOVFM6JduDD9LYYahC\n",
       "umqqz2GGOFJN6VfT+gfvYQQm6uSvTVVKX4kj1ZSWbO/6iMsbOCsx3jGTvZH+xTiKtHsEY13IOez6\n",
       "zf9Gd7bjSDUlKDuQf8qhH7UbrsNLJ45UU+LJM5lpts5rmfcKj3qmeGKnpppxpJqShBIYm2fF27af\n",
       "V35Ua+/CX4e+FGn3CNZcUtemjWz7bVjddxNItYAmJXGT4QpHZpgrhdcPSCDVfLL+u14bCTUr0Vb5\n",
       "U8S746Vb6GDRn1RTemtCZUt8kYdzgWm808gPN+1wVu9Pqimtm3Mz2qIsg8a5HIxX0j3f2IbMAv0p\n",
       "0pSGa/JokmmTKYY7F63oNxJINaXfcnSqAeejv3xOItWUduQ7F/CnsGi1kijSlArerh0HAyesZkki\n",
       "5yGlvXQFZ9CX6AbcAcgCvWCG0FH0AAAAAElFTkSuQmCC\n",
       "\" style=\"display:inline;vertical-align:middle;\" /></a>"
      ],
      "text/plain": [
       "(9, 9, 9, 9, 9, 9, 3)"
      ]
     },
     "execution_count": 7,
     "metadata": {},
     "output_type": "execute_result"
    }
   ],
   "source": [
    "number.digits"
   ]
  },
  {
   "cell_type": "code",
   "execution_count": 8,
   "metadata": {},
   "outputs": [
    {
     "data": {
      "text/html": [
       "<span style=\"font-size:20px;\"> <a class=\"ProveItLink\" href=\"_proofs_/md_nine_add_one.ipynb\" style=\"text-decoration: none\">&#x22A2;&nbsp;</a><a class=\"ProveItLink\" href=\"__pv_it/a3042b981301d3ff162638039d440d111805a24a0/expr.ipynb\"><img src=\"data:image/png;base64,iVBORw0KGgoAAAANSUhEUgAABS4AAAAZBAMAAADNv61TAAAAMFBMVEX///+IiIgiIiIQEBB2dnbu\n",
       "7u5UVFTMzMzc3NwyMjK6urpmZmaYmJiqqqpEREQAAACk/Np2AAAAAXRSTlMAQObYZgAAAAlwSFlz\n",
       "AAAOxAAADsQBlSsOGwAADX9JREFUeNrtW32QU9UVP9nk7UuyedmsLlud9WO7CtpRp/hBYbao2XZB\n",
       "UdFXWJ1pcUhoQZ0KGlgFqTo8q9KZYiG09WOGqik4tbYCWQv4sVCz2qLWLQRxLTB1NkxrtVYWVCi4\n",
       "y7o959z3kveSl83HYv0nd5aX3PvuPfd33/ndc885LwCMony/WYNKqZQTXRzNF4xqfLTyCMspbrpo\n",
       "Xz6EEz3YfUKg8YPpqfDy/19OJ5OQ/FIheAOjxH/ChabLrwUvU/Tx93J56acPJVHhWglFCeLl7WJ7\n",
       "S/9owmvXFtVSL77UdM3Lblqk5udWcfhnXwT5hbpaXzAabfqNWNoaNbFje+Alqj9WLi9rYvjhqXiZ\n",
       "pZTvEruKP2o8cYAZAXmSuT5iCVpo/VXosKpHuvVJpJBHHRX+Ndm7xyT0cZiRnnFNAVku61KT0rkA\n",
       "DzMvF5NjkCqXl3IYP1ZWuFZK2UpWrPgjphbtxw8A/mOuj+j9WXhbPR78esOzRtuZSB9ffFT4h4xK\n",
       "rlBfE7jSfBoqIGuFpfYKwLUAbzIvieOuZLm8ZHJPr3CtlDIe/zmL774RFfQZwHXm+ojBrIVxtVFw\n",
       "HRJfd5kpBBNGg997xKjkCvWHQTFuZ/rlKY2W2r8A+lRwqsRLH+5cT/lxT08l/Ck15KDH9Uzx/b+F\n",
       "p+TnqPeIXv92gf7LLLwMpcBx1I5CvxoNfleTPS9JaG0cvIaZdI0fWZY8aKlibWMSPAmm1UXNzZeU\n",
       "z0tnc/NZwQrZSglE6HFtogN30yl5AtgVrfdlKo/UbWN7GTPqsGsz0eOs06dp7s5GWHvJm1tQkyvq\n",
       "4uCra1OV28ctgIXdp5rs5YAdhabmnP/FwWH8njmNyXxCQ8jL44bDGFYaqX3thW8/Rgi9Z13TNR+n\n",
       "QtjQXT8F3vnkpqR8Wp1u2CTiZQJcYebl8wDvlc/Lmgj41QrZSihkDtiwrNP89secdxIcTD9T6TM1\n",
       "pKF/eVD3SKXjyp7JzLhtqxIdmiMKF8ek8wDjolNht1YThao4SCmoMvmXx+0o9AZzrJkLBQlFwhH4\n",
       "Qw9Lx/IJXRUE+WPDWifevZ9xD+45zgidLTAjDgRbmQQvApyHMTuAbn3dh9HaB8AnjuHl4A4XESvZ\n",
       "NaMAHLs8p8v2EhNHuQnZuzcXHOSbXyIhcrIGcpc6SuC5MtPA88YVVWRpLkCCTYYa+5TPzAQ8l8nK\n",
       "HIHawMyYfLtuoJRj62VOn1Q1SaTWITSg0BdDNtYmd2veY8RL74S0lqQWWDxkR6G3siPq4uAI/OgF\n",
       "fpxPKPHysN7Y99PkUn5EzaAyQg86nwMMG3m5UaNv61Qjg8C8DILSxLz0q65YVipqU8zxDdxMepAU\n",
       "sG3WeYm29qocfY+nJBZPdiOb6PaplENzn9YQSQ9zX/Usz9p6Gm3bA0uWUKX7T7QIBw2dWpASHZTv\n",
       "qudHyntfaruJHs193TeLbU2XB373F95KdcS3P/5tScQ6iYs3pPxE2cBtZBrAOSRdmg5MHa2Gt+Ok\n",
       "4S246CNQFdSxW8vLKpydOTajEApKndMN/7JmcsQ4I0FGS/hLysWE4ssS4EFpTzEv4ev70xtmVv0u\n",
       "8i+fa26+uLl5XIZCy7Ldi+LgCPwvgnQ4n9BQELyGvfzDa2nnAxihB435oIAN37uOeVn1+SnG1kCZ\n",
       "GwMgH2JeKgFz2CM39MeU8BTYnCYgP8fcZkNPuyxhD/UDBVtaYQNV65qE7aANVx10sBvsoPjQezmv\n",
       "1ROhpfiHh8kBdmgS6XEuvAOwdyRKLrztQ+7hCnhpwMKT+MGK/T4XThbPic+mT5gNj9JS4eDwcNw6\n",
       "iSKgzy0buI3MvWZeVutkVMU9Cy+dKQjFdOzWchlIA+b05cakYIcwV2uuSN9QBnt6XiNe1qb6tvb0\n",
       "RKQt7wpetj85aGGcjWlblzVpkXAE/jXp0CZXKMY9ihH3fG1TJJ3HZISUfP1cwJ61oI95KU0bjmfi\n",
       "nr4keMfr4XS3adYuFKR015Bp1Qm4yr7Z4KXHF8gazuqdCLW0ZRVW7wCswnY54mIerGf1CsBXg5cp\n",
       "xceeP8YSj0JIHZGXNc/TFXs4I8BuDp9JtTE3GYYlMI2doj66Pi08jzjEmGQ1WZPovJxYNnAbmRZe\n",
       "OkXnFfPEPT15zLlnsis7bc5TNhu+Q5lET0JQ0jDqodhGIRTNozyk6xztJUndHZOJly63Ku2MZJid\n",
       "ynuOm/zLIuEI/MfzkJ1G+1Pg029KA149F4DmkREKe0mwlRZYRrwMPgg36p2gH2CnapzjMP1hdNa2\n",
       "LmxwbI+Agw485d7fBoKurue6+F3QDnejXbPBS9deBCRtreeDg/uRet3HwJlMq/fPrF7c63RbGsPq\n",
       "/VEvtbTcq7J/6aIPx2FKWuHQ2lgOL40ZqPAJSj1WaXBpmpc+1S3Wdz5dvhNiXq4nuc6ne4UvOCVr\n",
       "EsFL+eMGtUzgNjItvFxWR37A4lv0e1z8tI/3IxGS8G9FsyPCEPijewyN1MbQ89ttrA0VhwMDOi8B\n",
       "3Sov+5cRJ3Ir9k3wHrvLE3cpAajWPWVlgr6EbArtyJq1SDgC/wA5nXmE+saT7yFCgEPSkMPgJSMk\n",
       "//Iow3biOfATbQ0EUYIRKbxKHgL4UoKX9+MA37qEM+wIU3CEa4lM2ZcxjHN+NlOzaU77WzgJzIgs\n",
       "YzXNFnCiIB8RulSa0kk4VN9qvkqs3ltuSNJevHMr398n1sb+cgu5Imuzno4xAz0osf/RE8Km8yGz\n",
       "yUVW7VTWWoB5+ZsHF9Ajv2KWoF0saxIvD3CMdcTLBp4jc62ZlyepjQAbXjDuCZRhkVDxBHznuXTs\n",
       "oah+kT7DL6vhlXjQ0Eh1wh9HOf4E3ce/2yAUYe+AzuuOGFwJv9Cks0FuAZc2CI6jr7uiLiSjX0NR\n",
       "+OcYCx/Zpho7s9MExcER+OenXz/ZCL0AZkbE5NUp6agIwPC8ZoSeSTAjyLDxuD/zHm0aBHer8IG+\n",
       "tqqkhGdXTUDw0o+74MGTcGPWBMVrJSVS40ilCXhJQrZrNngJ79MpSFHISlV/K7U0Sep1BjLqlcfy\n",
       "x2xq2iOJU4F8PvdxCGlpqsk3307H+YbrdybBM8b62HgGPW/BCpYfZ15eaOLlImautJ/m1UJ6lpk8\n",
       "kYTIaszOngRWq2wAfNFygefKNIDzivbj7tlAFlWfj+GTZGSvNOeK5V/RsRPHxAUVCDfU3zUnYmhE\n",
       "6tyGXGh7ie/j3wFwdBJq78HLkuC+tU2DR7obcHMs33QlLD59zLQA3HSl95q6q1gU/rVdHcui0G2X\n",
       "j8PlnJttFouDI/DPMtKXdkLb627WJ/cnoZEfx4ZPDwiEnvl1PwSGLc/Z1b4aqudqT3XXx/S1Sa0U\n",
       "YFZppt+5zUG9VyXhjf7+/qQSkYJRg4DuQfTmcpszvBR+WAPIa1XRT8a4mM6tzHFIlGX94WHkTrB6\n",
       "FeFMD5D/hIYqLEJoL7l60j5UubLa+thoBiNB9ER//wFYPI/P8aEML916GnYZru0hYF4myZenE5RT\n",
       "eNuzJ4G9AXbka8LlAs+VaQBPCQu6Rb5UqH1fyPBDziGlp92/t/J50bpGCpc1UFzZZUnN2eeEioFz\n",
       "TslCwRzFFSw/BhMvJ8IZsEqGO4RhhPUBI1HpS6112zRbeInm6KProUoV/djSW8IHd1jGyswIWhmQ\n",
       "264+jMurjbiPsS/IbpefT6aV4lX7nfSWriNrN9MMvm09L70dAVkEuVOz4h5YDndhx4loHgHuaHt5\n",
       "OkciSF06mDmg/Gf2JDKH2bWqM1ku8FyZHeZz/Aj6v+0HwLgnCv0uIfOzibxE0DVy4nj5rCV2TJTI\n",
       "ywycN0sWWhovt5p46T6EG2KHS7y78cXAoafa26E6sCi3OdteTpIHEsRL8epHpFuewcGkXikIK5fc\n",
       "rbbjfd8ErID7CN5xoSysbIdF1M2ZoKk8KszDto/gUY5q8Gt7+kIzeM+AFvrx4ntG3OMKeKMk8S0a\n",
       "7X5/yWasjIVXcS60pSpWgmhl29Eay03UbXL2JASUcO0oD7itTEvcM5Z8eAc5eHxPD3yI9x8UIoKh\n",
       "kcJlXDlvnfL9BqwIOH6tVKGmpHy48EuWlImX3jA8BsvHoHLJ+XlUf6y4+5Merfq1nOZsXv7+r/XM\n",
       "S+7H6nW1bsbB7mmDATzILh8exorc2qDRqbbjv8mOpNTaBlhxcDc+1rB3Zz11eKo+wurFrx2aPIku\n",
       "l4oZ3pei1WilVkZ0XkJbo4r3HniyE0c7h4cPYeWOultIou/gAqy01wepUs/d6ACyTkJAEVdnsDzg\n",
       "tjItvLyb8/4+JCbfM8Vts/UKYbd/+6drpGDZ8OkHZfAyz6vnYuBIqRKFmqQcvEwr1IdNRM7/o2jv\n",
       "77e8/UnaN2fxUuwFVe+nRC2DleIq1ra9ma+Zb01K0OnDB3Nt/4cZAihlzKVXGGgys8BSgSt5gKd5\n",
       "aUC0MuchsgoJ+DKLTxvF4Ie+CKHp8jpA4f/fo6gFfrdhetVz8jYwRZyZwb3FVSxtrN7etGzxTQo7\n",
       "YtXGS6t0Qqa3jLl6M7w0r7BE4LZtdryslFJLIV76oGhemspq1Tw4UVzF0kZZIMiYFDvjYiRkEmXM\n",
       "pctbmsxaYWnA7doYeIWXXzQvRy4/z/P/x+VRH1L3FvHbuXtGO4nc+wUC1yrkKrs4mif/D+4hHwe1\n",
       "w2TPAAAAAElFTkSuQmCC\n",
       "\" style=\"display:inline;vertical-align:middle;\" /></a></span>"
      ],
      "text/plain": [
       "|- forall_{m in NaturalsPos, k in NaturalsPos} [forall_{a_{1} in {0, 1, 2, 3, 4, 5, 6, 7, 8, 9}, ..a_{_a} in {0, 1, 2, 3, 4, 5, 6, 7, 8, 9}.., a_{m} in {0, 1, 2, 3, 4, 5, 6, 7, 8, 9}, b in {0, 1, 2, 3, 4, 5, 6, 7, 8, 9} | b < 9} ((a_{1} ..a_{_a}.. a_{m}b9 ..k repeats.. 9 + 1) = a_{1} ..a_{_a}.. a_{m}(b + 1)0 ..k repeats.. 0)]"
      ]
     },
     "execution_count": 8,
=======
       "<span style=\"font-size:20px;\"> <a class=\"ProveItLink\" href=\"_proofs_/count_to_1_range.ipynb\" style=\"text-decoration: none\">&#x22A2;&nbsp;</a><a class=\"ProveItLink\" href=\"__pv_it/34294c327dce2bbe737b9acc8e25a9ba70f4e15f0/expr.ipynb\"><img src=\"data:image/png;base64,iVBORw0KGgoAAAANSUhEUgAAAIUAAAAVBAMAAACakjBMAAAAMFBMVEX////MzMxUVFREREQiIiK6\n",
       "uroQEBCYmJhmZmYyMjLu7u52dnaqqqqIiIjc3NwAAACFAiZ1AAAAAXRSTlMAQObYZgAAAAlwSFlz\n",
       "AAAOxAAADsQBlSsOGwAAAWNJREFUOMtjYGB4wAACfAxYwAMGggCshPcAmM16AVMeKoUXxIKI00As\n",
       "soCB4Q6mPEwKF2D0gtjDNYGBS2M+UCEnhmK4FA6wqPMXkJzFwMBRAKTvAxWyN6CrgUvhArwgMyoY\n",
       "GNgYYAqz0JUgpPCZwbaAIRKucDq6kkiizOAsYOiGK9yErqSbKDO4FSC2gxVWgsPABQwUGGAOI2gG\n",
       "+wQGH7jCI+hKfIgyg8eBIRWuUB5dSSpRZjB+QFIYRp4ZrAkMc1D9ghwec4j1iy1cYTG6ErgUFmMW\n",
       "IMLUABKjYDN60dXBpLh+ghI+iFg/gQGJBzGD4wJDCJBSzncC5lo/dDPgUi4gKzyAmKUBygALMZl9\n",
       "0QWKPWBgEYDq4HNANwMuxYPpGYTQE6SsBs5hKAAuxY0ZHgihdiC2g7IfYyqESa3FlIIL8RkAicVQ\n",
       "jhWmQphUAaYUXIgZ5Ck+CJcdS9nJV0C4LKxjYAAAxLJy7vAcIkgAAAAASUVORK5CYII=\n",
       "\" style=\"display:inline;vertical-align:middle;\" /></a></span>"
      ],
      "text/plain": [
       "|- (1) = (1, ..k.., 1)"
      ]
     },
     "execution_count": 11,
>>>>>>> 534a3905
     "metadata": {},
     "output_type": "execute_result"
    }
   ],
   "source": [
<<<<<<< HEAD
    "md_nine_add_one"
=======
    "count_to_1_range"
>>>>>>> 534a3905
   ]
  },
  {
   "cell_type": "code",
<<<<<<< HEAD
   "execution_count": 9,
=======
   "execution_count": 12,
>>>>>>> 534a3905
   "metadata": {},
   "outputs": [
    {
     "data": {
      "text/html": [
<<<<<<< HEAD
       "<strong id=\"number\">number:</strong> <a class=\"ProveItLink\" href=\"__pv_it/3dabf03e1346646b3d2bf9375dd7b85cfda32d960/expr.ipynb\"><img src=\"data:image/png;base64,iVBORw0KGgoAAAANSUhEUgAAAFwAAAAPBAMAAACb27UyAAAAMFBMVEX///9UVFTMzMwiIiIQEBAy\n",
       "MjKIiIiqqqqYmJju7u66urpERERmZmZ2dnbc3NwAAAAvvFLTAAAAAXRSTlMAQObYZgAAAAlwSFlz\n",
       "AAAOxAAADsQBlSsOGwAAAcxJREFUKM99kr1PFGEQxp87dm+/PyAWWt2S2NhR+RGbozJHQVYrDQbP\n",
       "UCNbGDvDNhY2uomUkN0/gGJLQ1CWBhKzCYQEabhAQkkMeFHP8zTrvPNCYeOb7C+T2Wdnnpl9gX+P\n",
       "+xr/P18O14CV+U8UdruBVlXVNwrrBVBuJhewy2sXMAq8jVCgFuEkq00498vyFslHfLzr1KcljJu4\n",
       "fsxAo4801GMYIR7Dym3yQ4Ux5+MKsC5Ra8EqGDCn4IVOTnJtQDINqAkvr3x8B44kvBDOOUO4X4zN\n",
       "YWLHaksOs0ePo/rGEFi4IRCkORo9Br0ybwPNH9vwHnwW87o54Zkqq2cMUfgXg/o+HaNq1SzSh1Ai\n",
       "8pLRJ7HK3jdihrD9k8FmIrw8rbL0HHYbOBNeQPKlrN6MGMYUxvsMIVcGeoHFtjcBnbrtU+aNkBtb\n",
       "BwsBA8vzL3oS9QBWX0ng9kdC6NTtLnnpCDmdneQS9kAiHZA8pfiqxdWNrzT86GhzcpdyM7iEmkso\n",
       "PplRjoGPJnlvwfzN26T088TtSWhtnAUM0A+lvT+C3sEHLEXQ/rDcyzGXWLFE4w7eSwCrJV2x8ZJW\n",
       "7pS0UveeUNtPhh2nK3JdvnuHmcRfZsqnP9CL+t4AAAAASUVORK5CYII=\n",
       "\" style=\"display:inline;vertical-align:middle;\" /></a><br>"
      ],
      "text/plain": [
       "number: 386749999"
      ]
     },
     "execution_count": 9,
=======
       "<strong id=\"List\">List:</strong> <a class=\"ProveItLink\" href=\"__pv_it/7b3ef3ede595e27c58f2214850300380a0e41b570/expr.ipynb\"><img src=\"data:image/png;base64,iVBORw0KGgoAAAANSUhEUgAAAPUAAAAVBAMAAABs27XUAAAAMFBMVEX////MzMxUVFREREQiIiK6\n",
       "uroQEBCYmJhmZmYyMjLu7u52dnaqqqqIiIjc3NwAAACFAiZ1AAAAAXRSTlMAQObYZgAAAAlwSFlz\n",
       "AAAOxAAADsQBlSsOGwAAA2VJREFUSMfFlk1oE0EUx1+aJtlskk0Q9FwsFDxUg6Ig2BLUQ1EPQUtR\n",
       "VFKo0oMKexFErc1BEW2joQctImWhF3souy0qSAkEDyIV7epFMUSCFjwotj1IaWmDb752J27T9taF\n",
       "zfzyf7PzPuZNNgBQga24qNdYcUt8nycf7yRBPZDyzvI9yno0Zcr4Txm94GAsW38xdxKmrOZlJZxd\n",
       "Y1rcW5nJHR5t2KFGa53FnOsJZqBv4AYgY3iky6c82spmYpauawDBjdwAPPcogeXNSGsu5lxBA85s\n",
       "4KammuKKpDYjvVy32cI6DOCgDXyzmTBUHuSmQilBR23gI6+mWvjCEwm1HBZb+bb8ky812NfOaDzH\n",
       "bUPw/j6ryeSfQquvsJ/JZ3f/+oTuIk3wGL91VfysYuqSYbLjPltUkhQcG3QmfJbYSVtkm9d6GJkj\n",
       "sJOR1cVjXYx+6GWz/G1gXoU33L7PVquYQB5O4KReUFjFosti2eMQpEBs7CRoixBLc5dzCQ4zBqxy\n",
       "SkAzm1e8x5Ro9ZxvhNL2YBLmLOhnRzbdA9oCmlNwEVt9WRwLdGNSUkTnuDb/aumF2KsZAT3gqzJC\n",
       "h1dYuiIapVdEaJhpEiWLTVX/QmgeY5gnvjEqMy1OZIYejGBSdKNjizd5W9K3ArFu4IUiyfDisWM+\n",
       "PCHF6sQG0XlowOUD3fAUSKr9fB91eEj7yRQ7K9ks1/dePoaq4GchYTKi08M8SDOdEYnvIrEFqir9\n",
       "0pBHPwapeRtOKsLBaIUY4mncX5UFAWkCro2Uvgis00kGhLB2pi4oaF2naBYtOvYj2XQ1uERia8j/\n",
       "pnrQwjpYEErCJAZqhzoiYGJLNej+LAUlC5EEAdeGffmsoi7RdlogR4JkW4U9BiWsYjxhUcxoOh2b\n",
       "wUxY9FGcj7GFLWbHRn0VqoBiQyeu0Drx/SM0HkPK4fEmAFPlr0xxbFAqY+cfNdiOcTpZus3Ir0Ok\n",
       "wPEzGw9BLGfQRwMp8n6J5ipUR48/bqKbCjSKPYHp+uBSlHhUmgQBdDgErihL0/KPmaTPYimdl41V\n",
       "H1yK4P06XOS0zfAtMJLM8lizSK1+F+928e6264JE43gfGRPUYozZjCSzPMqP1uoaOcWj4rxAXZCI\n",
       "vHH7Hgg6feMOJ8kMNVKo5gXi6n5SfU3fkv9MtwD+AQtZEbNFzOURAAAAAElFTkSuQmCC\n",
       "\" style=\"display:inline;vertical-align:middle;\" /></a><br>"
      ],
      "text/plain": [
       "List: (a, b, c, d, e, f, g, h, i, k, m, n)"
      ]
     },
     "execution_count": 12,
>>>>>>> 534a3905
     "metadata": {},
     "output_type": "execute_result"
    }
   ],
   "source": [
<<<<<<< HEAD
    "number = num(386749999)"
=======
    "List = [a,b,c,d,e,f,g,h,i,k,m,n]"
>>>>>>> 534a3905
   ]
  },
  {
   "cell_type": "code",
<<<<<<< HEAD
   "execution_count": 10,
=======
   "execution_count": 13,
>>>>>>> 534a3905
   "metadata": {},
   "outputs": [
    {
     "data": {
<<<<<<< HEAD
      "text/html": [
       "<span style=\"font-size:20px;\"><a class=\"ProveItLink\" href=\"__pv_it/e85b0c82ca5288474441401c8cd390c4f9c8a46f0/expr.ipynb\"><img src=\"data:image/png;base64,iVBORw0KGgoAAAANSUhEUgAABQUAAAAVBAMAAAANwJUPAAAAMFBMVEX///8QEBBERERUVFTMzMyY\n",
       "mJjc3NxmZmYiIiJ2dnaqqqoyMjKIiIi6urru7u4AAAAvZeGPAAAAAXRSTlMAQObYZgAAAAlwSFlz\n",
       "AAAOxAAADsQBlSsOGwAABapJREFUaN7tmn9oHEUUx7/J3e3lfm2DVZFAY/xJoaY9iBItalOiSEHw\n",
       "/KOtYDFnQYMg5LTIiaEYFG380XqtYhpa6P0lCOJFCiKCNVpoLEKt+IdKkVssWEQhTaz2R0zOmXkz\n",
       "s5vL5bjsFYaYW8jk3dv39vP23ZvZmdkDYP+CSsci6qt2WB9UP9/grwC+CuLbjyvaLKKuegSB38pR\n",
       "Tyxm3Lu+6rVWEv8pZ6XePwURnWOGo8+fLrPgaoxOpNXV90mhf/BWKT0z0qmtH6J/TTOfKbvI6Ht0\n",
       "nVKpNEWq30/ulifD2ftZe4vb5w6PGOVra0P8AjNqNXn/CGbquX/l7YMvmsgQcA6hK2UxcHUsb79O\n",
       "n84OzsmyTuIIlYudQV9eWb9K/1reeUP2aGsv7qbrHM1m3yRdBgFysN/GZnZzBzUsDGw0ydfWhviH\n",
       "urMv5g3ymWeynvtX3j74BxXsu7w9UyGGx4AD8mNcxhBw0EQ9Nn4Fk2PqrMxBQLvHMrhZlZdFvSSU\n",
       "gk0OgVY0Z7w52Ar8YZKvrQ3x2Yd+k3zgm2Q9fOXtg69r8PvTkDX49fDwmI6BjZMFZ34MTXMI/COk\n",
       "xBqsUjE8eLQ8BuWHqNZGOlQMzC9y3puDA7oGzfC1tSE+Gx6SJvkIPl4PX3v74OsaZKZ/i7NnTnn7\n",
       "wUWgmC/rB0MIXNCglBRyC3LwiadLyalWYtoJk8NkB+IXvDkorscLJvna2hCf4XqM8iOxZB185e2H\n",
       "76nBn8RZ65h3LLZ5DKn5MfCH/nkpJF5TA3Va5WDHBOUSM1sm1CrD6pDCpn9fgu4Hs94cBEoTeZN8\n",
       "ZW2KD+yEUf4JqiKf/BO6BpfOF02Yj48PdwnfWNpdJozBugw8Mr4gBqUKHr9TbS1A5qDZsWZp1jmT\n",
       "QpsqMBVMpPQp9HyAjbtfuTk4MpM2yNfWxu4f98Ek30pRFfnjK29ffNEMiEqPinVxzE0KU4sYcgti\n",
       "2OM+9OVAnVM5YMdaiqEEPCenBAPq1Ic7S3JJtQa9jDegl3XR9zfMGuRra1P3D4vGFlP8CGQN+uIr\n",
       "b1983vTuJYMbucfmYXaIoZOrbRZDcUE/CLs7SU2kDKU9OXiZutIloE/W/yF5JpRBoZ3Ecyc/YvMB\n",
       "a51KwnZEp0zylbUpPiI0WTfF3yaryB9/m7cGl8rnjT3IvvwHgA08nl/dXWOuvuh2NTeG7Wop1YNm\n",
       "2lR8FioH61gMNCF4i8UgpxKvqIgdWHoXMsyuF/lCfWqXncIUX1mb4qOF5kyG+Na4rCJffO3tiy+a\n",
       "5iQbOR2qwRZ3LGZqvsPTV7Y2RzSHp2lxM6dy8ENX19Q9QrqBTTz1kCz7gf2X9Jxkf3fp/SOW9IKa\n",
       "fdjsSRRImeNra1N8TNKXaIif6OratDrnl6+9ffFFw9fFq+WzOD4+b4/yUWAQto5BSFuAU+C2TUk+\n",
       "FssQ2QUcMTHBNWRWZPMBkhKsN5EDo90upGg7Blh32S9cueJ6ds9pg3xhbZCPIj3gjPH51ergM9mG\n",
       "P/5+Bduq9gc/nxdDS96+Vm6G8xi4ZO3J7hoSL1VCKRRS6vXKNITUj3g7OTTn7DaSopdBJxPHEBoX\n",
       "UnwfblPLcqE442CHSb6wNshHQU79TfGxqqMePvMWZj74en8wkZW/WTjb6XhisA8f70ELfwsduOnS\n",
       "vUKKlUqlMQxzqx+znSAJg6U7hGRlux1ywMgu6Wrxb1eY9WZ3S2lU/ESB9qe4ItidNcoX1ib5T8pp\n",
       "lyl++Mvpcf987k2spfM9e9Tq+Hmt510NHe5veLQUdapJNTrIHHgUDf4y5lcwq4VfoQbnjcVq92mB\n",
       "FEE1qUYHmYMIGvz/Az/njy+aeGvFGLTa1vNUV/oTVaRaHdh8t0zR4C9ffiWzWviisdsqxqDVIa1y\n",
       "pVQ1qVYH+7oyRYO/jPmVzGrgyyD6N1YMYhH1VTuC7+arnm/wVwBfNP8BzQasuTUtAAcAAAAASUVO\n",
       "RK5CYII=\n",
       "\" style=\"display:inline;vertical-align:middle;\" /></a> <a class=\"ProveItLink\" href=\"__pv_it/afd70813ba4d884190c3ffbf92153822346432760/proof.ipynb\" style=\"text-decoration: none\">&#x22A2;&nbsp;</a><a class=\"ProveItLink\" href=\"__pv_it/485aa68f4aa758655785b3e943ddc8ae5698f2d60/expr.ipynb\"><img src=\"data:image/png;base64,iVBORw0KGgoAAAANSUhEUgAAAe0AAAAVBAMAAACZLKsIAAAAMFBMVEX////MzMxUVFREREQiIiK6\n",
       "uroQEBCYmJhmZmYyMjLu7u52dnaqqqqIiIjc3NwAAACFAiZ1AAAAAXRSTlMAQObYZgAAAAlwSFlz\n",
       "AAAOxAAADsQBlSsOGwAABaBJREFUWMO9WG1sU1UYfu66ft12bWMM+G91RkeCZItGY1RYncs0Skgj\n",
       "C2iM2QTHD9RZo3HDZKMhknWBxQqJLKjQyEQNP1b1h84JNMbwZ5ltliXOjEEVEojGAA7GGDP1PR+3\n",
       "t7e7dyvL4OSmOef0fd73ec55z3s/AGRx55pvGUyXiW9Fqjjg+7dPtz2zmNp88NNWJq8sD5Vh4O8f\n",
       "HgGOTeym0dBQwJvL5aapq0SB2K6EbnnPLfk1QHm7O2Gmxjw4vElJwdCU5/IbNTSub/w8uwUbR6px\n",
       "qFHsTCGKshTOh8tCnn2x2Hr6uzyI/ozSptvXL+zOYxgZodTUVYdJt7t4MSyC42sICob2ec8s/R5k\n",
       "XXdK3ZCfL7ZbkJlAuiKomMNA3BlhS9AHW62Lso2t31gQDwCP6QdiEd0XDSMdulmbOkuancU7YxEc\n",
       "3RAUxPGIaNZMdwfrvQt8l3cyFrwFZgLpIK+t8Mc9tRTay9x6gTKWOzuCuAGczNuv3Lew7nHDSIeO\n",
       "FOrG9uITbxocaJEUePNmCnU7mJ+HgLSWO3m7kpgJ5Eu8n47YpxKuiLtF/PUNSw53UJ0isgHNPrmw\n",
       "bmXGkL461Kj7wHykSXDY44KCmW43232K1qxV5LxdKcwkcg+P8gxQ899e+D86zuqLr5Z+zrjFfoe1\n",
       "kFmu2954ejDr6x1H0+sdu4gA66Jz4kf8fLUqpfw2GS/Y77CJ7m/n13iT4HAlJQUT3R6aVRl7Lful\n",
       "XdObw4dwcTJqb/w+Vm3JTCLZ+iuj95K33CEMHICDFrGMCPsibn6+6zTnFyD227/3UmRFtiKObWH1\n",
       "WYB1vW3oAWhwBAjp51tCjbp3cFUNvHG2ZsHFnnIKJrqdpMB3E6iUs3m7mV+vUzH9HY5W9EetmEnk\n",
       "epFqKQyfy4UHLsNFB/ASr4Hk7GhYqdGSKSl1l4dU5miODdNh3iXvzVnW25RAUprrUKPuX0zyfF5w\n",
       "ipKSFEx0e0OSfVIr19KuAYnyKPwpGnqvWTGTyFY+cMxSoU1v94fgvAYM0kwXc6b2/qSdb2dW6qZp\n",
       "5TrwCZVfDERFF1+c5N7Lp87kD7iAftDQsK2hoV7XXTlf9/zgNBeWFHhyNL4mk4PrVi6Te2LfLFej\n",
       "S9NNBCsjcCfdUcpmK2YSSbqVAGxzVCR9c+VxOMn8aVqVjHT2oSya/0DTHYV3pr39babbXyu6Xz2Y\n",
       "5t7VwVzBfUpCjfu9qbjomAQXuvMUivfb3iKqU1rkk25HjNLd7e0BoogpS2YC+Snt2iyFHqCZahtf\n",
       "cvVf8l1VVbOFZcZ+af1CVdX0aq47CWVORqH9Zl1vKyqZ9+Rf+PKKLmk/rPK84HybBecPFzoFszzH\n",
       "w8BOsa66HW1vZUpsDe23FTOBXEtrG6RUc9Cz2zo7HbEW2EXdp+lTCV+Bji2QulnPzs93gHcdUTT/\n",
       "ke1DkiRWS2MdatT9TnGSmwe3ZeSfZnWNVfz3wCqW7kTqZr0wO99XLJkJJN1X6GmJbqEH4czgCRxN\n",
       "wXtTFO5ajCVs9CR1g13UpkTFoXxZEcYJfJxVnxddfxRnV2YHkTyVwDp6/GIXh5ro7i3SbRHcE5QU\n",
       "THS7Mrzwqa/KUHk7ymelFZ6suw39SUtmHIkmsn8xRq8Gd8Xo7umJ0U3F9wbPxcNTGc/QbuGOLvTk\n",
       "1rKsqtuagm/VEJW5zlF2v6Ousmbk2GcoW519uXMizBaGLgEt1H3fW/VEeENxVTMNDntIUjDoLnv0\n",
       "6hqSzF5I1OOjARlKs9s4/STw554TcFdP3m/NjCNRHljqi1xfiXYjhvfMUImopwoHXsPr6/nFsO4S\n",
       "Xs+c0dute3PhwBUpEdVheKQzoLqXQzel/RJb/VJA50o1tFl+VvHVLoZd5LVUtCNLlL1xeikr9nip\n",
       "hqqlOltisY86dVtL+Bbli+DONWfpH8cuWP3RtRxE/geoL1hURBQt/AAAAABJRU5ErkJggg==\n",
       "\" style=\"display:inline;vertical-align:middle;\" /></a></span>"
      ],
      "text/plain": [
       "{3 in {0, 1, 2, 3, 4, 5, 6, 7, 8, 9}, 8 in {0, 1, 2, 3, 4, 5, 6, 7, 8, 9}, 6 in {0, 1, 2, 3, 4, 5, 6, 7, 8, 9}, 7 in {0, 1, 2, 3, 4, 5, 6, 7, 8, 9}, 4 in {0, 1, 2, 3, 4, 5, 6, 7, 8, 9}} |- (386749 ..4 repeats.. 9 + 1) = 3867(4 + 1)0 ..4 repeats.. 0"
      ]
     },
     "execution_count": 10,
=======
      "text/plain": [
       "[a, b, c, d, e, f, g, h, i, k, m]"
      ]
     },
     "execution_count": 13,
>>>>>>> 534a3905
     "metadata": {},
     "output_type": "execute_result"
    }
   ],
   "source": [
<<<<<<< HEAD
    "md_nine_add_one.specialize({m: four, k: four, a: number.digits[:-5], \n",
    "                            b: number.digits[-5]}, \n",
    "                           assumptions=[InSet(three, Digit), InSet(eight, Digit), InSet(six, Digit), InSet(seven, Digit), \n",
    "                                        InSet(four, Digit), InSet(zero, NaturalsPos)])"
=======
    "List[:-1]"
>>>>>>> 534a3905
   ]
  },
  {
   "cell_type": "code",
<<<<<<< HEAD
   "execution_count": 11,
   "metadata": {},
   "outputs": [
    {
     "data": {
      "text/html": [
       "<span style=\"font-size:20px;\"><a class=\"ProveItLink\" href=\"__pv_it/e85b0c82ca5288474441401c8cd390c4f9c8a46f0/expr.ipynb\"><img src=\"data:image/png;base64,iVBORw0KGgoAAAANSUhEUgAABQUAAAAVBAMAAAANwJUPAAAAMFBMVEX///8QEBBERERUVFTMzMyY\n",
       "mJjc3NxmZmYiIiJ2dnaqqqoyMjKIiIi6urru7u4AAAAvZeGPAAAAAXRSTlMAQObYZgAAAAlwSFlz\n",
       "AAAOxAAADsQBlSsOGwAABapJREFUaN7tmn9oHEUUx7/J3e3lfm2DVZFAY/xJoaY9iBItalOiSEHw\n",
       "/KOtYDFnQYMg5LTIiaEYFG380XqtYhpa6P0lCOJFCiKCNVpoLEKt+IdKkVssWEQhTaz2R0zOmXkz\n",
       "s5vL5bjsFYaYW8jk3dv39vP23ZvZmdkDYP+CSsci6qt2WB9UP9/grwC+CuLbjyvaLKKuegSB38pR\n",
       "Tyxm3Lu+6rVWEv8pZ6XePwURnWOGo8+fLrPgaoxOpNXV90mhf/BWKT0z0qmtH6J/TTOfKbvI6Ht0\n",
       "nVKpNEWq30/ulifD2ftZe4vb5w6PGOVra0P8AjNqNXn/CGbquX/l7YMvmsgQcA6hK2UxcHUsb79O\n",
       "n84OzsmyTuIIlYudQV9eWb9K/1reeUP2aGsv7qbrHM1m3yRdBgFysN/GZnZzBzUsDGw0ydfWhviH\n",
       "urMv5g3ymWeynvtX3j74BxXsu7w9UyGGx4AD8mNcxhBw0EQ9Nn4Fk2PqrMxBQLvHMrhZlZdFvSSU\n",
       "gk0OgVY0Z7w52Ar8YZKvrQ3x2Yd+k3zgm2Q9fOXtg69r8PvTkDX49fDwmI6BjZMFZ34MTXMI/COk\n",
       "xBqsUjE8eLQ8BuWHqNZGOlQMzC9y3puDA7oGzfC1tSE+Gx6SJvkIPl4PX3v74OsaZKZ/i7NnTnn7\n",
       "wUWgmC/rB0MIXNCglBRyC3LwiadLyalWYtoJk8NkB+IXvDkorscLJvna2hCf4XqM8iOxZB185e2H\n",
       "76nBn8RZ65h3LLZ5DKn5MfCH/nkpJF5TA3Va5WDHBOUSM1sm1CrD6pDCpn9fgu4Hs94cBEoTeZN8\n",
       "ZW2KD+yEUf4JqiKf/BO6BpfOF02Yj48PdwnfWNpdJozBugw8Mr4gBqUKHr9TbS1A5qDZsWZp1jmT\n",
       "QpsqMBVMpPQp9HyAjbtfuTk4MpM2yNfWxu4f98Ek30pRFfnjK29ffNEMiEqPinVxzE0KU4sYcgti\n",
       "2OM+9OVAnVM5YMdaiqEEPCenBAPq1Ic7S3JJtQa9jDegl3XR9zfMGuRra1P3D4vGFlP8CGQN+uIr\n",
       "b1983vTuJYMbucfmYXaIoZOrbRZDcUE/CLs7SU2kDKU9OXiZutIloE/W/yF5JpRBoZ3Ecyc/YvMB\n",
       "a51KwnZEp0zylbUpPiI0WTfF3yaryB9/m7cGl8rnjT3IvvwHgA08nl/dXWOuvuh2NTeG7Wop1YNm\n",
       "2lR8FioH61gMNCF4i8UgpxKvqIgdWHoXMsyuF/lCfWqXncIUX1mb4qOF5kyG+Na4rCJffO3tiy+a\n",
       "5iQbOR2qwRZ3LGZqvsPTV7Y2RzSHp2lxM6dy8ENX19Q9QrqBTTz1kCz7gf2X9Jxkf3fp/SOW9IKa\n",
       "fdjsSRRImeNra1N8TNKXaIif6OratDrnl6+9ffFFw9fFq+WzOD4+b4/yUWAQto5BSFuAU+C2TUk+\n",
       "FssQ2QUcMTHBNWRWZPMBkhKsN5EDo90upGg7Blh32S9cueJ6ds9pg3xhbZCPIj3gjPH51ergM9mG\n",
       "P/5+Bduq9gc/nxdDS96+Vm6G8xi4ZO3J7hoSL1VCKRRS6vXKNITUj3g7OTTn7DaSopdBJxPHEBoX\n",
       "UnwfblPLcqE442CHSb6wNshHQU79TfGxqqMePvMWZj74en8wkZW/WTjb6XhisA8f70ELfwsduOnS\n",
       "vUKKlUqlMQxzqx+znSAJg6U7hGRlux1ywMgu6Wrxb1eY9WZ3S2lU/ESB9qe4ItidNcoX1ib5T8pp\n",
       "lyl++Mvpcf987k2spfM9e9Tq+Hmt510NHe5veLQUdapJNTrIHHgUDf4y5lcwq4VfoQbnjcVq92mB\n",
       "FEE1qUYHmYMIGvz/Az/njy+aeGvFGLTa1vNUV/oTVaRaHdh8t0zR4C9ffiWzWviisdsqxqDVIa1y\n",
       "pVQ1qVYH+7oyRYO/jPmVzGrgyyD6N1YMYhH1VTuC7+arnm/wVwBfNP8BzQasuTUtAAcAAAAASUVO\n",
       "RK5CYII=\n",
       "\" style=\"display:inline;vertical-align:middle;\" /></a> <a class=\"ProveItLink\" href=\"__pv_it/afd70813ba4d884190c3ffbf92153822346432760/proof.ipynb\" style=\"text-decoration: none\">&#x22A2;&nbsp;</a><a class=\"ProveItLink\" href=\"__pv_it/485aa68f4aa758655785b3e943ddc8ae5698f2d60/expr.ipynb\"><img src=\"data:image/png;base64,iVBORw0KGgoAAAANSUhEUgAAAe0AAAAVBAMAAACZLKsIAAAAMFBMVEX////MzMxUVFREREQiIiK6\n",
       "uroQEBCYmJhmZmYyMjLu7u52dnaqqqqIiIjc3NwAAACFAiZ1AAAAAXRSTlMAQObYZgAAAAlwSFlz\n",
       "AAAOxAAADsQBlSsOGwAABaBJREFUWMO9WG1sU1UYfu66ft12bWMM+G91RkeCZItGY1RYncs0Skgj\n",
       "C2iM2QTHD9RZo3HDZKMhknWBxQqJLKjQyEQNP1b1h84JNMbwZ5ltliXOjEEVEojGAA7GGDP1PR+3\n",
       "t7e7dyvL4OSmOef0fd73ec55z3s/AGRx55pvGUyXiW9Fqjjg+7dPtz2zmNp88NNWJq8sD5Vh4O8f\n",
       "HgGOTeym0dBQwJvL5aapq0SB2K6EbnnPLfk1QHm7O2Gmxjw4vElJwdCU5/IbNTSub/w8uwUbR6px\n",
       "qFHsTCGKshTOh8tCnn2x2Hr6uzyI/ozSptvXL+zOYxgZodTUVYdJt7t4MSyC42sICob2ec8s/R5k\n",
       "XXdK3ZCfL7ZbkJlAuiKomMNA3BlhS9AHW62Lso2t31gQDwCP6QdiEd0XDSMdulmbOkuancU7YxEc\n",
       "3RAUxPGIaNZMdwfrvQt8l3cyFrwFZgLpIK+t8Mc9tRTay9x6gTKWOzuCuAGczNuv3Lew7nHDSIeO\n",
       "FOrG9uITbxocaJEUePNmCnU7mJ+HgLSWO3m7kpgJ5Eu8n47YpxKuiLtF/PUNSw53UJ0isgHNPrmw\n",
       "bmXGkL461Kj7wHykSXDY44KCmW43232K1qxV5LxdKcwkcg+P8gxQ899e+D86zuqLr5Z+zrjFfoe1\n",
       "kFmu2954ejDr6x1H0+sdu4gA66Jz4kf8fLUqpfw2GS/Y77CJ7m/n13iT4HAlJQUT3R6aVRl7Lful\n",
       "XdObw4dwcTJqb/w+Vm3JTCLZ+iuj95K33CEMHICDFrGMCPsibn6+6zTnFyD227/3UmRFtiKObWH1\n",
       "WYB1vW3oAWhwBAjp51tCjbp3cFUNvHG2ZsHFnnIKJrqdpMB3E6iUs3m7mV+vUzH9HY5W9EetmEnk\n",
       "epFqKQyfy4UHLsNFB/ASr4Hk7GhYqdGSKSl1l4dU5miODdNh3iXvzVnW25RAUprrUKPuX0zyfF5w\n",
       "ipKSFEx0e0OSfVIr19KuAYnyKPwpGnqvWTGTyFY+cMxSoU1v94fgvAYM0kwXc6b2/qSdb2dW6qZp\n",
       "5TrwCZVfDERFF1+c5N7Lp87kD7iAftDQsK2hoV7XXTlf9/zgNBeWFHhyNL4mk4PrVi6Te2LfLFej\n",
       "S9NNBCsjcCfdUcpmK2YSSbqVAGxzVCR9c+VxOMn8aVqVjHT2oSya/0DTHYV3pr39babbXyu6Xz2Y\n",
       "5t7VwVzBfUpCjfu9qbjomAQXuvMUivfb3iKqU1rkk25HjNLd7e0BoogpS2YC+Snt2iyFHqCZahtf\n",
       "cvVf8l1VVbOFZcZ+af1CVdX0aq47CWVORqH9Zl1vKyqZ9+Rf+PKKLmk/rPK84HybBecPFzoFszzH\n",
       "w8BOsa66HW1vZUpsDe23FTOBXEtrG6RUc9Cz2zo7HbEW2EXdp+lTCV+Bji2QulnPzs93gHcdUTT/\n",
       "ke1DkiRWS2MdatT9TnGSmwe3ZeSfZnWNVfz3wCqW7kTqZr0wO99XLJkJJN1X6GmJbqEH4czgCRxN\n",
       "wXtTFO5ajCVs9CR1g13UpkTFoXxZEcYJfJxVnxddfxRnV2YHkTyVwDp6/GIXh5ro7i3SbRHcE5QU\n",
       "THS7Mrzwqa/KUHk7ymelFZ6suw39SUtmHIkmsn8xRq8Gd8Xo7umJ0U3F9wbPxcNTGc/QbuGOLvTk\n",
       "1rKsqtuagm/VEJW5zlF2v6Ousmbk2GcoW519uXMizBaGLgEt1H3fW/VEeENxVTMNDntIUjDoLnv0\n",
       "6hqSzF5I1OOjARlKs9s4/STw554TcFdP3m/NjCNRHljqi1xfiXYjhvfMUImopwoHXsPr6/nFsO4S\n",
       "Xs+c0dute3PhwBUpEdVheKQzoLqXQzel/RJb/VJA50o1tFl+VvHVLoZd5LVUtCNLlL1xeikr9nip\n",
       "hqqlOltisY86dVtL+Bbli+DONWfpH8cuWP3RtRxE/geoL1hURBQt/AAAAABJRU5ErkJggg==\n",
       "\" style=\"display:inline;vertical-align:middle;\" /></a></span>"
      ],
      "text/plain": [
       "{3 in {0, 1, 2, 3, 4, 5, 6, 7, 8, 9}, 8 in {0, 1, 2, 3, 4, 5, 6, 7, 8, 9}, 6 in {0, 1, 2, 3, 4, 5, 6, 7, 8, 9}, 7 in {0, 1, 2, 3, 4, 5, 6, 7, 8, 9}, 4 in {0, 1, 2, 3, 4, 5, 6, 7, 8, 9}} |- (386749 ..4 repeats.. 9 + 1) = 3867(4 + 1)0 ..4 repeats.. 0"
      ]
     },
     "execution_count": 11,
     "metadata": {},
     "output_type": "execute_result"
    }
   ],
   "source": [
    "md_nine_add_one.specialize({m: four, k: four, ExprTuple(varRange(a, one, four)): number.digits[:-5], \n",
    "                            b: number.digits[-5]}, \n",
    "                           assumptions=[InSet(zero, NaturalsPos), InSet(three, Digit), InSet(eight, Digit), \n",
    "                                        InSet(six, Digit), InSet(seven, Digit), InSet(four, Digit)])"
=======
   "execution_count": 14,
   "metadata": {},
   "outputs": [
    {
     "ename": "InstantiationFailure",
     "evalue": "Proof step failed assuming {11 in Naturals}:\nAttempting to instantiate |- forall_{i in Naturals} [forall_{a_{1}, ..a_{_a}.., a_{i}, b} (|(a_{1}, ..a_{_a}.., a_{i}, b)| = (i + 1))] with {i: 11, a: (a, b, c, d, e, f, g, h, i, k, m), b: n, (a_{1}, ..a_{_a}.., a_{11}): (a, b, c, d, e, f, g, h, i, k, m)}:\nFailure to apply (i, a_{1}, ..a_{_a}.., a_{11}, b) -> (|(a_{1}, ..a_{_a}.., a_{i}, b)| = (i + 1)) to (11, a, b, c, d, e, f, g, h, i, k, m, n) assuming (11 in Naturals,):\nToo many arguments, [a, b, c, d, e, f, g, h, i, k, m, n], for parameter a_{1}, ..a_{_a}.., a_{11}.",
     "output_type": "error",
     "traceback": [
      "\u001b[1;31m---------------------------------------------------------------------------\u001b[0m",
      "\u001b[1;31mValueError\u001b[0m                                Traceback (most recent call last)",
      "\u001b[1;32mc:\\users\\joaqu\\prove-it\\packages\\proveit\\_core_\\expression\\lambda_expr\\lambda_expr.py\u001b[0m in \u001b[0;36mextract_complete_param_replacements\u001b[1;34m(parameters, parameter_vars, body, operands, assumptions, requirements, repl_map)\u001b[0m\n\u001b[0;32m   1030\u001b[0m                                    \u001b[0moperands_iter\u001b[0m\u001b[1;33m,\u001b[0m \u001b[0massumptions\u001b[0m\u001b[1;33m,\u001b[0m \u001b[0mrequirements\u001b[0m\u001b[1;33m,\u001b[0m\u001b[1;33m\u001b[0m\u001b[1;33m\u001b[0m\u001b[0m\n\u001b[1;32m-> 1031\u001b[1;33m                                    repl_map, is_complete=True)\n\u001b[0m\u001b[0;32m   1032\u001b[0m     \u001b[1;32mexcept\u001b[0m \u001b[0mValueError\u001b[0m \u001b[1;32mas\u001b[0m \u001b[0me\u001b[0m\u001b[1;33m:\u001b[0m\u001b[1;33m\u001b[0m\u001b[1;33m\u001b[0m\u001b[0m\n",
      "\u001b[1;32mc:\\users\\joaqu\\prove-it\\packages\\proveit\\_core_\\expression\\lambda_expr\\lambda_expr.py\u001b[0m in \u001b[0;36mextract_param_replacements\u001b[1;34m(parameters, parameter_vars, body, operands_iter, assumptions, requirements, repl_map, is_complete)\u001b[0m\n\u001b[0;32m   1114\u001b[0m                                     \u001b[1;34m\"Too many arguments, %s, for parameter\"\u001b[0m\u001b[1;33m\u001b[0m\u001b[1;33m\u001b[0m\u001b[0m\n\u001b[1;32m-> 1115\u001b[1;33m                                     \" %s.\"%(param_operands, parameter))\n\u001b[0m\u001b[0;32m   1116\u001b[0m                         elif (max_int_param_operands_len is None or\n",
      "\u001b[1;31mValueError\u001b[0m: Too many arguments, [a, b, c, d, e, f, g, h, i, k, m, n], for parameter a_{1}, ..a_{_a}.., a_{11}.",
      "\nDuring handling of the above exception, another exception occurred:\n",
      "\u001b[1;31mLambdaApplicationError\u001b[0m                    Traceback (most recent call last)",
      "\u001b[1;32mc:\\users\\joaqu\\prove-it\\packages\\proveit\\_core_\\proof.py\u001b[0m in \u001b[0;36m__init__\u001b[1;34m(self, orig_known_truth, num_forall_eliminations, repl_map, equiv_alt_expansions, assumptions)\u001b[0m\n\u001b[0;32m    944\u001b[0m                         \u001b[0massumptions\u001b[0m\u001b[1;33m,\u001b[0m \u001b[0mrequirements\u001b[0m\u001b[1;33m,\u001b[0m\u001b[1;33m\u001b[0m\u001b[1;33m\u001b[0m\u001b[0m\n\u001b[1;32m--> 945\u001b[1;33m                         equality_repl_requirements)\n\u001b[0m\u001b[0;32m    946\u001b[0m \u001b[1;33m\u001b[0m\u001b[0m\n",
      "\u001b[1;32mc:\\users\\joaqu\\prove-it\\packages\\proveit\\_core_\\proof.py\u001b[0m in \u001b[0;36m_instantiated_expr\u001b[1;34m(original_known_truth, num_forall_eliminations, instantiation_params, repl_map, equiv_alt_expansions, assumptions, requirements, equality_repl_requirements)\u001b[0m\n\u001b[0;32m   1250\u001b[0m         \u001b[1;31m# not yet been used\u001b[0m\u001b[1;33m\u001b[0m\u001b[1;33m\u001b[0m\u001b[1;33m\u001b[0m\u001b[0m\n\u001b[1;32m-> 1251\u001b[1;33m         \u001b[1;32mreturn\u001b[0m \u001b[0minstantiate\u001b[0m\u001b[1;33m(\u001b[0m\u001b[0mexpr\u001b[0m\u001b[1;33m)\u001b[0m\u001b[1;33m\u001b[0m\u001b[1;33m\u001b[0m\u001b[0m\n\u001b[0m\u001b[0;32m   1252\u001b[0m \u001b[1;33m\u001b[0m\u001b[0m\n",
      "\u001b[1;32mc:\\users\\joaqu\\prove-it\\packages\\proveit\\_core_\\proof.py\u001b[0m in \u001b[0;36minstantiate\u001b[1;34m(expr, exclusion)\u001b[0m\n\u001b[0;32m   1163\u001b[0m                     \u001b[0massumptions\u001b[0m\u001b[1;33m=\u001b[0m\u001b[0massumptions\u001b[0m\u001b[1;33m,\u001b[0m \u001b[0mrequirements\u001b[0m\u001b[1;33m=\u001b[0m\u001b[0mrequirements\u001b[0m\u001b[1;33m,\u001b[0m\u001b[1;33m\u001b[0m\u001b[1;33m\u001b[0m\u001b[0m\n\u001b[1;32m-> 1164\u001b[1;33m                     equality_repl_requirements=equality_repl_requirements)    \n\u001b[0m\u001b[0;32m   1165\u001b[0m \u001b[1;33m\u001b[0m\u001b[0m\n",
      "\u001b[1;32mc:\\users\\joaqu\\prove-it\\packages\\proveit\\_core_\\expression\\lambda_expr\\lambda_expr.py\u001b[0m in \u001b[0;36m_apply\u001b[1;34m(parameters, body, equiv_alt_expansions, allow_relabeling, assumptions, requirements, equality_repl_requirements, parameter_vars, *operands)\u001b[0m\n\u001b[0;32m    515\u001b[0m                 \u001b[0mparameters\u001b[0m\u001b[1;33m,\u001b[0m \u001b[0mparameter_vars\u001b[0m\u001b[1;33m,\u001b[0m \u001b[0mbody\u001b[0m\u001b[1;33m,\u001b[0m \u001b[0moperands\u001b[0m\u001b[1;33m,\u001b[0m\u001b[1;33m\u001b[0m\u001b[1;33m\u001b[0m\u001b[0m\n\u001b[1;32m--> 516\u001b[1;33m                 assumptions, requirements, repl_map)\n\u001b[0m\u001b[0;32m    517\u001b[0m \u001b[1;33m\u001b[0m\u001b[0m\n",
      "\u001b[1;32mc:\\users\\joaqu\\prove-it\\packages\\proveit\\_core_\\expression\\lambda_expr\\lambda_expr.py\u001b[0m in \u001b[0;36mextract_complete_param_replacements\u001b[1;34m(parameters, parameter_vars, body, operands, assumptions, requirements, repl_map)\u001b[0m\n\u001b[0;32m   1033\u001b[0m         raise LambdaApplicationError(\n\u001b[1;32m-> 1034\u001b[1;33m                 parameters, body, operands, assumptions, [], str(e))\n\u001b[0m\u001b[0;32m   1035\u001b[0m \u001b[1;33m\u001b[0m\u001b[0m\n",
      "\u001b[1;31mLambdaApplicationError\u001b[0m: Failure to apply (i, a_{1}, ..a_{_a}.., a_{11}, b) -> (|(a_{1}, ..a_{_a}.., a_{i}, b)| = (i + 1)) to (11, a, b, c, d, e, f, g, h, i, k, m, n) assuming (11 in Naturals,):\nToo many arguments, [a, b, c, d, e, f, g, h, i, k, m, n], for parameter a_{1}, ..a_{_a}.., a_{11}.",
      "\nDuring handling of the above exception, another exception occurred:\n",
      "\u001b[1;31mInstantiationFailure\u001b[0m                      Traceback (most recent call last)",
      "\u001b[1;32m<ipython-input-14-724848850fe5>\u001b[0m in \u001b[0;36m<module>\u001b[1;34m\u001b[0m\n\u001b[1;32m----> 1\u001b[1;33m \u001b[0mtuple_len_incr\u001b[0m\u001b[1;33m.\u001b[0m\u001b[0mspecialize\u001b[0m\u001b[1;33m(\u001b[0m\u001b[1;33m{\u001b[0m\u001b[0mi\u001b[0m\u001b[1;33m:\u001b[0m \u001b[0mnum\u001b[0m\u001b[1;33m(\u001b[0m\u001b[1;36m11\u001b[0m\u001b[1;33m)\u001b[0m\u001b[1;33m,\u001b[0m \u001b[0ma\u001b[0m\u001b[1;33m:\u001b[0m \u001b[0mList\u001b[0m\u001b[1;33m[\u001b[0m\u001b[1;33m:\u001b[0m\u001b[1;33m-\u001b[0m\u001b[1;36m1\u001b[0m\u001b[1;33m]\u001b[0m\u001b[1;33m,\u001b[0m \u001b[0mb\u001b[0m\u001b[1;33m:\u001b[0m\u001b[0mList\u001b[0m\u001b[1;33m[\u001b[0m\u001b[1;33m-\u001b[0m\u001b[1;36m1\u001b[0m\u001b[1;33m]\u001b[0m\u001b[1;33m}\u001b[0m\u001b[1;33m,\u001b[0m \u001b[0massumptions\u001b[0m\u001b[1;33m=\u001b[0m\u001b[1;33m[\u001b[0m\u001b[0mInSet\u001b[0m\u001b[1;33m(\u001b[0m\u001b[0mnum\u001b[0m\u001b[1;33m(\u001b[0m\u001b[1;36m11\u001b[0m\u001b[1;33m)\u001b[0m\u001b[1;33m,\u001b[0m \u001b[0mNaturals\u001b[0m\u001b[1;33m)\u001b[0m\u001b[1;33m]\u001b[0m\u001b[1;33m)\u001b[0m\u001b[1;33m\u001b[0m\u001b[1;33m\u001b[0m\u001b[0m\n\u001b[0m",
      "\u001b[1;32mc:\\users\\joaqu\\prove-it\\packages\\proveit\\_core_\\known_truth.py\u001b[0m in \u001b[0;36mspecialize\u001b[1;34m(self, repl_map, relabel_map, assumptions)\u001b[0m\n\u001b[0;32m    735\u001b[0m         \u001b[1;32mif\u001b[0m \u001b[0mrelabel_map\u001b[0m \u001b[1;32mis\u001b[0m \u001b[1;32mnot\u001b[0m \u001b[1;32mNone\u001b[0m\u001b[1;33m:\u001b[0m\u001b[1;33m\u001b[0m\u001b[1;33m\u001b[0m\u001b[0m\n\u001b[0;32m    736\u001b[0m             \u001b[0mrepl_map\u001b[0m\u001b[1;33m.\u001b[0m\u001b[0mupdate\u001b[0m\u001b[1;33m(\u001b[0m\u001b[0mrelabel_map\u001b[0m\u001b[1;33m)\u001b[0m\u001b[1;33m\u001b[0m\u001b[1;33m\u001b[0m\u001b[0m\n\u001b[1;32m--> 737\u001b[1;33m         \u001b[1;32mreturn\u001b[0m \u001b[0mself\u001b[0m\u001b[1;33m.\u001b[0m\u001b[0minstantiate\u001b[0m\u001b[1;33m(\u001b[0m\u001b[0mrepl_map\u001b[0m\u001b[1;33m,\u001b[0m \u001b[0massumptions\u001b[0m\u001b[1;33m=\u001b[0m\u001b[0massumptions\u001b[0m\u001b[1;33m)\u001b[0m\u001b[1;33m\u001b[0m\u001b[1;33m\u001b[0m\u001b[0m\n\u001b[0m\u001b[0;32m    738\u001b[0m \u001b[1;33m\u001b[0m\u001b[0m\n\u001b[0;32m    739\u001b[0m \u001b[1;33m\u001b[0m\u001b[0m\n",
      "\u001b[1;32mc:\\users\\joaqu\\prove-it\\packages\\proveit\\_core_\\known_truth.py\u001b[0m in \u001b[0;36minstantiate\u001b[1;34m(self, repl_map, num_forall_eliminations, assumptions)\u001b[0m\n\u001b[0;32m    893\u001b[0m                               \u001b[0mrepl_map\u001b[0m\u001b[1;33m=\u001b[0m\u001b[0mprocessed_repl_map\u001b[0m\u001b[1;33m,\u001b[0m\u001b[1;33m\u001b[0m\u001b[1;33m\u001b[0m\u001b[0m\n\u001b[0;32m    894\u001b[0m                               \u001b[0mequiv_alt_expansions\u001b[0m\u001b[1;33m=\u001b[0m\u001b[0mequiv_alt_expansions\u001b[0m\u001b[1;33m,\u001b[0m\u001b[1;33m\u001b[0m\u001b[1;33m\u001b[0m\u001b[0m\n\u001b[1;32m--> 895\u001b[1;33m                               assumptions=assumptions))\n\u001b[0m\u001b[0;32m    896\u001b[0m \u001b[1;33m\u001b[0m\u001b[0m\n\u001b[0;32m    897\u001b[0m     def generalize(self, forall_var_or_vars_or_var_lists, \n",
      "\u001b[1;32mc:\\users\\joaqu\\prove-it\\packages\\proveit\\_core_\\proof.py\u001b[0m in \u001b[0;36m__init__\u001b[1;34m(self, orig_known_truth, num_forall_eliminations, repl_map, equiv_alt_expansions, assumptions)\u001b[0m\n\u001b[0;32m   1025\u001b[0m         \u001b[1;32mexcept\u001b[0m \u001b[0mLambdaApplicationError\u001b[0m \u001b[1;32mas\u001b[0m \u001b[0me\u001b[0m\u001b[1;33m:\u001b[0m\u001b[1;33m\u001b[0m\u001b[1;33m\u001b[0m\u001b[0m\n\u001b[0;32m   1026\u001b[0m             raise InstantiationFailure(orig_known_truth, repl_map,\n\u001b[1;32m-> 1027\u001b[1;33m                                        assumptions, str(e))\n\u001b[0m\u001b[0;32m   1028\u001b[0m         \u001b[1;32mfinally\u001b[0m\u001b[1;33m:\u001b[0m\u001b[1;33m\u001b[0m\u001b[1;33m\u001b[0m\u001b[0m\n\u001b[0;32m   1029\u001b[0m             \u001b[1;31m# restore the original default assumptions\u001b[0m\u001b[1;33m\u001b[0m\u001b[1;33m\u001b[0m\u001b[1;33m\u001b[0m\u001b[0m\n",
      "\u001b[1;31mInstantiationFailure\u001b[0m: Proof step failed assuming {11 in Naturals}:\nAttempting to instantiate |- forall_{i in Naturals} [forall_{a_{1}, ..a_{_a}.., a_{i}, b} (|(a_{1}, ..a_{_a}.., a_{i}, b)| = (i + 1))] with {i: 11, a: (a, b, c, d, e, f, g, h, i, k, m), b: n, (a_{1}, ..a_{_a}.., a_{11}): (a, b, c, d, e, f, g, h, i, k, m)}:\nFailure to apply (i, a_{1}, ..a_{_a}.., a_{11}, b) -> (|(a_{1}, ..a_{_a}.., a_{i}, b)| = (i + 1)) to (11, a, b, c, d, e, f, g, h, i, k, m, n) assuming (11 in Naturals,):\nToo many arguments, [a, b, c, d, e, f, g, h, i, k, m, n], for parameter a_{1}, ..a_{_a}.., a_{11}."
     ]
    }
   ],
   "source": [
    "tuple_len_incr.specialize({i: num(11), a: List[:-1], b:List[-1]}, assumptions=[InSet(num(11), Naturals)])"
>>>>>>> 534a3905
   ]
  },
  {
   "cell_type": "code",
<<<<<<< HEAD
   "execution_count": 12,
   "metadata": {},
   "outputs": [],
   "source": [
=======
   "execution_count": null,
   "metadata": {},
   "outputs": [],
   "source": [
    "Len(List)._computation(assumptions=[InSet(num(11), Naturals)])"
   ]
  },
  {
   "cell_type": "code",
   "execution_count": null,
   "metadata": {},
   "outputs": [],
   "source": [
    "md_nine_add_one"
   ]
  },
  {
   "cell_type": "code",
   "execution_count": null,
   "metadata": {},
   "outputs": [],
   "source": [
    "one_spec = tuple_len_2.specialize({a:a})"
   ]
  },
  {
   "cell_type": "code",
   "execution_count": null,
   "metadata": {},
   "outputs": [],
   "source": [
    "tuple_len_incr"
   ]
  },
  {
   "cell_type": "code",
   "execution_count": null,
   "metadata": {},
   "outputs": [],
   "source": [
    "tuple_spec = tuple_len_incr.specialize({i: one_spec.rhs, a: one_spec.lhs.operands[0], b: c}).proof()"
   ]
  },
  {
   "cell_type": "code",
   "execution_count": null,
   "metadata": {},
   "outputs": [],
   "source": [
    "tuple_spec = tuple_len_incr.specialize({i: one_spec.rhs, a: one_spec.lhs.operands[0], b: c}).rhs._integerBinaryEval()"
   ]
  },
  {
   "cell_type": "code",
   "execution_count": null,
   "metadata": {},
   "outputs": [],
   "source": [
    "tuple_spec = tuple_len_incr.specialize({i: one_spec.rhs, ExprTuple(varRange(a, one, two)): one_spec.lhs.operands[0], b: c}).proof()"
   ]
  },
  {
   "cell_type": "code",
   "execution_count": null,
   "metadata": {},
   "outputs": [],
   "source": [
    "Digit = Set(zero, one, two, three, four, five, six, seven, eight, nine)"
   ]
  },
  {
   "cell_type": "code",
   "execution_count": null,
   "metadata": {},
   "outputs": [],
   "source": [
    "md_nine_add_one.specialize({m: one, k: zero, a: ExprTuple(one), b: one}, \n",
    "                           assumptions=[InSet(zero, Naturals), InSet(one, Digit)]).proof()"
   ]
  },
  {
   "cell_type": "code",
   "execution_count": null,
   "metadata": {},
   "outputs": [],
   "source": [
    "tuple_len_incr.specialize({a:tuple_len_0.lhs.operands[0], b:a, i: tuple_len_0.rhs}, assumptions=[]).prove()"
   ]
  },
  {
   "cell_type": "code",
   "execution_count": null,
   "metadata": {},
   "outputs": [],
   "source": [
    "Digit = Set(zero, one, two, three, four, five, six, seven, eight, nine)"
   ]
  },
  {
   "cell_type": "code",
   "execution_count": null,
   "metadata": {},
   "outputs": [],
   "source": [
    "nines = num(9999999999)"
   ]
  },
  {
   "cell_type": "code",
   "execution_count": null,
   "metadata": {},
   "outputs": [],
   "source": [
    "md_only_nine_add_one.specialize({k: five}, assumptions=[InSet(five, NaturalsPos)])"
   ]
  },
  {
   "cell_type": "code",
   "execution_count": null,
   "metadata": {},
   "outputs": [],
   "source": [
    "number = num(9999993)"
   ]
  },
  {
   "cell_type": "code",
   "execution_count": null,
   "metadata": {},
   "outputs": [],
   "source": [
    "Add(number, one)._integerBinaryEval(assumptions=[InSet(three, Digit), InSet(nine, Digit), InSet(zero, NaturalsPos)])"
   ]
  },
  {
   "cell_type": "code",
   "execution_count": null,
   "metadata": {},
   "outputs": [],
   "source": [
    "number.digits"
   ]
  },
  {
   "cell_type": "code",
   "execution_count": null,
   "metadata": {},
   "outputs": [],
   "source": [
    "md_nine_add_one"
   ]
  },
  {
   "cell_type": "code",
   "execution_count": null,
   "metadata": {},
   "outputs": [],
   "source": [
    "number = num(386749999)"
   ]
  },
  {
   "cell_type": "code",
   "execution_count": null,
   "metadata": {},
   "outputs": [],
   "source": [
    "md_nine_add_one.specialize({m: four, k: four, a: number.digits[:-5], \n",
    "                            b: number.digits[-5]}, \n",
    "                           assumptions=[InSet(three, Digit), InSet(eight, Digit), InSet(six, Digit), InSet(seven, Digit), \n",
    "                                        InSet(four, Digit), InSet(zero, NaturalsPos)])"
   ]
  },
  {
   "cell_type": "code",
   "execution_count": null,
   "metadata": {},
   "outputs": [],
   "source": [
    "md_nine_add_one.specialize({m: four, k: four, ExprTuple(varRange(a, one, four)): number.digits[:-5], \n",
    "                            b: number.digits[-5]}, \n",
    "                           assumptions=[InSet(zero, NaturalsPos), InSet(three, Digit), InSet(eight, Digit), \n",
    "                                        InSet(six, Digit), InSet(seven, Digit), InSet(four, Digit)])"
   ]
  },
  {
   "cell_type": "code",
   "execution_count": null,
   "metadata": {},
   "outputs": [],
   "source": [
>>>>>>> 534a3905
    "#md_nine_add_one.specialize({m: four, k: zero, ExprTuple(varRange(a, one, m)): number.digits[:-1], \n",
    " #                           b: number.digits[-1]}, \n",
    "  #                         assumptions=[InSet(zero, NaturalsPos), InSet(three, Digit), InSet(eight, Digit), \n",
    "   #                                     InSet(six, Digit), InSet(seven, Digit), InSet(four, Digit)])"
   ]
  },
  {
   "cell_type": "code",
   "execution_count": 13,
   "metadata": {},
   "outputs": [],
   "source": [
    "%end demonstrations"
   ]
  },
  {
   "cell_type": "code",
   "execution_count": null,
   "metadata": {},
   "outputs": [],
   "source": []
  }
 ],
 "metadata": {
  "kernelspec": {
   "display_name": "Python 3",
   "language": "python",
   "name": "python3"
  },
  "language_info": {
   "codemirror_mode": {
    "name": "ipython",
    "version": 3
   },
   "file_extension": ".py",
   "mimetype": "text/x-python",
   "name": "python",
   "nbconvert_exporter": "python",
   "pygments_lexer": "ipython3",
   "version": "3.7.3"
  }
 },
 "nbformat": 4,
 "nbformat_minor": 1
}<|MERGE_RESOLUTION|>--- conflicted
+++ resolved
@@ -15,28 +15,19 @@
    "outputs": [],
    "source": [
     "import proveit\n",
-<<<<<<< HEAD
-    "from proveit import ExprRange, ExprTuple, varRange, IndexedVar\n",
-=======
     "from proveit import ExprRange, ExprTuple, varRange, IndexedVar, defaults\n",
->>>>>>> 534a3905
     "from proveit.logic import Forall, Equals, InSet, Set\n",
     "from proveit.number import zero, one, two, three, four, five, six, seven, eight, nine\n",
     "from proveit.number import (one, num, Add, Mult, Less, LesserSequence, \n",
     "                            Naturals, NaturalsPos, subtract)\n",
     "from proveit.number.numeral.deci import DecimalSequence\n",
     "from proveit.core_expr_types import Len\n",
-<<<<<<< HEAD
-    "from proveit._common_ import a, b, c, d, e, f, g, h, i, k, m, n\n",
-    "from proveit.number.numeral.deci._theorems_ import md_only_nine_add_one, md_nine_add_one\n",
-=======
     "from proveit._common_ import A, a, b, c, d, e, f, g, h, i, j, k, m, n\n",
     "from proveit.core_expr_types.expr_array._common_ import Aij\n",
     "from proveit.number.numeral.deci._theorems_ import md_only_nine_add_one, md_nine_add_one, add_1_1, tuple_len_2, count_to_1_range\n",
     "from proveit.core_expr_types.tuples._axioms_ import tuple_len_incr, tuple_len_0\n",
     "from proveit.core_expr_types.tuples._theorems_ import  len_of_ranges_with_repeated_indices_from_1\n",
     "\n",
->>>>>>> 534a3905
     "%begin demonstrations"
    ]
   },
@@ -44,69 +35,19 @@
    "cell_type": "code",
    "execution_count": 2,
    "metadata": {},
-<<<<<<< HEAD
+   "outputs": [],
+   "source": [
+    "#defaults.auto_reduce = False"
+   ]
+  },
+  {
+   "cell_type": "code",
+   "execution_count": 3,
+   "metadata": {},
    "outputs": [
     {
      "data": {
       "text/html": [
-       "<strong id=\"Digit\">Digit:</strong> <a class=\"ProveItLink\" href=\"__pv_it/529af85ae13bbca61d15efade5ef44b2a68d178d0/expr.ipynb\"><img src=\"data:image/png;base64,iVBORw0KGgoAAAANSUhEUgAAAM0AAAAVBAMAAAAX/3cYAAAAMFBMVEX///8QEBBERERUVFTMzMyY\n",
-       "mJjc3NxmZmYiIiJ2dnaqqqoyMjKIiIi6urru7u4AAAAvZeGPAAAAAXRSTlMAQObYZgAAAAlwSFlz\n",
-       "AAAOxAAADsQBlSsOGwAAAxJJREFUSMe1lk1oE0EUx//52iRtstYvkEJrVRShKoUqraI2UkQ8GW8e\n",
-       "hMaKVEFoxMOKoSiIomjb+AG16CEnoSCmKogXtdJDKV4ED54kC4IiCKlFsSZt17fzZrZht5Z46EJ2\n",
-       "/tl5b37zPmYTAPonLOulPeLx3ZP/9w0CX9zPTpn/MO7cYd9r5uk2PJFSKwyobRjPEqzODG13fA7x\n",
-       "4Cu/VHbR4Xss8pZl1Qn1bbJPToaN/XTfJOwuA7U5/RpPfM7MS5OTiM4JoafRlVOcKzxEBm/I3Wv9\n",
-       "aGf1oM24wHZpBFjot3CAArivOMeAO3KhmOLQRlbykxKKo2pWcgJOgLVpbIRcHT1ChJLQ2SFQB3+6\n",
-       "gkOB5U0XZ72JDpHMeANWKM7B525O3qkKhdDCmWxSHPKLTlVwfgOFnItD2ehIqMWSUmQ9nKcVBY+y\n",
-       "fXzaDLNDsQmxnwsc3eYkXRy6BuUYv6rSllKc4xNyD+XDE++VfbccO2YvwolnTnLCo9D+AEfGPJzg\n",
-       "rBzHd6rWheT4TU02STmJeuWwT8VlvYBTn1/AW1v3JpmT9XAiaacIMqlZxaFrK3Ms4JxqvSk5NdJt\n",
-       "cYx6AzpLhCD3zn76SpyCNx7DUT5+GEpVcC7xiZsBumTiorJbQmnkG1l+nXxM9dGac9AzpuiDvLsP\n",
-       "bHNOWwL+klBnoTjNxOEC3SSOLG2kSe7KhFZSq4RpvegrO9XUjHQCutx9jRFoYsvFecX50Nr6Y7dQ\n",
-       "66jYTvpUPMUWOdJnl3O+CJ5Pyb4+CmSgOxyhglnETFv5Wuy8yW2shlBUzFVsVqD6SNdCml19tOwW\n",
-       "YVbTiF4K+7Y6P5GcvkYeepsj1GnDaBeKjnc+qZeZMw2hehBrZDN/Vq+Xrvksu8ZfIzQmzGID2IyK\n",
-       "c6o/HE8gYr8ZAxtm9rJ6Y1llVh8Neo9eFwFlrG1CaUabyZMYOi9dcYJKLFSn0ScdhofeV3L4Wvh9\n",
-       "WETVmF5VpYObk8USKgqvqtKBObE6+U0fwxLqOzyqWgfqMXtGvTZCzvPFVNKrqnXQ14qhZ8/y/j8I\n",
-       "3qX++Av06Pg+eBqaxgAAAABJRU5ErkJggg==\n",
-       "\" style=\"display:inline;vertical-align:middle;\" /></a><br>"
-      ],
-      "text/plain": [
-       "Digit: {0, 1, 2, 3, 4, 5, 6, 7, 8, 9}"
-      ]
-     },
-     "execution_count": 2,
-     "metadata": {},
-     "output_type": "execute_result"
-    }
-   ],
-   "source": [
-    "Digit = Set(zero, one, two, three, four, five, six, seven, eight, nine)"
-=======
-   "outputs": [],
-   "source": [
-    "#defaults.auto_reduce = False"
->>>>>>> 534a3905
-   ]
-  },
-  {
-   "cell_type": "code",
-   "execution_count": 3,
-   "metadata": {},
-   "outputs": [
-    {
-     "data": {
-      "text/html": [
-<<<<<<< HEAD
-       "<strong id=\"nines\">nines:</strong> <a class=\"ProveItLink\" href=\"__pv_it/cb762d67b3fd8e8668e063b9edcd3585443269d50/expr.ipynb\"><img src=\"data:image/png;base64,iVBORw0KGgoAAAANSUhEUgAAAGYAAAAOBAMAAAAvVnRmAAAAMFBMVEX///+qqqqYmJi6urp2dnYy\n",
-       "MjJERETc3NwQEBDMzMyIiIgiIiLu7u5UVFRmZmYAAAABFGnYAAAAAXRSTlMAQObYZgAAAAlwSFlz\n",
-       "AAAOxAAADsQBlSsOGwAAAM5JREFUKM91zz8LAXEcx/GP4kTnGGXyEO4pqJsxmS8PAM+AMlgMNxoo\n",
-       "g81wuww3KsVqUJRN+R91ZcAVv4/63m94Le++374/wDiuIYLjwWNU0SfoNSQwHyY6BJVUC9pWAiug\n",
-       "RlBJlxE9S+AOlAgqSxtJX0J/AG7/h6NKMH6TCLabCiqfC68Sn1/U8woqehuDiwRmZmKTUVDBYpTz\n",
-       "RfR9wXUUVN7PeIaAk/cHlZgdAir/fEuki6YjgawX9wkqySmqIhh7Wp6gAqtoykStHaPKC3ws2SLO\n",
-       "8k4sAAAAAElFTkSuQmCC\n",
-       "\" style=\"display:inline;vertical-align:middle;\" /></a><br>"
-      ],
-      "text/plain": [
-       "nines: 9999999999"
-=======
        "<span style=\"font-size:20px;\"> <a class=\"ProveItLink\" href=\"../../../core_expr_types/tuples/_proofs_/len_of_ranges_with_repeated_indices_from_1.ipynb\" style=\"text-decoration: none\">&#x22A2;&nbsp;</a><a class=\"ProveItLink\" href=\"../../../core_expr_types/tuples/__pv_it/41fffdd466643a2ac4db13aa422b84c8e57162270/expr.ipynb\"><img src=\"data:image/png;base64,iVBORw0KGgoAAAANSUhEUgAAApAAAAAzBAMAAADSjCUKAAAAMFBMVEX///+IiIgiIiIQEBB2dnbu\n",
        "7u5UVFTMzMzc3NwyMjK6urpmZmaYmJiqqqpEREQAAACk/Np2AAAAAXRSTlMAQObYZgAAAAlwSFlz\n",
        "AAAOxAAADsQBlSsOGwAACJJJREFUeNrtm2+IFGUYwJ/bndnd23+3ZkhwpcuVmpp1SaZJ2iYpWFkj\n",
@@ -153,7 +94,6 @@
       ],
       "text/plain": [
        "|- forall_{n in NaturalsPos} [forall_{f_{1}, ..f_{_a}.., f_{n}, i | i in Naturals} (|(f_{1}(1), ..f_{1}(x).., f_{1}(i), ....f_{k}(1), ..f_{k}(x).., f_{k}(i)...., f_{n}(1), ..f_{n}(x).., f_{n}(i))| \\\\  = (n * i))]"
->>>>>>> 534a3905
       ]
      },
      "execution_count": 3,
@@ -162,11 +102,7 @@
     }
    ],
    "source": [
-<<<<<<< HEAD
-    "nines = num(9999999999)"
-=======
     "len_of_ranges_with_repeated_indices_from_1"
->>>>>>> 534a3905
    ]
   },
   {
@@ -177,31 +113,6 @@
     {
      "data": {
       "text/html": [
-<<<<<<< HEAD
-       "<span style=\"font-size:20px;\"> <a class=\"ProveItLink\" href=\"__pv_it/d4116a51dd3aa9fdcb63e6ce25d6923a06d7ae140/proof.ipynb\" style=\"text-decoration: none\">&#x22A2;&nbsp;</a><a class=\"ProveItLink\" href=\"__pv_it/29ccf5aab77f4f90935fa30fb45d828a6f23b0a10/expr.ipynb\"><img src=\"data:image/png;base64,iVBORw0KGgoAAAANSUhEUgAAAVUAAAAVBAMAAAAEDWDFAAAAMFBMVEX////MzMxUVFREREQiIiK6\n",
-       "uroQEBCYmJhmZmYyMjLu7u52dnaqqqqIiIjc3NwAAACFAiZ1AAAAAXRSTlMAQObYZgAAAAlwSFlz\n",
-       "AAAOxAAADsQBlSsOGwAAA31JREFUSMe1V1tIFFEY/ta9z67rEmGPWlErXUjqoZBKkSUiShYKJXrQ\n",
-       "iu1BSDeKpAdpkiJLrKUeMroNaCb44FAPpaYuEb7IpkSUYZtbvUgvtqh5W6v/zOzqro66O+lhYM75\n",
-       "55z/+85/O2cABLHSzYZVaqm+2JEd3P9z1/ctO0UdTg9gqt4SHZXfdwrJrK6umj99LQm+LJzIxJaO\n",
-       "W2px2vtpa5wX3BGkRzfpHG1bepElbtTQpymLE3BZT4iDeT4PWfwQDSpxzD6ugGzqQUoJtHxEmLnc\n",
-       "BofiRpuBPXKvKCoaJFJGfsE6EhvzYMlWh3MBeAEYgDQvLL8S1dEfN5oEuuSeP5YrSpW4ajNhnVKH\n",
-       "sxPoFXAcaMlGaihBHZqJONeOEAm7Atd7SlzTeOjDqnBAo2IfamS7jkWEjsAV6X3sbM9jDAV4/YGX\n",
-       "1Q6qQrW0z8qBNrwZ3eDTfAp4Y+zqUuD6XIlrC3EdV4XDMa4eZgEWr1EdORiWsSfejVPafIbBjQae\n",
-       "ci/Vay3DDeAgUA/kzcVrrkeB6yXWMzmllhkVD4vQzKjCsU0DGX04TKzdWBOeNYBW/u6EoOOR5jNT\n",
-       "kI2xlWHSURxkvUIBYmRyo0uzw6fA9a2SXRnXaVU4ElcRbuo2DfhDszpMf6TXHfrqgVk08+QBDZn9\n",
-       "AfC0S9KhG/k6G7C1r1m8XnU6zzid+XNcMxRjQIR+RhUOR1yL+ySutDCSn1ovTDLtOsq86xUVdtKB\n",
-       "EetERcU5NG3rlXRwrX9jatJtQcGuhYvkljWsDofitddH9VmqtZG6Z8hDily+aHsZzLvyfhmE1Y0M\n",
-       "pkP8iWdzbsBdLBYD8+NVmw3jlDqcXcBlAfvoYymG7bOnhSE7qsNAKC4WRyGcokPewKP4W7AOItFy\n",
-       "RHR0C7aQEtfzimdBCUxedTgXwfKNqkvqIewGN8keG4+Psk/JBxo3LEFzGRpEpLvQSS4cXBdshdgt\n",
-       "YD9avOz5IGg9SlxrlbhSHjfa1eHofNxJKnDsYvDKJS2iZ6jqpqTi6O+9wPeaTpgdgU2UiFntQc12\n",
-       "f/MjpGwNnqgccIGSlx5L+zXEc91Ynk+3rIL5VCVxc2C9Shyu4z15Xmdf+gAx84ldhPxxF9i8pK97\n",
-       "ieAY+ZXhWhQ7MHlWhSuFxJJNl4nk24/klySEU7/0FT/3tIr7e07yvxIJ4dg8WOlmXPlfONb+AV1W\n",
-       "lI0sNqm8AAAAAElFTkSuQmCC\n",
-       "\" style=\"display:inline;vertical-align:middle;\" /></a></span>"
-      ],
-      "text/plain": [
-       "|- (9 ..5 repeats.. 9 + 1) = 10 ..5 repeats.. 0"
-=======
        "<span style=\"font-size:20px;\"> <a class=\"ProveItLink\" href=\"__pv_it/201f77521633618af68050c4fab5750d2861fa2c0/proof.ipynb\" style=\"text-decoration: none\">&#x22A2;&nbsp;</a><a class=\"ProveItLink\" href=\"__pv_it/90eee0f2455eb93da1027834ab7a3af24ccabba90/expr.ipynb\"><img src=\"data:image/png;base64,iVBORw0KGgoAAAANSUhEUgAAAa0AAAAWBAMAAACBAt4GAAAAMFBMVEX///9UVFREREQiIiIQEBCY\n",
        "mJhmZmYyMjLu7u6qqqrMzMyIiIi6urp2dnbc3NwAAABm9RoHAAAAAXRSTlMAQObYZgAAAAlwSFlz\n",
        "AAAOxAAADsQBlSsOGwAAAxJJREFUWMPNlz1oE2EYx5/m83JN0gxuDskgpSDYSEGqg2RUEDkc2k0i\n",
@@ -223,7 +134,6 @@
       ],
       "text/plain": [
        "|- |(A_{1,1}, ..A_{1,x}.., A_{1,1}, ....A_{k,1}, ..A_{k,x}.., A_{k,1}...., A_{9,1}, ..A_{9,x}.., A_{9,1})| = (9 * 1)"
->>>>>>> 534a3905
       ]
      },
      "execution_count": 4,
@@ -232,105 +142,17 @@
     }
    ],
    "source": [
-<<<<<<< HEAD
-    "md_only_nine_add_one.specialize({k: five}, assumptions=[InSet(five, NaturalsPos)])"
-=======
     "Len(ExprTuple(ExprRange(i, ExprRange(j, Aij, one, one), one, nine)))._computation()"
->>>>>>> 534a3905
-   ]
-  },
-  {
-   "cell_type": "code",
-<<<<<<< HEAD
-   "execution_count": 5,
+   ]
+  },
+  {
+   "cell_type": "code",
+   "execution_count": 10,
    "metadata": {},
    "outputs": [
     {
      "data": {
       "text/html": [
-       "<strong id=\"number\">number:</strong> <a class=\"ProveItLink\" href=\"__pv_it/861edef40f0a82960ea4775835d000a10f73fec10/expr.ipynb\"><img src=\"data:image/png;base64,iVBORw0KGgoAAAANSUhEUgAAAEgAAAAOBAMAAAB+wkcFAAAAMFBMVEX///+qqqqYmJi6urp2dnYy\n",
-       "MjJERETc3NwQEBDMzMyIiIgiIiLu7u5UVFRmZmYAAAABFGnYAAAAAXRSTlMAQObYZgAAAAlwSFlz\n",
-       "AAAOxAAADsQBlSsOGwAAAPNJREFUKM9V0DFLw1AUhuFXW2MTYu0oXZp/YH6BIHSunToXu6uDe4UO\n",
-       "Lg4ZHRQc3EQKjuKQURCMYwXBQrdCo1EUAhm8N4PndHmGy3fv+c6FevqGgnQRa447A/DvOT8SeLpy\n",
-       "TxX+lO0GGyc4U4EJHCi8jKTLZpfqp8AP7CkqI5tI+ni54P/C+OKfyJRsBeVL30J5PxSgckfZ6Uuw\n",
-       "TQ4DAff21Ww34jITeAzd94Zgxxmer5u5wp/vjiPBhGqFgXqxBB+x4EY4mT1c6y9BT5EUNrRyxjAS\n",
-       "2IrXc0XtxY7zHthXcBM7gWI1sP9EuxNqqu2Zhp10wB8G1ZYFRyXKagAAAABJRU5ErkJggg==\n",
-       "\" style=\"display:inline;vertical-align:middle;\" /></a><br>"
-      ],
-      "text/plain": [
-       "number: 9999993"
-      ]
-     },
-     "execution_count": 5,
-     "metadata": {},
-     "output_type": "execute_result"
-    }
-   ],
-   "source": [
-    "number = num(9999993)"
-   ]
-  },
-  {
-   "cell_type": "code",
-   "execution_count": 6,
-=======
-   "execution_count": 10,
->>>>>>> 534a3905
-   "metadata": {},
-   "outputs": [
-    {
-     "data": {
-      "text/html": [
-<<<<<<< HEAD
-       "<span style=\"font-size:20px;\"><a class=\"ProveItLink\" href=\"__pv_it/1ef2cb87cd9b071df88d17c70e2a2a1a8026f1a50/expr.ipynb\"><img src=\"data:image/png;base64,iVBORw0KGgoAAAANSUhEUgAAAlEAAAAZBAMAAADjxmbFAAAAMFBMVEX///9mZma6urrc3NwiIiKI\n",
-       "iIjMzMyYmJgQEBB2dnbu7u5EREQyMjJUVFSqqqoAAABfjFPjAAAAAXRSTlMAQObYZgAAAAlwSFlz\n",
-       "AAAOxAAADsQBlSsOGwAABR5JREFUWMPtWW1oW1UYfpM0ub0nTZarouA2iOAPEWUZTKaoNEpEqG7W\n",
-       "H5Xth5iBX38GERz7aZiCUhjNMMXVKd7KhAobCcPPdm5RmcKmW2uLw3XtLog/nD9SqrY1K43n+56T\n",
-       "m6ZVmLdgD/TeN+e+z3ne+5yv99wCQHwaWpUA/O9L/BS7n7NbukVbPn0/eV1jDP28gsN/w3+8i1zN\n",
-       "fDOXo9dO2nB4IbmCUuHz9j+nzwJKNVRtX66ZvcOwFvgfIpdYhcjVf2ODy6ngKKCaNqYC1qXGhqq2\n",
-       "hn2WE4asc1luDWyUvb6H3/u+y4jABgaYX7Ver7MeQ/2HkirdFy7ZfYdO+MU/QpUq48t5ONog80Tq\n",
-       "LYC8qhR6BF5s7IuiikVjF3gED4I5y6xBMJaE8w5+z/zxNre2JWNparwzZt3kiGVxWqUrSi6UgFcc\n",
-       "n/gnhVJGGsyyHsN0uSMFadg48tnISI7WxPIQTXgjVbHP8EhxZ7zBaxy0KGaKiHRUwr+EKIPidrey\n",
-       "qv0Ax1Q6V6nwEpQqPvFLpaKjEK+x5j7KPE6N8X2hCqTVMbWhAuaM7kTacbFupH02XGH9fEcSRKQv\n",
-       "fN8YqcSBI2uPiEg5natU8ACp84dfKrUhAUE6SINnxAwej2V360qVyhCe051IOxKrRDoBcCUrwpnn\n",
-       "RsETaYeymZjcf8sw3KLSFbVlKecTv1SqhNlogw/IGMahHE16xtSs7kTakVglUlyeEMbtOT74UyLS\n",
-       "iz038xa/6b9BuN3P77H6k45KpyoVfBR84r9M8yWsVGcBIn+SH1+Dq9Qe1KUpRSbuvO4EmxSsFqms\n",
-       "em6Kd9Z2EJEOQyfbXkrfQrtYo38QyPcWUyrdLpcs8vSP4BM/VaqUY2x/kR8VRSnD+S2v5ujoAOxd\n",
-       "0p1C8wpWi7RNrv1xPjUKMlKsPttxSjMQ6OUtzQj3N0/PqnSd6nZXdXzir2L1ImcIpABB0gmR1zKZ\n",
-       "zGNcKbgU05PSwd2/zGlOkYmki9UjtVxYH600Ukqkgd/ZAE+DwXdzU7z+SxBfsBW60ElFqvaaT/zG\n",
-       "wwAvk7GGV0UqPSorYwqOo3TjGbCmOw2edbFapIbo0ucBTtNXvQdEpNEKBOZYx1fA4EtMm2i0VxlG\n",
-       "hM78Sk6oLESX/OI/1o03ErZWGXTHTKtKRbobcizoKOtOJIOVWDXSXyFEZzuq2zzSu6emFn5iAyMN\n",
-       "sRkxCUSflviGhPCTWE6hq8pkt1RjSvnBT8YUXaeMPATo8OuRMXyC/56SSiEyg3uhM6s70cyPYm0Z\n",
-       "KbEiBQjbBAMHyehHzPkge2jiYMvUCuJ1Is+gWxKMBF7FL5BS6A5L/vZRNvv84Kd60Sx1JwxRETrk\n",
-       "orCTjD65dpLkONwFn4LuRPdQguWJMI6UWtssa4Il1PtJPsNT62vsYSgBu2wG+ByGeA5dLTASuMuG\n",
-       "fSpdUfIbOZ5P+cB/WZ77PuxhGzCavJOfNRdwNZJKtZHPDgP87CidWDsUS8+ck307uql1oV5fZJig\n",
-       "hU+o1IJN9Y+Z29bNt3KAaQnovQ4niYxZSZWu6PLfZp3wi19mnkpyd0QcFPRytbmTzAvjtte66kU3\n",
-       "c2sJEAw+8zdRarlSaF4tIzXBaxW8VjO3lgDB4DP/6pVC3c3rZQb9AXgsF+NaTdxaA0gWvgb4V6+U\n",
-       "sUz9kFhcc7Iq58UY3oerBaDX1wT/pPzm+a+/M292rut37Mi7zprgp988w/n1f76sWOh3dOU4tF6W\n",
-       "KbGzbJecXpeidQlexJe/AeNzr7ahlzVBAAAAAElFTkSuQmCC\n",
-       "\" style=\"display:inline;vertical-align:middle;\" /></a> <a class=\"ProveItLink\" href=\"__pv_it/cae6c8fcca49c0e15b6ec7df6aba0e91ba3c64230/proof.ipynb\" style=\"text-decoration: none\">&#x22A2;&nbsp;</a><a class=\"ProveItLink\" href=\"__pv_it/8bc55a8a26ab0d12b7198244ac61f43ec8d93d700/expr.ipynb\"><img src=\"data:image/png;base64,iVBORw0KGgoAAAANSUhEUgAAARMAAAAVBAMAAACXqRciAAAAMFBMVEX////MzMxUVFREREQiIiK6\n",
-       "uroQEBCYmJhmZmYyMjLu7u52dnaqqqqIiIjc3NwAAACFAiZ1AAAAAXRSTlMAQObYZgAAAAlwSFlz\n",
-       "AAAOxAAADsQBlSsOGwAAApRJREFUSMedVktoE1EUPdM0mWSSiaOIOzEqiAhiNlUR1FICQlHJorS6\n",
-       "EIoQF13YARfqRoMfjEgx4EIQwUFFugu4KkQwi+JGgkHcKTSgOxc2qBRDQO+bSdT3cmeGzIWcIcnc\n",
-       "c8679/0AtBEpspGy2kG/m41oVuKtCEm+YucEvAWSlX08oHLDQbZ+s6hmbnWAT0N8wTx9sa8rE0qa\n",
-       "Nu15NKowTmFbmwM8b2kXsQy9J+cae58Qc8pRKEN44ImVcV0uzdO7XcJH5NrG2DxiZQ6wBziMtYbx\n",
-       "q581N0hfIxt6WbESwgNXzOyhVpXZTGHlCpAANlWRXucAZOE1ZosYWGn+bwULipUQHrhi8ZJ4T2Jz\n",
-       "rSQcnAVqeZgdDozvJGoBmQ3WykPFSiiPEKN4ZzNWUjbueaP5yYE7GpqyMzZr5SVTlUAeIUZ1OQHG\n",
-       "Sjonhib6ucGB6PFxG9t3WayVq277C27kEM7j1VF7v5OzoldxkuZ1CVt6HOBFUTtA0z3TY62sqiso\n",
-       "jEeIiQY1GCuZSZTosfyx2WHBWHrl9nhRKN8qFC4UClP/rOxQ95VQnpL7WqIrs7lWtPX+v8muD+C+\n",
-       "s5mq2+CqMju8aQbxeFY0C7EeU5X4PB6731J5H8AD47fjY2VVmSvBPAJIrNblrVCDjhIu4JvFAd44\n",
-       "2Q7O9xs0ZOWSUpIQHgoSS+S8Bg1N27xYkeY0DrGAD07MxmW/fWVJPeuCebzlr9v8vpJsYYYe9ZUi\n",
-       "D+n6bepi5e9xOEjevThF5/JpdaYE81AIsTOVCZlt7OCP/cB4G+PWCGd8U7qwTI58R5DFJLYvzKEW\n",
-       "FHPSarFHtiKLSWx36HMMEeNzhBxfsaxYZs+iWjkSIcdXLCbWQdaO5kSPcif2FbsG/AFu73t/YWt6\n",
-       "EwAAAABJRU5ErkJggg==\n",
-       "\" style=\"display:inline;vertical-align:middle;\" /></a></span>"
-      ],
-      "text/plain": [
-       "{0 in NaturalsPos, 9 in {0, 1, 2, 3, 4, 5, 6, 7, 8, 9}, 3 in {0, 1, 2, 3, 4, 5, 6, 7, 8, 9}} |- (9999993 + 1) = 999999(3 + 1)"
-      ]
-     },
-     "execution_count": 6,
-=======
        "<span style=\"font-size:20px;\"> <a class=\"ProveItLink\" href=\"__pv_it/95378348c357c080eeb28ae93a8d0f86ca4411980/proof.ipynb\" style=\"text-decoration: none\">&#x22A2;&nbsp;</a><a class=\"ProveItLink\" href=\"__pv_it/c830eb6fc729db218571b2f138542091a43f8ab40/expr.ipynb\"><img src=\"data:image/png;base64,iVBORw0KGgoAAAANSUhEUgAAAYQAAAAWBAMAAAAySvYcAAAAMFBMVEX///9UVFREREQiIiIQEBCY\n",
        "mJhmZmYyMjLu7u6qqqrMzMyIiIi6urp2dnbc3NwAAABm9RoHAAAAAXRSTlMAQObYZgAAAAlwSFlz\n",
        "AAAOxAAADsQBlSsOGwAAAhJJREFUWMPNlz9MwkAUxp8gpeVPdXeAwRg3MSSGOBhG3YiDrCRGHVhY\n",
@@ -350,138 +172,22 @@
       ]
      },
      "execution_count": 10,
->>>>>>> 534a3905
      "metadata": {},
      "output_type": "execute_result"
     }
    ],
    "source": [
-<<<<<<< HEAD
-    "Add(number, one)._integerBinaryEval(assumptions=[InSet(three, Digit), InSet(nine, Digit), InSet(zero, NaturalsPos)])"
-=======
     "Len(ExprTuple(ExprRange(i, ExprRange(j, Aij, one, one), one, one))).computation()"
->>>>>>> 534a3905
-   ]
-  },
-  {
-   "cell_type": "code",
-<<<<<<< HEAD
-   "execution_count": 7,
-=======
+   ]
+  },
+  {
+   "cell_type": "code",
    "execution_count": 11,
->>>>>>> 534a3905
    "metadata": {},
    "outputs": [
     {
      "data": {
       "text/html": [
-<<<<<<< HEAD
-       "<a class=\"ProveItLink\" href=\"__pv_it/f2d44fd0ad31acf14f5ba8d3d1e70b384e4efa2c0/expr.ipynb\"><img src=\"data:image/png;base64,iVBORw0KGgoAAAANSUhEUgAAAIsAAAAVBAMAAACEWwD/AAAAMFBMVEX////MzMxUVFREREQiIiK6\n",
-       "uroQEBCYmJhmZmYyMjLu7u52dnaqqqqIiIjc3NwAAACFAiZ1AAAAAXRSTlMAQObYZgAAAAlwSFlz\n",
-       "AAAOxAAADsQBlSsOGwAAAcRJREFUOMullD9IG1Ecxz8x0ZiLxtihW6F06NDFbLpoHTpJhRuC0EEI\n",
-       "BReHepudJChiQMSAg1AcDiziUiydhAjN5NAiZOjWoRm61yAlVAL1d+/+/ARztySQ8Hm/++R37/ve\n",
-       "uwPaDPgxDcabg7ZZ9n6+w2jtRVCpbbrxpFpEhcaWbSZi1bEWeewn+9hKvSOOVFM6JduDD9LYYahC\n",
-       "umqqz2GGOFJN6VfT+gfvYQQm6uSvTVVKX4kj1ZSWbO/6iMsbOCsx3jGTvZH+xTiKtHsEY13IOez6\n",
-       "zf9Gd7bjSDUlKDuQf8qhH7UbrsNLJ45UU+LJM5lpts5rmfcKj3qmeGKnpppxpJqShBIYm2fF27af\n",
-       "V35Ua+/CX4e+FGn3CNZcUtemjWz7bVjddxNItYAmJXGT4QpHZpgrhdcPSCDVfLL+u14bCTUr0Vb5\n",
-       "U8S746Vb6GDRn1RTemtCZUt8kYdzgWm808gPN+1wVu9Pqimtm3Mz2qIsg8a5HIxX0j3f2IbMAv0p\n",
-       "0pSGa/JokmmTKYY7F63oNxJINaXfcnSqAeejv3xOItWUduQ7F/CnsGi1kijSlArerh0HAyesZkki\n",
-       "5yGlvXQFZ9CX6AbcAcgCvWCG0FH0AAAAAElFTkSuQmCC\n",
-       "\" style=\"display:inline;vertical-align:middle;\" /></a>"
-      ],
-      "text/plain": [
-       "(9, 9, 9, 9, 9, 9, 3)"
-      ]
-     },
-     "execution_count": 7,
-     "metadata": {},
-     "output_type": "execute_result"
-    }
-   ],
-   "source": [
-    "number.digits"
-   ]
-  },
-  {
-   "cell_type": "code",
-   "execution_count": 8,
-   "metadata": {},
-   "outputs": [
-    {
-     "data": {
-      "text/html": [
-       "<span style=\"font-size:20px;\"> <a class=\"ProveItLink\" href=\"_proofs_/md_nine_add_one.ipynb\" style=\"text-decoration: none\">&#x22A2;&nbsp;</a><a class=\"ProveItLink\" href=\"__pv_it/a3042b981301d3ff162638039d440d111805a24a0/expr.ipynb\"><img src=\"data:image/png;base64,iVBORw0KGgoAAAANSUhEUgAABS4AAAAZBAMAAADNv61TAAAAMFBMVEX///+IiIgiIiIQEBB2dnbu\n",
-       "7u5UVFTMzMzc3NwyMjK6urpmZmaYmJiqqqpEREQAAACk/Np2AAAAAXRSTlMAQObYZgAAAAlwSFlz\n",
-       "AAAOxAAADsQBlSsOGwAADX9JREFUeNrtW32QU9UVP9nk7UuyedmsLlud9WO7CtpRp/hBYbao2XZB\n",
-       "UdFXWJ1pcUhoQZ0KGlgFqTo8q9KZYiG09WOGqik4tbYCWQv4sVCz2qLWLQRxLTB1NkxrtVYWVCi4\n",
-       "y7o959z3kveSl83HYv0nd5aX3PvuPfd33/ndc885LwCMony/WYNKqZQTXRzNF4xqfLTyCMspbrpo\n",
-       "Xz6EEz3YfUKg8YPpqfDy/19OJ5OQ/FIheAOjxH/ChabLrwUvU/Tx93J56acPJVHhWglFCeLl7WJ7\n",
-       "S/9owmvXFtVSL77UdM3Lblqk5udWcfhnXwT5hbpaXzAabfqNWNoaNbFje+Alqj9WLi9rYvjhqXiZ\n",
-       "pZTvEruKP2o8cYAZAXmSuT5iCVpo/VXosKpHuvVJpJBHHRX+Ndm7xyT0cZiRnnFNAVku61KT0rkA\n",
-       "DzMvF5NjkCqXl3IYP1ZWuFZK2UpWrPgjphbtxw8A/mOuj+j9WXhbPR78esOzRtuZSB9ffFT4h4xK\n",
-       "rlBfE7jSfBoqIGuFpfYKwLUAbzIvieOuZLm8ZHJPr3CtlDIe/zmL774RFfQZwHXm+ojBrIVxtVFw\n",
-       "HRJfd5kpBBNGg997xKjkCvWHQTFuZ/rlKY2W2r8A+lRwqsRLH+5cT/lxT08l/Ck15KDH9Uzx/b+F\n",
-       "p+TnqPeIXv92gf7LLLwMpcBx1I5CvxoNfleTPS9JaG0cvIaZdI0fWZY8aKlibWMSPAmm1UXNzZeU\n",
-       "z0tnc/NZwQrZSglE6HFtogN30yl5AtgVrfdlKo/UbWN7GTPqsGsz0eOs06dp7s5GWHvJm1tQkyvq\n",
-       "4uCra1OV28ctgIXdp5rs5YAdhabmnP/FwWH8njmNyXxCQ8jL44bDGFYaqX3thW8/Rgi9Z13TNR+n\n",
-       "QtjQXT8F3vnkpqR8Wp1u2CTiZQJcYebl8wDvlc/Lmgj41QrZSihkDtiwrNP89secdxIcTD9T6TM1\n",
-       "pKF/eVD3SKXjyp7JzLhtqxIdmiMKF8ek8wDjolNht1YThao4SCmoMvmXx+0o9AZzrJkLBQlFwhH4\n",
-       "Qw9Lx/IJXRUE+WPDWifevZ9xD+45zgidLTAjDgRbmQQvApyHMTuAbn3dh9HaB8AnjuHl4A4XESvZ\n",
-       "NaMAHLs8p8v2EhNHuQnZuzcXHOSbXyIhcrIGcpc6SuC5MtPA88YVVWRpLkCCTYYa+5TPzAQ8l8nK\n",
-       "HIHawMyYfLtuoJRj62VOn1Q1SaTWITSg0BdDNtYmd2veY8RL74S0lqQWWDxkR6G3siPq4uAI/OgF\n",
-       "fpxPKPHysN7Y99PkUn5EzaAyQg86nwMMG3m5UaNv61Qjg8C8DILSxLz0q65YVipqU8zxDdxMepAU\n",
-       "sG3WeYm29qocfY+nJBZPdiOb6PaplENzn9YQSQ9zX/Usz9p6Gm3bA0uWUKX7T7QIBw2dWpASHZTv\n",
-       "qudHyntfaruJHs193TeLbU2XB373F95KdcS3P/5tScQ6iYs3pPxE2cBtZBrAOSRdmg5MHa2Gt+Ok\n",
-       "4S246CNQFdSxW8vLKpydOTajEApKndMN/7JmcsQ4I0FGS/hLysWE4ssS4EFpTzEv4ev70xtmVv0u\n",
-       "8i+fa26+uLl5XIZCy7Ldi+LgCPwvgnQ4n9BQELyGvfzDa2nnAxihB435oIAN37uOeVn1+SnG1kCZ\n",
-       "GwMgH2JeKgFz2CM39MeU8BTYnCYgP8fcZkNPuyxhD/UDBVtaYQNV65qE7aANVx10sBvsoPjQezmv\n",
-       "1ROhpfiHh8kBdmgS6XEuvAOwdyRKLrztQ+7hCnhpwMKT+MGK/T4XThbPic+mT5gNj9JS4eDwcNw6\n",
-       "iSKgzy0buI3MvWZeVutkVMU9Cy+dKQjFdOzWchlIA+b05cakYIcwV2uuSN9QBnt6XiNe1qb6tvb0\n",
-       "RKQt7wpetj85aGGcjWlblzVpkXAE/jXp0CZXKMY9ihH3fG1TJJ3HZISUfP1cwJ61oI95KU0bjmfi\n",
-       "nr4keMfr4XS3adYuFKR015Bp1Qm4yr7Z4KXHF8gazuqdCLW0ZRVW7wCswnY54mIerGf1CsBXg5cp\n",
-       "xceeP8YSj0JIHZGXNc/TFXs4I8BuDp9JtTE3GYYlMI2doj66Pi08jzjEmGQ1WZPovJxYNnAbmRZe\n",
-       "OkXnFfPEPT15zLlnsis7bc5TNhu+Q5lET0JQ0jDqodhGIRTNozyk6xztJUndHZOJly63Ku2MZJid\n",
-       "ynuOm/zLIuEI/MfzkJ1G+1Pg029KA149F4DmkREKe0mwlRZYRrwMPgg36p2gH2CnapzjMP1hdNa2\n",
-       "LmxwbI+Agw485d7fBoKurue6+F3QDnejXbPBS9deBCRtreeDg/uRet3HwJlMq/fPrF7c63RbGsPq\n",
-       "/VEvtbTcq7J/6aIPx2FKWuHQ2lgOL40ZqPAJSj1WaXBpmpc+1S3Wdz5dvhNiXq4nuc6ne4UvOCVr\n",
-       "EsFL+eMGtUzgNjItvFxWR37A4lv0e1z8tI/3IxGS8G9FsyPCEPijewyN1MbQ89ttrA0VhwMDOi8B\n",
-       "3Sov+5cRJ3Ir9k3wHrvLE3cpAajWPWVlgr6EbArtyJq1SDgC/wA5nXmE+saT7yFCgEPSkMPgJSMk\n",
-       "//Iow3biOfATbQ0EUYIRKbxKHgL4UoKX9+MA37qEM+wIU3CEa4lM2ZcxjHN+NlOzaU77WzgJzIgs\n",
-       "YzXNFnCiIB8RulSa0kk4VN9qvkqs3ltuSNJevHMr398n1sb+cgu5Imuzno4xAz0osf/RE8Km8yGz\n",
-       "yUVW7VTWWoB5+ZsHF9Ajv2KWoF0saxIvD3CMdcTLBp4jc62ZlyepjQAbXjDuCZRhkVDxBHznuXTs\n",
-       "oah+kT7DL6vhlXjQ0Eh1wh9HOf4E3ce/2yAUYe+AzuuOGFwJv9Cks0FuAZc2CI6jr7uiLiSjX0NR\n",
-       "+OcYCx/Zpho7s9MExcER+OenXz/ZCL0AZkbE5NUp6agIwPC8ZoSeSTAjyLDxuD/zHm0aBHer8IG+\n",
-       "tqqkhGdXTUDw0o+74MGTcGPWBMVrJSVS40ilCXhJQrZrNngJ79MpSFHISlV/K7U0Sep1BjLqlcfy\n",
-       "x2xq2iOJU4F8PvdxCGlpqsk3307H+YbrdybBM8b62HgGPW/BCpYfZ15eaOLlImautJ/m1UJ6lpk8\n",
-       "kYTIaszOngRWq2wAfNFygefKNIDzivbj7tlAFlWfj+GTZGSvNOeK5V/RsRPHxAUVCDfU3zUnYmhE\n",
-       "6tyGXGh7ie/j3wFwdBJq78HLkuC+tU2DR7obcHMs33QlLD59zLQA3HSl95q6q1gU/rVdHcui0G2X\n",
-       "j8PlnJttFouDI/DPMtKXdkLb627WJ/cnoZEfx4ZPDwiEnvl1PwSGLc/Z1b4aqudqT3XXx/S1Sa0U\n",
-       "YFZppt+5zUG9VyXhjf7+/qQSkYJRg4DuQfTmcpszvBR+WAPIa1XRT8a4mM6tzHFIlGX94WHkTrB6\n",
-       "FeFMD5D/hIYqLEJoL7l60j5UubLa+thoBiNB9ER//wFYPI/P8aEML916GnYZru0hYF4myZenE5RT\n",
-       "eNuzJ4G9AXbka8LlAs+VaQBPCQu6Rb5UqH1fyPBDziGlp92/t/J50bpGCpc1UFzZZUnN2eeEioFz\n",
-       "TslCwRzFFSw/BhMvJ8IZsEqGO4RhhPUBI1HpS6112zRbeInm6KProUoV/djSW8IHd1jGyswIWhmQ\n",
-       "264+jMurjbiPsS/IbpefT6aV4lX7nfSWriNrN9MMvm09L70dAVkEuVOz4h5YDndhx4loHgHuaHt5\n",
-       "OkciSF06mDmg/Gf2JDKH2bWqM1ku8FyZHeZz/Aj6v+0HwLgnCv0uIfOzibxE0DVy4nj5rCV2TJTI\n",
-       "ywycN0sWWhovt5p46T6EG2KHS7y78cXAoafa26E6sCi3OdteTpIHEsRL8epHpFuewcGkXikIK5fc\n",
-       "rbbjfd8ErID7CN5xoSysbIdF1M2ZoKk8KszDto/gUY5q8Gt7+kIzeM+AFvrx4ntG3OMKeKMk8S0a\n",
-       "7X5/yWasjIVXcS60pSpWgmhl29Eay03UbXL2JASUcO0oD7itTEvcM5Z8eAc5eHxPD3yI9x8UIoKh\n",
-       "kcJlXDlvnfL9BqwIOH6tVKGmpHy48EuWlImX3jA8BsvHoHLJ+XlUf6y4+5Merfq1nOZsXv7+r/XM\n",
-       "S+7H6nW1bsbB7mmDATzILh8exorc2qDRqbbjv8mOpNTaBlhxcDc+1rB3Zz11eKo+wurFrx2aPIku\n",
-       "l4oZ3pei1WilVkZ0XkJbo4r3HniyE0c7h4cPYeWOultIou/gAqy01wepUs/d6ACyTkJAEVdnsDzg\n",
-       "tjItvLyb8/4+JCbfM8Vts/UKYbd/+6drpGDZ8OkHZfAyz6vnYuBIqRKFmqQcvEwr1IdNRM7/o2jv\n",
-       "77e8/UnaN2fxUuwFVe+nRC2DleIq1ra9ma+Zb01K0OnDB3Nt/4cZAihlzKVXGGgys8BSgSt5gKd5\n",
-       "aUC0MuchsgoJ+DKLTxvF4Ie+CKHp8jpA4f/fo6gFfrdhetVz8jYwRZyZwb3FVSxtrN7etGzxTQo7\n",
-       "YtXGS6t0Qqa3jLl6M7w0r7BE4LZtdryslFJLIV76oGhemspq1Tw4UVzF0kZZIMiYFDvjYiRkEmXM\n",
-       "pctbmsxaYWnA7doYeIWXXzQvRy4/z/P/x+VRH1L3FvHbuXtGO4nc+wUC1yrkKrs4mif/D+4hHwe1\n",
-       "w2TPAAAAAElFTkSuQmCC\n",
-       "\" style=\"display:inline;vertical-align:middle;\" /></a></span>"
-      ],
-      "text/plain": [
-       "|- forall_{m in NaturalsPos, k in NaturalsPos} [forall_{a_{1} in {0, 1, 2, 3, 4, 5, 6, 7, 8, 9}, ..a_{_a} in {0, 1, 2, 3, 4, 5, 6, 7, 8, 9}.., a_{m} in {0, 1, 2, 3, 4, 5, 6, 7, 8, 9}, b in {0, 1, 2, 3, 4, 5, 6, 7, 8, 9} | b < 9} ((a_{1} ..a_{_a}.. a_{m}b9 ..k repeats.. 9 + 1) = a_{1} ..a_{_a}.. a_{m}(b + 1)0 ..k repeats.. 0)]"
-      ]
-     },
-     "execution_count": 8,
-=======
        "<span style=\"font-size:20px;\"> <a class=\"ProveItLink\" href=\"_proofs_/count_to_1_range.ipynb\" style=\"text-decoration: none\">&#x22A2;&nbsp;</a><a class=\"ProveItLink\" href=\"__pv_it/34294c327dce2bbe737b9acc8e25a9ba70f4e15f0/expr.ipynb\"><img src=\"data:image/png;base64,iVBORw0KGgoAAAANSUhEUgAAAIUAAAAVBAMAAACakjBMAAAAMFBMVEX////MzMxUVFREREQiIiK6\n",
        "uroQEBCYmJhmZmYyMjLu7u52dnaqqqqIiIjc3NwAAACFAiZ1AAAAAXRSTlMAQObYZgAAAAlwSFlz\n",
        "AAAOxAAADsQBlSsOGwAAAWNJREFUOMtjYGB4wAACfAxYwAMGggCshPcAmM16AVMeKoUXxIKI00As\n",
@@ -498,51 +204,22 @@
       ]
      },
      "execution_count": 11,
->>>>>>> 534a3905
      "metadata": {},
      "output_type": "execute_result"
     }
    ],
    "source": [
-<<<<<<< HEAD
-    "md_nine_add_one"
-=======
     "count_to_1_range"
->>>>>>> 534a3905
-   ]
-  },
-  {
-   "cell_type": "code",
-<<<<<<< HEAD
-   "execution_count": 9,
-=======
+   ]
+  },
+  {
+   "cell_type": "code",
    "execution_count": 12,
->>>>>>> 534a3905
    "metadata": {},
    "outputs": [
     {
      "data": {
       "text/html": [
-<<<<<<< HEAD
-       "<strong id=\"number\">number:</strong> <a class=\"ProveItLink\" href=\"__pv_it/3dabf03e1346646b3d2bf9375dd7b85cfda32d960/expr.ipynb\"><img src=\"data:image/png;base64,iVBORw0KGgoAAAANSUhEUgAAAFwAAAAPBAMAAACb27UyAAAAMFBMVEX///9UVFTMzMwiIiIQEBAy\n",
-       "MjKIiIiqqqqYmJju7u66urpERERmZmZ2dnbc3NwAAAAvvFLTAAAAAXRSTlMAQObYZgAAAAlwSFlz\n",
-       "AAAOxAAADsQBlSsOGwAAAcxJREFUKM99kr1PFGEQxp87dm+/PyAWWt2S2NhR+RGbozJHQVYrDQbP\n",
-       "UCNbGDvDNhY2uomUkN0/gGJLQ1CWBhKzCYQEabhAQkkMeFHP8zTrvPNCYeOb7C+T2Wdnnpl9gX+P\n",
-       "+xr/P18O14CV+U8UdruBVlXVNwrrBVBuJhewy2sXMAq8jVCgFuEkq00498vyFslHfLzr1KcljJu4\n",
-       "fsxAo4801GMYIR7Dym3yQ4Ux5+MKsC5Ra8EqGDCn4IVOTnJtQDINqAkvr3x8B44kvBDOOUO4X4zN\n",
-       "YWLHaksOs0ePo/rGEFi4IRCkORo9Br0ybwPNH9vwHnwW87o54Zkqq2cMUfgXg/o+HaNq1SzSh1Ai\n",
-       "8pLRJ7HK3jdihrD9k8FmIrw8rbL0HHYbOBNeQPKlrN6MGMYUxvsMIVcGeoHFtjcBnbrtU+aNkBtb\n",
-       "BwsBA8vzL3oS9QBWX0ng9kdC6NTtLnnpCDmdneQS9kAiHZA8pfiqxdWNrzT86GhzcpdyM7iEmkso\n",
-       "PplRjoGPJnlvwfzN26T088TtSWhtnAUM0A+lvT+C3sEHLEXQ/rDcyzGXWLFE4w7eSwCrJV2x8ZJW\n",
-       "7pS0UveeUNtPhh2nK3JdvnuHmcRfZsqnP9CL+t4AAAAASUVORK5CYII=\n",
-       "\" style=\"display:inline;vertical-align:middle;\" /></a><br>"
-      ],
-      "text/plain": [
-       "number: 386749999"
-      ]
-     },
-     "execution_count": 9,
-=======
        "<strong id=\"List\">List:</strong> <a class=\"ProveItLink\" href=\"__pv_it/7b3ef3ede595e27c58f2214850300380a0e41b570/expr.ipynb\"><img src=\"data:image/png;base64,iVBORw0KGgoAAAANSUhEUgAAAPUAAAAVBAMAAABs27XUAAAAMFBMVEX////MzMxUVFREREQiIiK6\n",
        "uroQEBCYmJhmZmYyMjLu7u52dnaqqqqIiIjc3NwAAACFAiZ1AAAAAXRSTlMAQObYZgAAAAlwSFlz\n",
        "AAAOxAAADsQBlSsOGwAAA2VJREFUSMfFlk1oE0EUx1+aJtlskk0Q9FwsFDxUg6Ig2BLUQ1EPQUtR\n",
@@ -568,201 +245,36 @@
       ]
      },
      "execution_count": 12,
->>>>>>> 534a3905
      "metadata": {},
      "output_type": "execute_result"
     }
    ],
    "source": [
-<<<<<<< HEAD
-    "number = num(386749999)"
-=======
     "List = [a,b,c,d,e,f,g,h,i,k,m,n]"
->>>>>>> 534a3905
-   ]
-  },
-  {
-   "cell_type": "code",
-<<<<<<< HEAD
-   "execution_count": 10,
-=======
+   ]
+  },
+  {
+   "cell_type": "code",
    "execution_count": 13,
->>>>>>> 534a3905
    "metadata": {},
    "outputs": [
     {
      "data": {
-<<<<<<< HEAD
-      "text/html": [
-       "<span style=\"font-size:20px;\"><a class=\"ProveItLink\" href=\"__pv_it/e85b0c82ca5288474441401c8cd390c4f9c8a46f0/expr.ipynb\"><img src=\"data:image/png;base64,iVBORw0KGgoAAAANSUhEUgAABQUAAAAVBAMAAAANwJUPAAAAMFBMVEX///8QEBBERERUVFTMzMyY\n",
-       "mJjc3NxmZmYiIiJ2dnaqqqoyMjKIiIi6urru7u4AAAAvZeGPAAAAAXRSTlMAQObYZgAAAAlwSFlz\n",
-       "AAAOxAAADsQBlSsOGwAABapJREFUaN7tmn9oHEUUx7/J3e3lfm2DVZFAY/xJoaY9iBItalOiSEHw\n",
-       "/KOtYDFnQYMg5LTIiaEYFG380XqtYhpa6P0lCOJFCiKCNVpoLEKt+IdKkVssWEQhTaz2R0zOmXkz\n",
-       "s5vL5bjsFYaYW8jk3dv39vP23ZvZmdkDYP+CSsci6qt2WB9UP9/grwC+CuLbjyvaLKKuegSB38pR\n",
-       "Tyxm3Lu+6rVWEv8pZ6XePwURnWOGo8+fLrPgaoxOpNXV90mhf/BWKT0z0qmtH6J/TTOfKbvI6Ht0\n",
-       "nVKpNEWq30/ulifD2ftZe4vb5w6PGOVra0P8AjNqNXn/CGbquX/l7YMvmsgQcA6hK2UxcHUsb79O\n",
-       "n84OzsmyTuIIlYudQV9eWb9K/1reeUP2aGsv7qbrHM1m3yRdBgFysN/GZnZzBzUsDGw0ydfWhviH\n",
-       "urMv5g3ymWeynvtX3j74BxXsu7w9UyGGx4AD8mNcxhBw0EQ9Nn4Fk2PqrMxBQLvHMrhZlZdFvSSU\n",
-       "gk0OgVY0Z7w52Ar8YZKvrQ3x2Yd+k3zgm2Q9fOXtg69r8PvTkDX49fDwmI6BjZMFZ34MTXMI/COk\n",
-       "xBqsUjE8eLQ8BuWHqNZGOlQMzC9y3puDA7oGzfC1tSE+Gx6SJvkIPl4PX3v74OsaZKZ/i7NnTnn7\n",
-       "wUWgmC/rB0MIXNCglBRyC3LwiadLyalWYtoJk8NkB+IXvDkorscLJvna2hCf4XqM8iOxZB185e2H\n",
-       "76nBn8RZ65h3LLZ5DKn5MfCH/nkpJF5TA3Va5WDHBOUSM1sm1CrD6pDCpn9fgu4Hs94cBEoTeZN8\n",
-       "ZW2KD+yEUf4JqiKf/BO6BpfOF02Yj48PdwnfWNpdJozBugw8Mr4gBqUKHr9TbS1A5qDZsWZp1jmT\n",
-       "QpsqMBVMpPQp9HyAjbtfuTk4MpM2yNfWxu4f98Ek30pRFfnjK29ffNEMiEqPinVxzE0KU4sYcgti\n",
-       "2OM+9OVAnVM5YMdaiqEEPCenBAPq1Ic7S3JJtQa9jDegl3XR9zfMGuRra1P3D4vGFlP8CGQN+uIr\n",
-       "b1983vTuJYMbucfmYXaIoZOrbRZDcUE/CLs7SU2kDKU9OXiZutIloE/W/yF5JpRBoZ3Ecyc/YvMB\n",
-       "a51KwnZEp0zylbUpPiI0WTfF3yaryB9/m7cGl8rnjT3IvvwHgA08nl/dXWOuvuh2NTeG7Wop1YNm\n",
-       "2lR8FioH61gMNCF4i8UgpxKvqIgdWHoXMsyuF/lCfWqXncIUX1mb4qOF5kyG+Na4rCJffO3tiy+a\n",
-       "5iQbOR2qwRZ3LGZqvsPTV7Y2RzSHp2lxM6dy8ENX19Q9QrqBTTz1kCz7gf2X9Jxkf3fp/SOW9IKa\n",
-       "fdjsSRRImeNra1N8TNKXaIif6OratDrnl6+9ffFFw9fFq+WzOD4+b4/yUWAQto5BSFuAU+C2TUk+\n",
-       "FssQ2QUcMTHBNWRWZPMBkhKsN5EDo90upGg7Blh32S9cueJ6ds9pg3xhbZCPIj3gjPH51ergM9mG\n",
-       "P/5+Bduq9gc/nxdDS96+Vm6G8xi4ZO3J7hoSL1VCKRRS6vXKNITUj3g7OTTn7DaSopdBJxPHEBoX\n",
-       "UnwfblPLcqE442CHSb6wNshHQU79TfGxqqMePvMWZj74en8wkZW/WTjb6XhisA8f70ELfwsduOnS\n",
-       "vUKKlUqlMQxzqx+znSAJg6U7hGRlux1ywMgu6Wrxb1eY9WZ3S2lU/ESB9qe4ItidNcoX1ib5T8pp\n",
-       "lyl++Mvpcf987k2spfM9e9Tq+Hmt510NHe5veLQUdapJNTrIHHgUDf4y5lcwq4VfoQbnjcVq92mB\n",
-       "FEE1qUYHmYMIGvz/Az/njy+aeGvFGLTa1vNUV/oTVaRaHdh8t0zR4C9ffiWzWviisdsqxqDVIa1y\n",
-       "pVQ1qVYH+7oyRYO/jPmVzGrgyyD6N1YMYhH1VTuC7+arnm/wVwBfNP8BzQasuTUtAAcAAAAASUVO\n",
-       "RK5CYII=\n",
-       "\" style=\"display:inline;vertical-align:middle;\" /></a> <a class=\"ProveItLink\" href=\"__pv_it/afd70813ba4d884190c3ffbf92153822346432760/proof.ipynb\" style=\"text-decoration: none\">&#x22A2;&nbsp;</a><a class=\"ProveItLink\" href=\"__pv_it/485aa68f4aa758655785b3e943ddc8ae5698f2d60/expr.ipynb\"><img src=\"data:image/png;base64,iVBORw0KGgoAAAANSUhEUgAAAe0AAAAVBAMAAACZLKsIAAAAMFBMVEX////MzMxUVFREREQiIiK6\n",
-       "uroQEBCYmJhmZmYyMjLu7u52dnaqqqqIiIjc3NwAAACFAiZ1AAAAAXRSTlMAQObYZgAAAAlwSFlz\n",
-       "AAAOxAAADsQBlSsOGwAABaBJREFUWMO9WG1sU1UYfu66ft12bWMM+G91RkeCZItGY1RYncs0Skgj\n",
-       "C2iM2QTHD9RZo3HDZKMhknWBxQqJLKjQyEQNP1b1h84JNMbwZ5ltliXOjEEVEojGAA7GGDP1PR+3\n",
-       "t7e7dyvL4OSmOef0fd73ec55z3s/AGRx55pvGUyXiW9Fqjjg+7dPtz2zmNp88NNWJq8sD5Vh4O8f\n",
-       "HgGOTeym0dBQwJvL5aapq0SB2K6EbnnPLfk1QHm7O2Gmxjw4vElJwdCU5/IbNTSub/w8uwUbR6px\n",
-       "qFHsTCGKshTOh8tCnn2x2Hr6uzyI/ozSptvXL+zOYxgZodTUVYdJt7t4MSyC42sICob2ec8s/R5k\n",
-       "XXdK3ZCfL7ZbkJlAuiKomMNA3BlhS9AHW62Lso2t31gQDwCP6QdiEd0XDSMdulmbOkuancU7YxEc\n",
-       "3RAUxPGIaNZMdwfrvQt8l3cyFrwFZgLpIK+t8Mc9tRTay9x6gTKWOzuCuAGczNuv3Lew7nHDSIeO\n",
-       "FOrG9uITbxocaJEUePNmCnU7mJ+HgLSWO3m7kpgJ5Eu8n47YpxKuiLtF/PUNSw53UJ0isgHNPrmw\n",
-       "bmXGkL461Kj7wHykSXDY44KCmW43232K1qxV5LxdKcwkcg+P8gxQ899e+D86zuqLr5Z+zrjFfoe1\n",
-       "kFmu2954ejDr6x1H0+sdu4gA66Jz4kf8fLUqpfw2GS/Y77CJ7m/n13iT4HAlJQUT3R6aVRl7Lful\n",
-       "XdObw4dwcTJqb/w+Vm3JTCLZ+iuj95K33CEMHICDFrGMCPsibn6+6zTnFyD227/3UmRFtiKObWH1\n",
-       "WYB1vW3oAWhwBAjp51tCjbp3cFUNvHG2ZsHFnnIKJrqdpMB3E6iUs3m7mV+vUzH9HY5W9EetmEnk\n",
-       "epFqKQyfy4UHLsNFB/ASr4Hk7GhYqdGSKSl1l4dU5miODdNh3iXvzVnW25RAUprrUKPuX0zyfF5w\n",
-       "ipKSFEx0e0OSfVIr19KuAYnyKPwpGnqvWTGTyFY+cMxSoU1v94fgvAYM0kwXc6b2/qSdb2dW6qZp\n",
-       "5TrwCZVfDERFF1+c5N7Lp87kD7iAftDQsK2hoV7XXTlf9/zgNBeWFHhyNL4mk4PrVi6Te2LfLFej\n",
-       "S9NNBCsjcCfdUcpmK2YSSbqVAGxzVCR9c+VxOMn8aVqVjHT2oSya/0DTHYV3pr39babbXyu6Xz2Y\n",
-       "5t7VwVzBfUpCjfu9qbjomAQXuvMUivfb3iKqU1rkk25HjNLd7e0BoogpS2YC+Snt2iyFHqCZahtf\n",
-       "cvVf8l1VVbOFZcZ+af1CVdX0aq47CWVORqH9Zl1vKyqZ9+Rf+PKKLmk/rPK84HybBecPFzoFszzH\n",
-       "w8BOsa66HW1vZUpsDe23FTOBXEtrG6RUc9Cz2zo7HbEW2EXdp+lTCV+Bji2QulnPzs93gHcdUTT/\n",
-       "ke1DkiRWS2MdatT9TnGSmwe3ZeSfZnWNVfz3wCqW7kTqZr0wO99XLJkJJN1X6GmJbqEH4czgCRxN\n",
-       "wXtTFO5ajCVs9CR1g13UpkTFoXxZEcYJfJxVnxddfxRnV2YHkTyVwDp6/GIXh5ro7i3SbRHcE5QU\n",
-       "THS7Mrzwqa/KUHk7ymelFZ6suw39SUtmHIkmsn8xRq8Gd8Xo7umJ0U3F9wbPxcNTGc/QbuGOLvTk\n",
-       "1rKsqtuagm/VEJW5zlF2v6Ousmbk2GcoW519uXMizBaGLgEt1H3fW/VEeENxVTMNDntIUjDoLnv0\n",
-       "6hqSzF5I1OOjARlKs9s4/STw554TcFdP3m/NjCNRHljqi1xfiXYjhvfMUImopwoHXsPr6/nFsO4S\n",
-       "Xs+c0dute3PhwBUpEdVheKQzoLqXQzel/RJb/VJA50o1tFl+VvHVLoZd5LVUtCNLlL1xeikr9nip\n",
-       "hqqlOltisY86dVtL+Bbli+DONWfpH8cuWP3RtRxE/geoL1hURBQt/AAAAABJRU5ErkJggg==\n",
-       "\" style=\"display:inline;vertical-align:middle;\" /></a></span>"
-      ],
-      "text/plain": [
-       "{3 in {0, 1, 2, 3, 4, 5, 6, 7, 8, 9}, 8 in {0, 1, 2, 3, 4, 5, 6, 7, 8, 9}, 6 in {0, 1, 2, 3, 4, 5, 6, 7, 8, 9}, 7 in {0, 1, 2, 3, 4, 5, 6, 7, 8, 9}, 4 in {0, 1, 2, 3, 4, 5, 6, 7, 8, 9}} |- (386749 ..4 repeats.. 9 + 1) = 3867(4 + 1)0 ..4 repeats.. 0"
-      ]
-     },
-     "execution_count": 10,
-=======
       "text/plain": [
        "[a, b, c, d, e, f, g, h, i, k, m]"
       ]
      },
      "execution_count": 13,
->>>>>>> 534a3905
      "metadata": {},
      "output_type": "execute_result"
     }
    ],
    "source": [
-<<<<<<< HEAD
-    "md_nine_add_one.specialize({m: four, k: four, a: number.digits[:-5], \n",
-    "                            b: number.digits[-5]}, \n",
-    "                           assumptions=[InSet(three, Digit), InSet(eight, Digit), InSet(six, Digit), InSet(seven, Digit), \n",
-    "                                        InSet(four, Digit), InSet(zero, NaturalsPos)])"
-=======
     "List[:-1]"
->>>>>>> 534a3905
-   ]
-  },
-  {
-   "cell_type": "code",
-<<<<<<< HEAD
-   "execution_count": 11,
-   "metadata": {},
-   "outputs": [
-    {
-     "data": {
-      "text/html": [
-       "<span style=\"font-size:20px;\"><a class=\"ProveItLink\" href=\"__pv_it/e85b0c82ca5288474441401c8cd390c4f9c8a46f0/expr.ipynb\"><img src=\"data:image/png;base64,iVBORw0KGgoAAAANSUhEUgAABQUAAAAVBAMAAAANwJUPAAAAMFBMVEX///8QEBBERERUVFTMzMyY\n",
-       "mJjc3NxmZmYiIiJ2dnaqqqoyMjKIiIi6urru7u4AAAAvZeGPAAAAAXRSTlMAQObYZgAAAAlwSFlz\n",
-       "AAAOxAAADsQBlSsOGwAABapJREFUaN7tmn9oHEUUx7/J3e3lfm2DVZFAY/xJoaY9iBItalOiSEHw\n",
-       "/KOtYDFnQYMg5LTIiaEYFG380XqtYhpa6P0lCOJFCiKCNVpoLEKt+IdKkVssWEQhTaz2R0zOmXkz\n",
-       "s5vL5bjsFYaYW8jk3dv39vP23ZvZmdkDYP+CSsci6qt2WB9UP9/grwC+CuLbjyvaLKKuegSB38pR\n",
-       "Tyxm3Lu+6rVWEv8pZ6XePwURnWOGo8+fLrPgaoxOpNXV90mhf/BWKT0z0qmtH6J/TTOfKbvI6Ht0\n",
-       "nVKpNEWq30/ulifD2ftZe4vb5w6PGOVra0P8AjNqNXn/CGbquX/l7YMvmsgQcA6hK2UxcHUsb79O\n",
-       "n84OzsmyTuIIlYudQV9eWb9K/1reeUP2aGsv7qbrHM1m3yRdBgFysN/GZnZzBzUsDGw0ydfWhviH\n",
-       "urMv5g3ymWeynvtX3j74BxXsu7w9UyGGx4AD8mNcxhBw0EQ9Nn4Fk2PqrMxBQLvHMrhZlZdFvSSU\n",
-       "gk0OgVY0Z7w52Ar8YZKvrQ3x2Yd+k3zgm2Q9fOXtg69r8PvTkDX49fDwmI6BjZMFZ34MTXMI/COk\n",
-       "xBqsUjE8eLQ8BuWHqNZGOlQMzC9y3puDA7oGzfC1tSE+Gx6SJvkIPl4PX3v74OsaZKZ/i7NnTnn7\n",
-       "wUWgmC/rB0MIXNCglBRyC3LwiadLyalWYtoJk8NkB+IXvDkorscLJvna2hCf4XqM8iOxZB185e2H\n",
-       "76nBn8RZ65h3LLZ5DKn5MfCH/nkpJF5TA3Va5WDHBOUSM1sm1CrD6pDCpn9fgu4Hs94cBEoTeZN8\n",
-       "ZW2KD+yEUf4JqiKf/BO6BpfOF02Yj48PdwnfWNpdJozBugw8Mr4gBqUKHr9TbS1A5qDZsWZp1jmT\n",
-       "QpsqMBVMpPQp9HyAjbtfuTk4MpM2yNfWxu4f98Ek30pRFfnjK29ffNEMiEqPinVxzE0KU4sYcgti\n",
-       "2OM+9OVAnVM5YMdaiqEEPCenBAPq1Ic7S3JJtQa9jDegl3XR9zfMGuRra1P3D4vGFlP8CGQN+uIr\n",
-       "b1983vTuJYMbucfmYXaIoZOrbRZDcUE/CLs7SU2kDKU9OXiZutIloE/W/yF5JpRBoZ3Ecyc/YvMB\n",
-       "a51KwnZEp0zylbUpPiI0WTfF3yaryB9/m7cGl8rnjT3IvvwHgA08nl/dXWOuvuh2NTeG7Wop1YNm\n",
-       "2lR8FioH61gMNCF4i8UgpxKvqIgdWHoXMsyuF/lCfWqXncIUX1mb4qOF5kyG+Na4rCJffO3tiy+a\n",
-       "5iQbOR2qwRZ3LGZqvsPTV7Y2RzSHp2lxM6dy8ENX19Q9QrqBTTz1kCz7gf2X9Jxkf3fp/SOW9IKa\n",
-       "fdjsSRRImeNra1N8TNKXaIif6OratDrnl6+9ffFFw9fFq+WzOD4+b4/yUWAQto5BSFuAU+C2TUk+\n",
-       "FssQ2QUcMTHBNWRWZPMBkhKsN5EDo90upGg7Blh32S9cueJ6ds9pg3xhbZCPIj3gjPH51ergM9mG\n",
-       "P/5+Bduq9gc/nxdDS96+Vm6G8xi4ZO3J7hoSL1VCKRRS6vXKNITUj3g7OTTn7DaSopdBJxPHEBoX\n",
-       "UnwfblPLcqE442CHSb6wNshHQU79TfGxqqMePvMWZj74en8wkZW/WTjb6XhisA8f70ELfwsduOnS\n",
-       "vUKKlUqlMQxzqx+znSAJg6U7hGRlux1ywMgu6Wrxb1eY9WZ3S2lU/ESB9qe4ItidNcoX1ib5T8pp\n",
-       "lyl++Mvpcf987k2spfM9e9Tq+Hmt510NHe5veLQUdapJNTrIHHgUDf4y5lcwq4VfoQbnjcVq92mB\n",
-       "FEE1qUYHmYMIGvz/Az/njy+aeGvFGLTa1vNUV/oTVaRaHdh8t0zR4C9ffiWzWviisdsqxqDVIa1y\n",
-       "pVQ1qVYH+7oyRYO/jPmVzGrgyyD6N1YMYhH1VTuC7+arnm/wVwBfNP8BzQasuTUtAAcAAAAASUVO\n",
-       "RK5CYII=\n",
-       "\" style=\"display:inline;vertical-align:middle;\" /></a> <a class=\"ProveItLink\" href=\"__pv_it/afd70813ba4d884190c3ffbf92153822346432760/proof.ipynb\" style=\"text-decoration: none\">&#x22A2;&nbsp;</a><a class=\"ProveItLink\" href=\"__pv_it/485aa68f4aa758655785b3e943ddc8ae5698f2d60/expr.ipynb\"><img src=\"data:image/png;base64,iVBORw0KGgoAAAANSUhEUgAAAe0AAAAVBAMAAACZLKsIAAAAMFBMVEX////MzMxUVFREREQiIiK6\n",
-       "uroQEBCYmJhmZmYyMjLu7u52dnaqqqqIiIjc3NwAAACFAiZ1AAAAAXRSTlMAQObYZgAAAAlwSFlz\n",
-       "AAAOxAAADsQBlSsOGwAABaBJREFUWMO9WG1sU1UYfu66ft12bWMM+G91RkeCZItGY1RYncs0Skgj\n",
-       "C2iM2QTHD9RZo3HDZKMhknWBxQqJLKjQyEQNP1b1h84JNMbwZ5ltliXOjEEVEojGAA7GGDP1PR+3\n",
-       "t7e7dyvL4OSmOef0fd73ec55z3s/AGRx55pvGUyXiW9Fqjjg+7dPtz2zmNp88NNWJq8sD5Vh4O8f\n",
-       "HgGOTeym0dBQwJvL5aapq0SB2K6EbnnPLfk1QHm7O2Gmxjw4vElJwdCU5/IbNTSub/w8uwUbR6px\n",
-       "qFHsTCGKshTOh8tCnn2x2Hr6uzyI/ozSptvXL+zOYxgZodTUVYdJt7t4MSyC42sICob2ec8s/R5k\n",
-       "XXdK3ZCfL7ZbkJlAuiKomMNA3BlhS9AHW62Lso2t31gQDwCP6QdiEd0XDSMdulmbOkuancU7YxEc\n",
-       "3RAUxPGIaNZMdwfrvQt8l3cyFrwFZgLpIK+t8Mc9tRTay9x6gTKWOzuCuAGczNuv3Lew7nHDSIeO\n",
-       "FOrG9uITbxocaJEUePNmCnU7mJ+HgLSWO3m7kpgJ5Eu8n47YpxKuiLtF/PUNSw53UJ0isgHNPrmw\n",
-       "bmXGkL461Kj7wHykSXDY44KCmW43232K1qxV5LxdKcwkcg+P8gxQ899e+D86zuqLr5Z+zrjFfoe1\n",
-       "kFmu2954ejDr6x1H0+sdu4gA66Jz4kf8fLUqpfw2GS/Y77CJ7m/n13iT4HAlJQUT3R6aVRl7Lful\n",
-       "XdObw4dwcTJqb/w+Vm3JTCLZ+iuj95K33CEMHICDFrGMCPsibn6+6zTnFyD227/3UmRFtiKObWH1\n",
-       "WYB1vW3oAWhwBAjp51tCjbp3cFUNvHG2ZsHFnnIKJrqdpMB3E6iUs3m7mV+vUzH9HY5W9EetmEnk\n",
-       "epFqKQyfy4UHLsNFB/ASr4Hk7GhYqdGSKSl1l4dU5miODdNh3iXvzVnW25RAUprrUKPuX0zyfF5w\n",
-       "ipKSFEx0e0OSfVIr19KuAYnyKPwpGnqvWTGTyFY+cMxSoU1v94fgvAYM0kwXc6b2/qSdb2dW6qZp\n",
-       "5TrwCZVfDERFF1+c5N7Lp87kD7iAftDQsK2hoV7XXTlf9/zgNBeWFHhyNL4mk4PrVi6Te2LfLFej\n",
-       "S9NNBCsjcCfdUcpmK2YSSbqVAGxzVCR9c+VxOMn8aVqVjHT2oSya/0DTHYV3pr39babbXyu6Xz2Y\n",
-       "5t7VwVzBfUpCjfu9qbjomAQXuvMUivfb3iKqU1rkk25HjNLd7e0BoogpS2YC+Snt2iyFHqCZahtf\n",
-       "cvVf8l1VVbOFZcZ+af1CVdX0aq47CWVORqH9Zl1vKyqZ9+Rf+PKKLmk/rPK84HybBecPFzoFszzH\n",
-       "w8BOsa66HW1vZUpsDe23FTOBXEtrG6RUc9Cz2zo7HbEW2EXdp+lTCV+Bji2QulnPzs93gHcdUTT/\n",
-       "ke1DkiRWS2MdatT9TnGSmwe3ZeSfZnWNVfz3wCqW7kTqZr0wO99XLJkJJN1X6GmJbqEH4czgCRxN\n",
-       "wXtTFO5ajCVs9CR1g13UpkTFoXxZEcYJfJxVnxddfxRnV2YHkTyVwDp6/GIXh5ro7i3SbRHcE5QU\n",
-       "THS7Mrzwqa/KUHk7ymelFZ6suw39SUtmHIkmsn8xRq8Gd8Xo7umJ0U3F9wbPxcNTGc/QbuGOLvTk\n",
-       "1rKsqtuagm/VEJW5zlF2v6Ousmbk2GcoW519uXMizBaGLgEt1H3fW/VEeENxVTMNDntIUjDoLnv0\n",
-       "6hqSzF5I1OOjARlKs9s4/STw554TcFdP3m/NjCNRHljqi1xfiXYjhvfMUImopwoHXsPr6/nFsO4S\n",
-       "Xs+c0dute3PhwBUpEdVheKQzoLqXQzel/RJb/VJA50o1tFl+VvHVLoZd5LVUtCNLlL1xeikr9nip\n",
-       "hqqlOltisY86dVtL+Bbli+DONWfpH8cuWP3RtRxE/geoL1hURBQt/AAAAABJRU5ErkJggg==\n",
-       "\" style=\"display:inline;vertical-align:middle;\" /></a></span>"
-      ],
-      "text/plain": [
-       "{3 in {0, 1, 2, 3, 4, 5, 6, 7, 8, 9}, 8 in {0, 1, 2, 3, 4, 5, 6, 7, 8, 9}, 6 in {0, 1, 2, 3, 4, 5, 6, 7, 8, 9}, 7 in {0, 1, 2, 3, 4, 5, 6, 7, 8, 9}, 4 in {0, 1, 2, 3, 4, 5, 6, 7, 8, 9}} |- (386749 ..4 repeats.. 9 + 1) = 3867(4 + 1)0 ..4 repeats.. 0"
-      ]
-     },
-     "execution_count": 11,
-     "metadata": {},
-     "output_type": "execute_result"
-    }
-   ],
-   "source": [
-    "md_nine_add_one.specialize({m: four, k: four, ExprTuple(varRange(a, one, four)): number.digits[:-5], \n",
-    "                            b: number.digits[-5]}, \n",
-    "                           assumptions=[InSet(zero, NaturalsPos), InSet(three, Digit), InSet(eight, Digit), \n",
-    "                                        InSet(six, Digit), InSet(seven, Digit), InSet(four, Digit)])"
-=======
+   ]
+  },
+  {
+   "cell_type": "code",
    "execution_count": 14,
    "metadata": {},
    "outputs": [
@@ -796,17 +308,10 @@
    ],
    "source": [
     "tuple_len_incr.specialize({i: num(11), a: List[:-1], b:List[-1]}, assumptions=[InSet(num(11), Naturals)])"
->>>>>>> 534a3905
-   ]
-  },
-  {
-   "cell_type": "code",
-<<<<<<< HEAD
-   "execution_count": 12,
-   "metadata": {},
-   "outputs": [],
-   "source": [
-=======
+   ]
+  },
+  {
+   "cell_type": "code",
    "execution_count": null,
    "metadata": {},
    "outputs": [],
@@ -998,7 +503,6 @@
    "metadata": {},
    "outputs": [],
    "source": [
->>>>>>> 534a3905
     "#md_nine_add_one.specialize({m: four, k: zero, ExprTuple(varRange(a, one, m)): number.digits[:-1], \n",
     " #                           b: number.digits[-1]}, \n",
     "  #                         assumptions=[InSet(zero, NaturalsPos), InSet(three, Digit), InSet(eight, Digit), \n",
@@ -1007,7 +511,7 @@
   },
   {
    "cell_type": "code",
-   "execution_count": 13,
+   "execution_count": null,
    "metadata": {},
    "outputs": [],
    "source": [
