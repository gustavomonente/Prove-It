--- conflicted
+++ resolved
@@ -25,10 +25,7 @@
     "from proveit._common_ import A, a, b, c, d, e, f, g, h, i, j, k, m, n, x\n",
     "#from proveit.core_expr_types.expr_array._common_ import Aij\n",
     "from proveit.number.numeral.deci._theorems_ import count_to_1_range, md_only_nine_add_one, md_nine_add_one, add_1_1, tuple_len_2, count_to_1_range\n",
-<<<<<<< HEAD
     "from proveit.number.numeral.deci._common_ import Digits\n",
-=======
->>>>>>> adf9e77f
     "from proveit.core_expr_types.tuples._axioms_ import tuple_len_incr, tuple_len_0\n",
     "from proveit.core_expr_types.tuples. _theorems_ import n_repeats_reduction\n",
     "\n",
@@ -41,33 +38,24 @@
    "metadata": {},
    "outputs": [],
    "source": [
-<<<<<<< HEAD
     "from proveit.number.numeral.deci._theorems_ import deci_sequence_reduction_ER, reduce_4_repeats"
-=======
-    "#n_repeats_reduction.instantiate({n: four, x: nine}, assumptions=[])"
->>>>>>> adf9e77f
-   ]
-  },
-  {
-   "cell_type": "code",
-   "execution_count": null,
-   "metadata": {},
-   "outputs": [],
-   "source": [
-<<<<<<< HEAD
+   ]
+  },
+  {
+   "cell_type": "code",
+   "execution_count": null,
+   "metadata": {},
+   "outputs": [],
+   "source": [
     "deci_sequence_reduction_ER"
-=======
-    "#DecimalSequence(ExprRange(i, nine, one, four)).reduce_exprRange()"
->>>>>>> adf9e77f
-   ]
-  },
-  {
-   "cell_type": "code",
-   "execution_count": null,
-   "metadata": {},
-   "outputs": [],
-   "source": [
-<<<<<<< HEAD
+   ]
+  },
+  {
+   "cell_type": "code",
+   "execution_count": null,
+   "metadata": {},
+   "outputs": [],
+   "source": [
     "reduction = reduce_4_repeats.instantiate({x:nine})"
    ]
   },
@@ -302,9 +290,6 @@
    "outputs": [],
    "source": [
     "assert False"
-=======
-    "#assert False"
->>>>>>> adf9e77f
    ]
   },
   {
@@ -449,15 +434,12 @@
    "execution_count": null,
    "metadata": {},
    "outputs": [],
-<<<<<<< HEAD
    "source": []
   },
   {
    "cell_type": "code",
    "execution_count": null,
-   "metadata": {
-    "scrolled": true
-   },
+   "metadata": {},
    "outputs": [],
    "source": [
     "Add(num(10), one).evaluation(assumptions=[InSet(zero, digits), InSet(one, digits)])"
@@ -708,9 +690,7 @@
   {
    "cell_type": "code",
    "execution_count": null,
-   "metadata": {
-    "scrolled": true
-   },
+   "metadata": {},
    "outputs": [],
    "source": [
     "md_nine_add_one.specialize({m: one, k: zero, a: ExprTuple(one), b: one}, \n",
@@ -866,8 +846,6 @@
    "execution_count": null,
    "metadata": {},
    "outputs": [],
-=======
->>>>>>> adf9e77f
    "source": []
   },
   {
@@ -876,421 +854,6 @@
    "metadata": {},
    "outputs": [],
    "source": [
-<<<<<<< HEAD
-=======
-    "Add(num(10), one).evaluation(assumptions=[InSet(zero, digits), InSet(one, digits)])"
-   ]
-  },
-  {
-   "cell_type": "code",
-   "execution_count": null,
-   "metadata": {},
-   "outputs": [],
-   "source": [
-    "md_nine_add_one.instantiate({m:one, k:zero, a:ExprTuple(one), b: zero}, assumptions=[InSet(one, digits), InSet(zero, digits)])"
-   ]
-  },
-  {
-   "cell_type": "code",
-   "execution_count": null,
-   "metadata": {},
-   "outputs": [],
-   "source": [
-    "#md_nine_add_one.instantiate({m:one, k:zero, a:ExprTuple(one), b: zero}, assumptions=[InSet(one, digits), InSet(zero, digits)]).innerExpr().rhs.operands[-1].evaluate()"
-   ]
-  },
-  {
-   "cell_type": "code",
-   "execution_count": null,
-   "metadata": {},
-   "outputs": [],
-   "source": [
-    "Len(ExprTuple(a, b, c, d, e, f, g, h, i, k, m)).evaluation(assumptions=[InSet(num(10), Naturals)])"
-   ]
-  },
-  {
-   "cell_type": "code",
-   "execution_count": null,
-   "metadata": {},
-   "outputs": [],
-   "source": [
-    "\n",
-    "Equals(Len(ExprTuple(a, b , c, d, e, f, g, h, i, k, m)), \n",
-    "       Len(varRange(a, one, num(11)))\n",
-    "      ).prove(assumptions=[InSet(num(10), Naturals), InSet(num(11), Naturals)])"
-   ]
-  },
-  {
-   "cell_type": "code",
-   "execution_count": null,
-   "metadata": {},
-   "outputs": [],
-   "source": [
-    "\n",
-    "#Equals(Len(ExprTuple(a, b , c, d, e, f, g, h, i, k, m)), num(11)).prove(assumptions=[InSet(num(10), Naturals)])"
-   ]
-  },
-  {
-   "cell_type": "code",
-   "execution_count": null,
-   "metadata": {},
-   "outputs": [],
-   "source": []
-  },
-  {
-   "cell_type": "code",
-   "execution_count": null,
-   "metadata": {},
-   "outputs": [],
-   "source": [
-    "# infinite conclude recursion?\n",
-    "Equals(Len(ExprTuple(a, b, c, d, e, f, g, h, i, k, m, n)), num(12)).prove(assumptions=[InSet(num(10), Naturals), \n",
-    "                                                                                       InSet(num(11), Naturals)])"
-   ]
-  },
-  {
-   "cell_type": "code",
-   "execution_count": null,
-   "metadata": {},
-   "outputs": [],
-   "source": [
-    "# conclude\n",
-    "Equals(Len(ExprTuple(a, b, c, d, e, f, g, h, i, k, m, n)), num(12)).conclude(assumptions=[InSet(num(10), Naturals), \n",
-    "                                                                                          InSet(num(11), Naturals)])"
-   ]
-  },
-  {
-   "cell_type": "code",
-   "execution_count": null,
-   "metadata": {},
-   "outputs": [],
-   "source": [
-    "# why automation is important?\n",
-    "Len(ExprTuple(a, b, c, d, e, f, g, h, i, k, m, n)).evaluation(assumptions=[InSet(num(10), Naturals), InSet(num(11), Naturals)])"
-   ]
-  },
-  {
-   "cell_type": "code",
-   "execution_count": null,
-   "metadata": {},
-   "outputs": [],
-   "source": [
-    "Len(List[:-1]).evaluation(assumptions=[InSet(num(10), Naturals), InSet(num(11), Naturals)])"
-   ]
-  },
-  {
-   "cell_type": "code",
-   "execution_count": null,
-   "metadata": {},
-   "outputs": [],
-   "source": []
-  },
-  {
-   "cell_type": "code",
-   "execution_count": null,
-   "metadata": {},
-   "outputs": [],
-   "source": [
-    "Len(List).evaluation(assumptions=[InSet(num(10), Naturals), InSet(num(11), Naturals), InSet(num(12), Naturals)])"
-   ]
-  },
-  {
-   "cell_type": "code",
-   "execution_count": null,
-   "metadata": {},
-   "outputs": [],
-   "source": [
-    "Len(List)._computation(assumptions=[InSet(num(10), Naturals), InSet(num(11), Naturals), InSet(num(12), Naturals)])"
-   ]
-  },
-  {
-   "cell_type": "code",
-   "execution_count": null,
-   "metadata": {},
-   "outputs": [],
-   "source": [
-    "List[:-1]"
-   ]
-  },
-  {
-   "cell_type": "code",
-   "execution_count": null,
-   "metadata": {},
-   "outputs": [],
-   "source": [
-    "List[-1]"
-   ]
-  },
-  {
-   "cell_type": "code",
-   "execution_count": null,
-   "metadata": {},
-   "outputs": [],
-   "source": [
-    "tuple_len_incr"
-   ]
-  },
-  {
-   "cell_type": "code",
-   "execution_count": null,
-   "metadata": {},
-   "outputs": [],
-   "source": [
-    "tuple_len_incr.instantiate({i: num(11), a: ExprTuple(a, b, c, d, e, f, g, h, i, k, m), b: ExprTuple(n)},\n",
-    "                                                 assumptions=[InSet(num(10), Naturals), InSet(num(11), Naturals)])"
-   ]
-  },
-  {
-   "cell_type": "code",
-   "execution_count": null,
-   "metadata": {},
-   "outputs": [],
-   "source": [
-    "tuple_len_incr.instantiate({i: num(len(List) - 1), a: List[:-1], b: ExprTuple(List[-1])},\n",
-    "                                                 assumptions=[InSet(num(10), Naturals),InSet(num(11), Naturals), \n",
-    "                                                              InSet(num(12), Naturals)])"
-   ]
-  },
-  {
-   "cell_type": "code",
-   "execution_count": null,
-   "metadata": {},
-   "outputs": [],
-   "source": [
-    "#Len(ExprTuple(ExprRange(i, ExprRange(j, Aij, one, one), one, one))).computation()"
-   ]
-  },
-  {
-   "cell_type": "code",
-   "execution_count": null,
-   "metadata": {},
-   "outputs": [],
-   "source": [
-    "md_nine_add_one"
-   ]
-  },
-  {
-   "cell_type": "code",
-   "execution_count": null,
-   "metadata": {},
-   "outputs": [],
-   "source": [
-    "one_spec = tuple_len_2.specialize({a:a})"
-   ]
-  },
-  {
-   "cell_type": "code",
-   "execution_count": null,
-   "metadata": {},
-   "outputs": [],
-   "source": [
-    "tuple_len_incr"
-   ]
-  },
-  {
-   "cell_type": "code",
-   "execution_count": null,
-   "metadata": {},
-   "outputs": [],
-   "source": [
-    "tuple_spec = tuple_len_incr.specialize({i: one_spec.rhs, a: one_spec.lhs.operands[0], b: c}).proof()"
-   ]
-  },
-  {
-   "cell_type": "code",
-   "execution_count": null,
-   "metadata": {},
-   "outputs": [],
-   "source": [
-    "tuple_spec = tuple_len_incr.specialize({i: one_spec.rhs, a: one_spec.lhs.operands[0], b: c}).rhs._integerBinaryEval()"
-   ]
-  },
-  {
-   "cell_type": "code",
-   "execution_count": null,
-   "metadata": {},
-   "outputs": [],
-   "source": [
-    "tuple_spec = tuple_len_incr.specialize({i: one_spec.rhs, ExprTuple(varRange(a, one, two)): one_spec.lhs.operands[0], b: c}).proof()"
-   ]
-  },
-  {
-   "cell_type": "code",
-   "execution_count": null,
-   "metadata": {},
-   "outputs": [],
-   "source": [
-    "Digit = Set(zero, one, two, three, four, five, six, seven, eight, nine)"
-   ]
-  },
-  {
-   "cell_type": "code",
-   "execution_count": null,
-   "metadata": {},
-   "outputs": [],
-   "source": [
-    "md_nine_add_one.specialize({m: one, k: zero, a: ExprTuple(one), b: one}, \n",
-    "                           assumptions=[InSet(one, Digit), InSet(two, Digit)]).proof()"
-   ]
-  },
-  {
-   "cell_type": "code",
-   "execution_count": null,
-   "metadata": {},
-   "outputs": [],
-   "source": [
-    "tuple_len_incr.specialize({a:tuple_len_0.lhs.operands[0], b:a, i: tuple_len_0.rhs}, assumptions=[]).prove()"
-   ]
-  },
-  {
-   "cell_type": "code",
-   "execution_count": null,
-   "metadata": {},
-   "outputs": [],
-   "source": [
-    "Digit = Set(zero, one, two, three, four, five, six, seven, eight, nine)"
-   ]
-  },
-  {
-   "cell_type": "code",
-   "execution_count": null,
-   "metadata": {},
-   "outputs": [],
-   "source": [
-    "nines = num(9999999999)"
-   ]
-  },
-  {
-   "cell_type": "code",
-   "execution_count": null,
-   "metadata": {},
-   "outputs": [],
-   "source": [
-    "md_only_nine_add_one.specialize({k: five}, assumptions=[])"
-   ]
-  },
-  {
-   "cell_type": "code",
-   "execution_count": null,
-   "metadata": {},
-   "outputs": [],
-   "source": [
-    "number = num(9999993)"
-   ]
-  },
-  {
-   "cell_type": "code",
-   "execution_count": null,
-   "metadata": {},
-   "outputs": [],
-   "source": []
-  },
-  {
-   "cell_type": "code",
-   "execution_count": null,
-   "metadata": {},
-   "outputs": [],
-   "source": [
-    "Add(number, one)._integerBinaryEval(assumptions=[InSet(one, Digit), InSet(four, Digit), InSet(three, Digit), \n",
-    "                                                 InSet(nine, Digit)])"
-   ]
-  },
-  {
-   "cell_type": "code",
-   "execution_count": null,
-   "metadata": {},
-   "outputs": [],
-   "source": [
-    "number.numAddEval(one, assumptions=[InSet(nine, Digit), InSet(three, Digit), InSet(one, Digit), InSet(four, Digit)])"
-   ]
-  },
-  {
-   "cell_type": "code",
-   "execution_count": null,
-   "metadata": {},
-   "outputs": [],
-   "source": [
-    "number.digits"
-   ]
-  },
-  {
-   "cell_type": "code",
-   "execution_count": null,
-   "metadata": {},
-   "outputs": [],
-   "source": [
-    "md_nine_add_one"
-   ]
-  },
-  {
-   "cell_type": "code",
-   "execution_count": null,
-   "metadata": {},
-   "outputs": [],
-   "source": [
-    "number = num(386749999)"
-   ]
-  },
-  {
-   "cell_type": "code",
-   "execution_count": null,
-   "metadata": {},
-   "outputs": [],
-   "source": [
-    "Len(DecimalSequence(three, eight, six, seven, four, ExprRange(i, nine, one, four)).digits)"
-   ]
-  },
-  {
-   "cell_type": "code",
-   "execution_count": null,
-   "metadata": {},
-   "outputs": [],
-   "source": [
-    "md_nine_add_one.specialize({m: four, k: four, a: number.digits[:-5], \n",
-    "                            b: number.digits[-5]}, \n",
-    "                           assumptions=[InSet(three, Digit), InSet(eight, Digit), InSet(six, Digit), \n",
-    "                                        InSet(seven, Digit), InSet(four, Digit), InSet(one, Digit), InSet(five, Digit),\n",
-    "                                       InSet(zero, Digit)])"
-   ]
-  },
-  {
-   "cell_type": "code",
-   "execution_count": null,
-   "metadata": {},
-   "outputs": [],
-   "source": [
-    "md_nine_add_one.specialize({m: four, k: four, ExprTuple(varRange(a, one, four)): number.digits[:-5], \n",
-    "                            b: number.digits[-5]}, \n",
-    "                           assumptions=[InSet(three, Digit), InSet(eight, Digit), \n",
-    "                                        InSet(six, Digit), InSet(seven, Digit), InSet(four, Digit), InSet(one, Digit),\n",
-    "                                       InSet(five, Digit), InSet(zero, Digit)])"
-   ]
-  },
-  {
-   "cell_type": "code",
-   "execution_count": null,
-   "metadata": {},
-   "outputs": [],
-   "source": [
-    "Add(number, one).doReducedEvaluation(assumptions=[InSet(zero, NaturalsPos), InSet(three, Digit), InSet(eight, Digit), \n",
-    "                                        InSet(six, Digit), InSet(seven, Digit), InSet(four, Digit), InSet(one, Digit),\n",
-    "                                       InSet(five, Digit), InSet(zero, Digit)])"
-   ]
-  },
-  {
-   "cell_type": "code",
-   "execution_count": null,
-   "metadata": {},
-   "outputs": [],
-   "source": []
-  },
-  {
-   "cell_type": "code",
-   "execution_count": null,
-   "metadata": {},
-   "outputs": [],
-   "source": [
->>>>>>> adf9e77f
     "# Add(number, one).evaluation(assumptions=[InSet(zero, NaturalsPos), InSet(three, Digit), InSet(eight, Digit), \n",
     "#                                         InSet(six, Digit), InSet(seven, Digit), InSet(four, Digit), InSet(one, Digit),\n",
     "#                                        InSet(five, Digit), InSet(zero, Digit)])"
@@ -1318,20 +881,8 @@
    "display_name": "Python 3",
    "language": "python",
    "name": "python3"
-  },
-  "language_info": {
-   "codemirror_mode": {
-    "name": "ipython",
-    "version": 3
-   },
-   "file_extension": ".py",
-   "mimetype": "text/x-python",
-   "name": "python",
-   "nbconvert_exporter": "python",
-   "pygments_lexer": "ipython3",
-   "version": "3.7.3"
   }
  },
  "nbformat": 4,
- "nbformat_minor": 1
+ "nbformat_minor": 0
 }