{
 "cells": [
  {
   "cell_type": "markdown",
   "metadata": {},
   "source": [
    "Theorems for context <a href=\"_context_.ipynb\" class=\"ProveItLink\">proveit.number.sets.real</a>\n",
    "========"
   ]
  },
  {
   "cell_type": "code",
   "execution_count": null,
   "metadata": {},
   "outputs": [],
   "source": [
    "import proveit\n",
    "# Automation is not needed when building theorem expressions:\n",
    "proveit.defaults.automation = False # This will speed things up.\n",
    "from proveit._common_ import a, b, c, n, x\n",
    "from proveit.logic import Forall, Iff, inBool, InSet, NotEquals, NotInSet, Subset\n",
    "from proveit.number import (Add, Greater, GreaterEq, IntervalCC,\n",
    "                            IntervalCO, IntervalOC, IntervalOO,\n",
<<<<<<< HEAD
    "                            Less, LessEq, Mult, sqrt)\n",
=======
    "                            Less, LessEq, Mult, Neg, sqrt)\n",
>>>>>>> cbddcd77
    "from proveit.number import (zero, one, two, e, pi, Integers, Naturals,\n",
    "                            NaturalsPos, Rationals, Reals, RealsPos,\n",
    "                            RealsNeg, RealsNonNeg)\n",
    "# the context is in the current directory:\n",
<<<<<<< HEAD
    "context = proveit.Context('.') # adds context root to sys.path if necessary\n",
    "from proveit._common_ import a, x\n",
    "from proveit.logic import Forall, Iff, inBool, InSet, NotInSet, Subset\n",
    "from proveit.number import Less, Greater, GreaterEq, Neg, sqrt\n",
    "from proveit.number import (zero, two, Integers, Naturals, NaturalsPos, Rationals, Reals,\n",
    "                            RealsPos, RealsNeg, RealsNonNeg)"
=======
    "context = proveit.Context('.') # adds context root to sys.path if necessary"
>>>>>>> cbddcd77
   ]
  },
  {
   "cell_type": "code",
   "execution_count": null,
   "metadata": {},
   "outputs": [],
   "source": [
    "%begin theorems"
   ]
  },
  {
   "cell_type": "code",
   "execution_count": null,
   "metadata": {},
   "outputs": [],
   "source": [
    "realsPosInReals = Subset(RealsPos, Reals)"
   ]
  },
  {
   "cell_type": "code",
   "execution_count": null,
   "metadata": {},
   "outputs": [],
   "source": [
    "realsNegInReals = Subset(RealsNeg, Reals)"
   ]
  },
  {
   "cell_type": "code",
   "execution_count": null,
   "metadata": {},
   "outputs": [],
   "source": [
    "realsNonNegInReals = Subset(RealsNonNeg, Reals)"
   ]
  },
  {
   "cell_type": "code",
   "execution_count": null,
   "metadata": {},
   "outputs": [],
   "source": [
    "intsInReals = Subset(Integers, Reals)"
   ]
  },
  {
   "cell_type": "code",
   "execution_count": null,
   "metadata": {},
   "outputs": [],
   "source": [
    "natsInReals = Subset(Naturals, Reals)"
   ]
  },
  {
   "cell_type": "code",
   "execution_count": null,
   "metadata": {},
   "outputs": [],
   "source": [
    "natsPosInReals = Subset(NaturalsPos, Reals)"
   ]
  },
  {
   "cell_type": "code",
   "execution_count": null,
   "metadata": {},
   "outputs": [],
   "source": [
    "natPosInRealsPos = Subset(NaturalsPos, RealsPos)"
   ]
  },
  {
   "cell_type": "code",
   "execution_count": null,
   "metadata": {},
   "outputs": [],
   "source": [
    "natsInRealsNonNeg = Subset(Naturals, RealsNonNeg)"
   ]
  },
  {
   "cell_type": "code",
   "execution_count": null,
   "metadata": {},
   "outputs": [],
   "source": [
    "natsPosInRealsNonNeg = Subset(NaturalsPos, RealsNonNeg)"
   ]
  },
  {
   "cell_type": "code",
   "execution_count": null,
   "metadata": {},
   "outputs": [],
   "source": [
    "realsPosInRealsNonNeg = Subset(RealsPos, RealsNonNeg)"
   ]
  },
  {
   "cell_type": "code",
   "execution_count": null,
   "metadata": {},
   "outputs": [],
   "source": [
    "inRealsPos_iff_positive = Forall(a, Iff(InSet(a, RealsPos), Greater(a, zero)), domain=Reals)"
   ]
  },
  {
   "cell_type": "code",
   "execution_count": null,
   "metadata": {},
   "outputs": [],
   "source": [
    "inRealsNeg_iff_negative = Forall(a, Iff(InSet(a, RealsNeg), Less(a, zero)), domain=Reals)"
   ]
  },
  {
   "cell_type": "code",
   "execution_count": null,
   "metadata": {},
   "outputs": [],
   "source": [
    "negInRealsNegIfPosInRealsPos = Forall(\n",
    "    a,\n",
    "    InSet(Neg(a), RealsNeg),\n",
    "    domain=RealsPos)"
   ]
  },
  {
   "cell_type": "code",
   "execution_count": null,
   "metadata": {},
   "outputs": [],
   "source": [
<<<<<<< HEAD
    "inRealsNonNeg_iff_nonNegative = Forall(\n",
=======
    "inRealsNonNeg_iff_non_negative = Forall(\n",
>>>>>>> cbddcd77
    "    a,\n",
    "    Iff(InSet(a, RealsNonNeg), GreaterEq(a, zero)),\n",
    "    domain=Reals)"
   ]
  },
  {
   "cell_type": "code",
   "execution_count": null,
   "metadata": {},
   "outputs": [],
   "source": [
    "inRealsNonNegIfGreaterEqZero = Forall(\n",
    "    a,\n",
    "    InSet(a, RealsNonNeg),\n",
    "    domain=Reals,\n",
    "    conditions=[GreaterEq(a, zero)])"
   ]
  },
  {
   "cell_type": "markdown",
   "metadata": {},
   "source": [
    "***Non-Zero Theorems***"
<<<<<<< HEAD
   ]
  },
  {
   "cell_type": "code",
   "execution_count": null,
   "metadata": {},
   "outputs": [],
   "source": [
    "positive_implies_not_zero = Forall(\n",
    "    a,\n",
    "    NotEquals(a, zero),\n",
    "    domain=Reals,\n",
    "    conditions=[Greater(a, zero)])"
=======
>>>>>>> cbddcd77
   ]
  },
  {
   "cell_type": "code",
   "execution_count": null,
   "metadata": {},
   "outputs": [],
   "source": [
<<<<<<< HEAD
    "negative_implies_not_zero = Forall(\n",
    "    a, NotEquals(a, zero),\n",
    "    domain=Reals,\n",
    "    conditions=[Less(a, zero)])"
   ]
  },
  {
   "cell_type": "markdown",
   "metadata": {},
   "source": [
    "***Elements of Real Intervals are Real Numbers***"
=======
    "positive_implies_not_zero = Forall(\n",
    "    a,\n",
    "    NotEquals(a, zero),\n",
    "    domain=Reals,\n",
    "    conditions=[Greater(a, zero)])"
>>>>>>> cbddcd77
   ]
  },
  {
   "cell_type": "code",
   "execution_count": null,
   "metadata": {},
   "outputs": [],
   "source": [
<<<<<<< HEAD
    "all_in_IntervalOO_in_Reals = Forall(\n",
    "    (a, b),\n",
    "    Forall(x,\n",
    "           InSet(x, Reals),\n",
    "           domain=IntervalOO(a, b)),\n",
    "    domain=Reals)"
=======
    "negative_implies_not_zero = Forall(\n",
    "    a, NotEquals(a, zero),\n",
    "    domain=Reals,\n",
    "    conditions=[Less(a, zero)])"
   ]
  },
  {
   "cell_type": "markdown",
   "metadata": {},
   "source": [
    "***Elements of Real Intervals are Real Numbers***"
>>>>>>> cbddcd77
   ]
  },
  {
   "cell_type": "code",
   "execution_count": null,
   "metadata": {},
   "outputs": [],
   "source": [
<<<<<<< HEAD
=======
    "all_in_IntervalOO_in_Reals = Forall(\n",
    "    (a, b),\n",
    "    Forall(x,\n",
    "           InSet(x, Reals),\n",
    "           domain=IntervalOO(a, b)),\n",
    "    domain=Reals)"
   ]
  },
  {
   "cell_type": "code",
   "execution_count": null,
   "metadata": {},
   "outputs": [],
   "source": [
    "all_in_IntervalCO_in_Reals = Forall(\n",
    "    (a, b),\n",
    "    Forall(x,\n",
    "           InSet(x, Reals),\n",
    "           domain=IntervalCO(a, b)),\n",
    "    domain=Reals)"
   ]
  },
  {
   "cell_type": "code",
   "execution_count": null,
   "metadata": {},
   "outputs": [],
   "source": [
    "all_in_IntervalOC_in_Reals = Forall(\n",
    "    (a, b),\n",
    "    Forall(x,\n",
    "           InSet(x, Reals),\n",
    "           domain=IntervalOC(a, b)),\n",
    "    domain=Reals)"
   ]
  },
  {
   "cell_type": "code",
   "execution_count": null,
   "metadata": {},
   "outputs": [],
   "source": [
    "all_in_IntervalCC_in_Reals = Forall(\n",
    "    (a, b),\n",
    "    Forall(x,\n",
    "           InSet(x, Reals),\n",
    "           domain=IntervalCC(a, b)),\n",
    "    domain=Reals)"
   ]
  },
  {
   "cell_type": "code",
   "execution_count": null,
   "metadata": {},
   "outputs": [],
   "source": [
>>>>>>> cbddcd77
    "xInRealsNonNegInBool = Forall(x, inBool(InSet(x, RealsNonNeg)))"
   ]
  },
  {
   "cell_type": "markdown",
   "metadata": {},
   "source": [
    "***Real Intervals are Subsets of Reals***"
   ]
  },
  {
   "cell_type": "code",
   "execution_count": null,
   "metadata": {},
   "outputs": [],
   "source": [
    "intervalOO_is_subset_of_Reals = Forall(\n",
    "    (a, b),\n",
    "    Subset(IntervalOO(a, b), Reals),\n",
    "    domain=Reals)"
   ]
  },
  {
   "cell_type": "code",
   "execution_count": null,
   "metadata": {},
   "outputs": [],
   "source": [
    "intervalOC_is_subset_of_Reals = Forall(\n",
    "    (a, b),\n",
    "    Subset(IntervalOC(a, b), Reals),\n",
    "    domain=Reals)"
   ]
  },
  {
   "cell_type": "code",
   "execution_count": null,
   "metadata": {},
   "outputs": [],
   "source": [
    "intervalCO_is_subset_of_Reals = Forall(\n",
    "    (a, b),\n",
    "    Subset(IntervalCO(a, b), Reals),\n",
    "    domain=Reals)"
   ]
  },
  {
   "cell_type": "code",
   "execution_count": null,
   "metadata": {},
   "outputs": [],
   "source": [
    "intervalCC_is_subset_of_Reals = Forall(\n",
    "    (a, b),\n",
    "    Subset(IntervalCC(a, b), Reals),\n",
    "    domain=Reals)"
   ]
  },
  {
   "cell_type": "markdown",
   "metadata": {},
   "source": [
    "***Positive Real Intervals are Subsets of the Positive Reals***"
   ]
  },
  {
   "cell_type": "code",
   "execution_count": null,
   "metadata": {},
   "outputs": [],
   "source": [
    "realsPos_intervalOO_is_subset_of_RealsPos = Forall(\n",
    "    (a, b),\n",
    "    Subset(IntervalOO(a, b), RealsPos),\n",
    "    domain=RealsPos)"
   ]
  },
  {
   "cell_type": "code",
   "execution_count": null,
   "metadata": {},
   "outputs": [],
   "source": [
    "realsPos_intervalOC_is_subset_of_RealsPos = Forall(\n",
    "    (a, b),\n",
    "    Subset(IntervalOC(a, b), RealsPos),\n",
    "    domain=RealsPos)"
   ]
  },
  {
   "cell_type": "code",
   "execution_count": null,
   "metadata": {},
   "outputs": [],
   "source": [
    "realsPos_intervalCO_is_subset_of_RealsPos = Forall(\n",
    "    (a, b),\n",
    "    Subset(IntervalCO(a, b), RealsPos),\n",
    "    domain=RealsPos)"
   ]
  },
  {
   "cell_type": "code",
   "execution_count": null,
   "metadata": {},
   "outputs": [],
   "source": [
    "realsPos_intervalCC_is_subset_of_RealsPos = Forall(\n",
    "    (a, b),\n",
    "    Subset(IntervalCC(a, b), RealsPos),\n",
    "    domain=RealsPos)"
   ]
  },
  {
   "cell_type": "markdown",
   "metadata": {},
   "source": [
    "***Non-Negative Real Intervals are Subsets of the Non-Negative Reals***"
   ]
  },
  {
   "cell_type": "code",
   "execution_count": null,
   "metadata": {},
   "outputs": [],
   "source": [
    "realsNonNeg_intervalOO_is_subset_of_realsNonNeg = Forall(\n",
    "    (a, b),\n",
    "    Subset(IntervalOO(a, b), RealsNonNeg),\n",
    "    domain=RealsNonNeg)"
   ]
  },
  {
   "cell_type": "code",
   "execution_count": null,
   "metadata": {},
   "outputs": [],
   "source": [
    "realsNonNeg_intervalOC_is_subset_of_realsNonNeg = Forall(\n",
    "    (a, b),\n",
    "    Subset(IntervalOC(a, b), RealsNonNeg),\n",
    "    domain=RealsNonNeg)"
   ]
  },
  {
   "cell_type": "code",
   "execution_count": null,
   "metadata": {},
   "outputs": [],
   "source": [
    "realsNonNeg_intervalCO_is_subset_of_realsNonNeg = Forall(\n",
    "    (a, b),\n",
    "    Subset(IntervalCO(a, b), RealsNonNeg),\n",
    "    domain=RealsNonNeg)"
   ]
  },
  {
   "cell_type": "code",
   "execution_count": null,
   "metadata": {},
   "outputs": [],
   "source": [
    "realsNonNeg_intervalCC_is_subset_of_realsNonNeg = Forall(\n",
    "    (a, b),\n",
    "    Subset(IntervalCC(a, b), RealsNonNeg),\n",
    "    domain=RealsNonNeg)"
   ]
  },
  {
   "cell_type": "markdown",
   "metadata": {},
   "source": [
    "***Upper and Lower Bounds on Real Intervals***"
   ]
  },
  {
   "cell_type": "code",
   "execution_count": null,
   "metadata": {},
   "outputs": [],
   "source": [
    "intervalOO_lower_bound = Forall(\n",
    "    (a, b),\n",
    "    Forall(x,\n",
    "           Less(a, x),\n",
    "           domain=IntervalOO(a, b)),\n",
    "    domain=Reals)"
   ]
  },
  {
   "cell_type": "code",
   "execution_count": null,
   "metadata": {},
   "outputs": [],
   "source": [
    "intervalOO_upper_bound = Forall(\n",
    "    (a, b),\n",
    "    Forall(x,\n",
    "           Less(x, b),\n",
    "           domain=IntervalOO(a, b)),\n",
    "    domain=Reals)"
   ]
  },
  {
   "cell_type": "code",
   "execution_count": null,
   "metadata": {},
   "outputs": [],
   "source": [
    "intervalCO_lower_bound = Forall(\n",
    "    (a, b),\n",
    "    Forall(x,\n",
    "           LessEq(a, x),\n",
    "           domain=IntervalCO(a, b)),\n",
    "    domain=Reals)"
   ]
  },
  {
   "cell_type": "code",
   "execution_count": null,
   "metadata": {},
   "outputs": [],
   "source": [
    "intervalCO_upper_bound = Forall(\n",
    "    (a, b),\n",
    "    Forall(x,\n",
    "           Less(x, b),\n",
    "           domain=IntervalCO(a, b)),\n",
    "    domain=Reals)"
   ]
  },
  {
   "cell_type": "code",
   "execution_count": null,
   "metadata": {},
   "outputs": [],
   "source": [
    "intervalOC_lower_bound = Forall(\n",
    "    (a, b),\n",
    "    Forall(x,\n",
    "           Less(a, x),\n",
    "           domain=IntervalOC(a, b)),\n",
    "    domain=Reals)"
   ]
  },
  {
   "cell_type": "code",
   "execution_count": null,
   "metadata": {},
   "outputs": [],
   "source": [
    "intervalOC_upper_bound = Forall(\n",
    "    (a, b),\n",
    "    Forall(x,\n",
    "           LessEq(x, b),\n",
    "           domain=IntervalOC(a, b)),\n",
    "    domain=Reals)"
   ]
  },
  {
   "cell_type": "code",
   "execution_count": null,
   "metadata": {},
   "outputs": [],
   "source": [
    "intervalCC_lower_bound = Forall(\n",
    "    (a, b),\n",
    "    Forall(x,\n",
    "           LessEq(a, x),\n",
    "           domain=IntervalCC(a, b)),\n",
    "    domain=Reals)"
   ]
  },
  {
   "cell_type": "code",
   "execution_count": null,
   "metadata": {},
   "outputs": [],
   "source": [
    "intervalCC_upper_bound = Forall(\n",
    "    (a, b),\n",
    "    Forall(x,\n",
    "           LessEq(x, b),\n",
    "           domain=IntervalCC(a, b)),\n",
    "    domain=Reals)"
   ]
  },
  {
   "cell_type": "markdown",
   "metadata": {},
   "source": [
    "***Translating Boundedness to Interval Membership***"
   ]
  },
  {
   "cell_type": "code",
   "execution_count": null,
   "metadata": {},
   "outputs": [],
   "source": [
    "in_IntervalOO = Forall(\n",
    "    (a, b, x),\n",
    "    InSet(x, IntervalOO(a, b)),\n",
    "    domain=Reals,\n",
    "    conditions=[Less(a, x), Less(x, b)])"
   ]
  },
  {
   "cell_type": "code",
   "execution_count": null,
   "metadata": {},
   "outputs": [],
   "source": [
    "in_IntervalCO = Forall(\n",
    "    (a, b, x),\n",
    "    InSet(x, IntervalCO(a, b)),\n",
    "    domain=Reals,\n",
    "    conditions=[LessEq(a, x), Less(x, b)])"
   ]
  },
  {
   "cell_type": "code",
   "execution_count": null,
   "metadata": {},
   "outputs": [],
   "source": [
    "in_IntervalOC = Forall(\n",
    "    (a, b, x),\n",
    "    InSet(x, IntervalOC(a, b)),\n",
    "    domain=Reals,\n",
    "    conditions=[Less(a, x), LessEq(x, b)])"
   ]
  },
  {
   "cell_type": "code",
   "execution_count": null,
   "metadata": {},
   "outputs": [],
   "source": [
    "in_IntervalCC = Forall(\n",
    "    (a, b, x),\n",
    "    InSet(x, IntervalCC(a, b)),\n",
    "    domain=Reals,\n",
    "    conditions=[LessEq(a, x), LessEq(x, b)])"
   ]
  },
  {
   "cell_type": "markdown",
   "metadata": {},
   "source": [
    "***Scaling Elements of Intervals To Scaled Intervals***"
   ]
  },
  {
   "cell_type": "code",
   "execution_count": null,
   "metadata": {},
   "outputs": [],
   "source": [
    "rescale_in_IntervalOO = Forall(\n",
    "    (a, b, c),\n",
    "    Forall(x,\n",
    "           InSet(Mult(c, x), IntervalOO(Mult(c, a), Mult(c, b))),\n",
    "           domain=IntervalOO(a, b)),\n",
    "    domain=Reals)"
   ]
  },
  {
   "cell_type": "code",
   "execution_count": null,
   "metadata": {},
   "outputs": [],
   "source": [
    "rescale_in_IntervalOC = Forall(\n",
    "    (a, b, c),\n",
    "    Forall(x,\n",
    "           InSet(Mult(c, x),\n",
    "                 IntervalOC(Mult(c, a), Mult(c, b))),\n",
    "           domain=IntervalOC(a, b)),\n",
    "    domain=Reals)"
   ]
  },
  {
   "cell_type": "code",
   "execution_count": null,
   "metadata": {},
   "outputs": [],
   "source": [
    "rescale_in_IntervalCO = Forall(\n",
    "    (a, b, c),\n",
    "    Forall(x,\n",
    "           InSet(Mult(c, x), IntervalCO(Mult(c, a), Mult(c, b))),\n",
    "           domain=IntervalCO(a, b)),\n",
    "    domain=Reals)"
   ]
  },
  {
   "cell_type": "code",
   "execution_count": null,
   "metadata": {},
   "outputs": [],
   "source": [
    "rescale_in_IntervalCC = Forall(\n",
    "    (a, b, c),\n",
    "    Forall(x,\n",
    "           InSet(Mult(c, x), IntervalCC(Mult(c, a), Mult(c, b))),\n",
    "           domain=IntervalCC(a, b)),\n",
    "    domain=Reals)"
   ]
  },
  {
   "cell_type": "markdown",
   "metadata": {},
   "source": [
    "***Interval Relaxation Theorems***"
   ]
  },
  {
   "cell_type": "code",
   "execution_count": null,
   "metadata": {},
   "outputs": [],
   "source": [
    "relax_IntervalCO = Forall(\n",
    "    (a, b),\n",
    "    Forall(x,\n",
    "           InSet(x, IntervalCC(a, b)),\n",
    "           domain=IntervalCO(a, b)),\n",
    "    domain=Reals)"
   ]
  },
  {
   "cell_type": "code",
   "execution_count": null,
   "metadata": {},
   "outputs": [],
   "source": [
    "relax_IntervalOC = Forall(\n",
    "    (a, b),\n",
    "    Forall(x,\n",
    "           InSet(x, IntervalCC(a, b)),\n",
    "           domain=IntervalOC(a, b)),\n",
    "    domain=Reals)"
   ]
  },
  {
   "cell_type": "code",
   "execution_count": null,
   "metadata": {},
   "outputs": [],
   "source": [
    "relax_IntervalOO_left = Forall(\n",
    "    (a, b),\n",
    "    Forall(x,\n",
    "           InSet(x, IntervalCO(a, b)),\n",
    "           domain=IntervalOO(a, b)),\n",
    "    domain=Reals)"
   ]
  },
  {
   "cell_type": "code",
   "execution_count": null,
   "metadata": {},
   "outputs": [],
   "source": [
    "relax_IntervalOO_right = Forall(\n",
    "    (a, b),\n",
    "    Forall(x,\n",
    "           InSet(x, IntervalOC(a, b)),\n",
    "           domain=IntervalOO(a, b)),\n",
    "    domain=Reals)"
   ]
  },
  {
   "cell_type": "code",
   "execution_count": null,
   "metadata": {},
   "outputs": [],
   "source": [
    "relax_IntervalOO_left_right = Forall(\n",
    "    (a, b),\n",
    "    Forall(x,\n",
    "           InSet(x, IntervalCC(a, b)),\n",
    "           domain=IntervalOO(a, b)),\n",
    "    domain=Reals)"
   ]
  },
  {
   "cell_type": "markdown",
   "metadata": {},
   "source": [
    "***Misc Theorems About Reals***"
   ]
  },
  {
   "cell_type": "code",
   "execution_count": null,
   "metadata": {},
   "outputs": [],
   "source": [
    "not_int_if_between_successive_ints = Forall(\n",
    "    n,\n",
    "    Forall(x,\n",
    "           NotInSet(x, Integers),\n",
    "           domain=IntervalOO(n, Add(n, one))),\n",
    "    domain=Integers)\n"
   ]
  },
  {
   "cell_type": "code",
   "execution_count": null,
   "metadata": {},
   "outputs": [],
   "source": [
    "e_in_RealsPos = InSet(e, RealsPos)"
   ]
  },
  {
   "cell_type": "code",
   "execution_count": null,
   "metadata": {},
   "outputs": [],
   "source": [
    "e_not_zero = NotEquals(e, zero)"
   ]
  },
  {
   "cell_type": "code",
   "execution_count": null,
   "metadata": {},
   "outputs": [],
   "source": [
    "pi_in_RealsPos = InSet(pi, RealsPos)"
   ]
  },
  {
   "cell_type": "code",
   "execution_count": null,
   "metadata": {},
   "outputs": [],
   "source": [
    "pi_not_zero = NotEquals(pi, zero)"
   ]
  },
  {
   "cell_type": "markdown",
   "metadata": {},
   "source": [
    "***A set of inBool theorems, which are accessed by the respective NumberSets to implement their ``deduceMembershipInBool()`` methods, covering the ``RealsSet``, ``RealsPosSet``, and ``RealsNegSet`` NumberSet classes (defined in proveit/number/sets/real/reals.py):***"
   ]
  },
  {
   "cell_type": "code",
   "execution_count": null,
   "metadata": {},
   "outputs": [],
   "source": [
    "xInRealsInBool = Forall(x, inBool(InSet(x, Reals)))"
   ]
  },
  {
   "cell_type": "code",
   "execution_count": null,
   "metadata": {},
   "outputs": [],
   "source": [
    "xInRealsPosInBool = Forall(x, inBool(InSet(x, RealsPos)))"
   ]
  },
  {
   "cell_type": "code",
   "execution_count": null,
   "metadata": {},
   "outputs": [],
   "source": [
    "xInRealsNegInBool = Forall(x, inBool(InSet(x, RealsNeg)))"
   ]
  },
  {
   "cell_type": "code",
   "execution_count": null,
   "metadata": {},
   "outputs": [],
   "source": [
    "sqrt2_is_not_rational = NotInSet(sqrt(two), Rationals)"
   ]
  },
  {
   "cell_type": "markdown",
   "metadata": {},
   "source": [
    "***Why do we need real numbers?  Because we can define some numbers, properly living on the number line, that are not rational.  The square root of 2 is one such example.***"
   ]
  },
  {
   "cell_type": "code",
   "execution_count": null,
   "metadata": {},
   "outputs": [],
   "source": [
    "sqrt2_is_not_rational = NotInSet(sqrt(two), Rationals)"
   ]
  },
  {
   "cell_type": "code",
   "execution_count": null,
   "metadata": {},
   "outputs": [],
   "source": [
    "%end theorems"
   ]
  },
  {
   "cell_type": "code",
   "execution_count": null,
   "metadata": {},
   "outputs": [],
   "source": []
  }
 ],
 "metadata": {
  "kernelspec": {
   "display_name": "Python 3",
   "language": "python",
   "name": "python3"
  }
 },
 "nbformat": 4,
 "nbformat_minor": 0
}<|MERGE_RESOLUTION|>--- conflicted
+++ resolved
@@ -21,25 +21,12 @@
     "from proveit.logic import Forall, Iff, inBool, InSet, NotEquals, NotInSet, Subset\n",
     "from proveit.number import (Add, Greater, GreaterEq, IntervalCC,\n",
     "                            IntervalCO, IntervalOC, IntervalOO,\n",
-<<<<<<< HEAD
-    "                            Less, LessEq, Mult, sqrt)\n",
-=======
     "                            Less, LessEq, Mult, Neg, sqrt)\n",
->>>>>>> cbddcd77
     "from proveit.number import (zero, one, two, e, pi, Integers, Naturals,\n",
     "                            NaturalsPos, Rationals, Reals, RealsPos,\n",
     "                            RealsNeg, RealsNonNeg)\n",
     "# the context is in the current directory:\n",
-<<<<<<< HEAD
-    "context = proveit.Context('.') # adds context root to sys.path if necessary\n",
-    "from proveit._common_ import a, x\n",
-    "from proveit.logic import Forall, Iff, inBool, InSet, NotInSet, Subset\n",
-    "from proveit.number import Less, Greater, GreaterEq, Neg, sqrt\n",
-    "from proveit.number import (zero, two, Integers, Naturals, NaturalsPos, Rationals, Reals,\n",
-    "                            RealsPos, RealsNeg, RealsNonNeg)"
-=======
     "context = proveit.Context('.') # adds context root to sys.path if necessary"
->>>>>>> cbddcd77
    ]
   },
   {
@@ -177,11 +164,7 @@
    "metadata": {},
    "outputs": [],
    "source": [
-<<<<<<< HEAD
-    "inRealsNonNeg_iff_nonNegative = Forall(\n",
-=======
     "inRealsNonNeg_iff_non_negative = Forall(\n",
->>>>>>> cbddcd77
     "    a,\n",
     "    Iff(InSet(a, RealsNonNeg), GreaterEq(a, zero)),\n",
     "    domain=Reals)"
@@ -205,7 +188,6 @@
    "metadata": {},
    "source": [
     "***Non-Zero Theorems***"
-<<<<<<< HEAD
    ]
   },
   {
@@ -219,17 +201,14 @@
     "    NotEquals(a, zero),\n",
     "    domain=Reals,\n",
     "    conditions=[Greater(a, zero)])"
-=======
->>>>>>> cbddcd77
-   ]
-  },
-  {
-   "cell_type": "code",
-   "execution_count": null,
-   "metadata": {},
-   "outputs": [],
-   "source": [
-<<<<<<< HEAD
+   ]
+  },
+  {
+   "cell_type": "code",
+   "execution_count": null,
+   "metadata": {},
+   "outputs": [],
+   "source": [
     "negative_implies_not_zero = Forall(\n",
     "    a, NotEquals(a, zero),\n",
     "    domain=Reals,\n",
@@ -241,57 +220,20 @@
    "metadata": {},
    "source": [
     "***Elements of Real Intervals are Real Numbers***"
-=======
-    "positive_implies_not_zero = Forall(\n",
-    "    a,\n",
-    "    NotEquals(a, zero),\n",
-    "    domain=Reals,\n",
-    "    conditions=[Greater(a, zero)])"
->>>>>>> cbddcd77
-   ]
-  },
-  {
-   "cell_type": "code",
-   "execution_count": null,
-   "metadata": {},
-   "outputs": [],
-   "source": [
-<<<<<<< HEAD
+   ]
+  },
+  {
+   "cell_type": "code",
+   "execution_count": null,
+   "metadata": {},
+   "outputs": [],
+   "source": [
     "all_in_IntervalOO_in_Reals = Forall(\n",
     "    (a, b),\n",
     "    Forall(x,\n",
     "           InSet(x, Reals),\n",
     "           domain=IntervalOO(a, b)),\n",
     "    domain=Reals)"
-=======
-    "negative_implies_not_zero = Forall(\n",
-    "    a, NotEquals(a, zero),\n",
-    "    domain=Reals,\n",
-    "    conditions=[Less(a, zero)])"
-   ]
-  },
-  {
-   "cell_type": "markdown",
-   "metadata": {},
-   "source": [
-    "***Elements of Real Intervals are Real Numbers***"
->>>>>>> cbddcd77
-   ]
-  },
-  {
-   "cell_type": "code",
-   "execution_count": null,
-   "metadata": {},
-   "outputs": [],
-   "source": [
-<<<<<<< HEAD
-=======
-    "all_in_IntervalOO_in_Reals = Forall(\n",
-    "    (a, b),\n",
-    "    Forall(x,\n",
-    "           InSet(x, Reals),\n",
-    "           domain=IntervalOO(a, b)),\n",
-    "    domain=Reals)"
    ]
   },
   {
@@ -342,7 +284,6 @@
    "metadata": {},
    "outputs": [],
    "source": [
->>>>>>> cbddcd77
     "xInRealsNonNegInBool = Forall(x, inBool(InSet(x, RealsNonNeg)))"
    ]
   },
