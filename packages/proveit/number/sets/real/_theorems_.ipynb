--- conflicted
+++ resolved
@@ -88,8 +88,6 @@
    "execution_count": null,
    "metadata": {},
    "outputs": [],
-<<<<<<< HEAD
-=======
    "source": [
     "xInRealsInBool = Forall(x, inBool(InSet(x, Reals)))"
    ]
@@ -117,7 +115,6 @@
    "execution_count": null,
    "metadata": {},
    "outputs": [],
->>>>>>> e6a7e2a4
    "source": [
     "%end theorems"
    ]
