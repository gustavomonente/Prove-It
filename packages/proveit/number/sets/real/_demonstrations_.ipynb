{
 "cells": [
  {
   "cell_type": "markdown",
   "metadata": {},
   "source": [
    "Demonstrations for context <a class=\"ProveItLink\" href=\"_context_.ipynb\">proveit.number.sets.real</a>\n",
    "========"
   ]
  },
  {
   "cell_type": "code",
   "execution_count": null,
   "metadata": {},
   "outputs": [],
   "source": [
    "import proveit\n",
    "from proveit import ProofFailure\n",
    "from proveit._common_ import a, b, c, n, x, y\n",
    "from proveit.logic import InSet\n",
<<<<<<< HEAD
    "from proveit.number import Neg\n",
    "from proveit.number import (IntervalCC, IntervalCO, IntervalOC, IntervalOO,\n",
    "                            Reals, RealsPos, RealsNeg, RealsNonNeg)\n",
    "from proveit.number import zero, one, two, three, four\n",
=======
    "from proveit.number import two\n",
    "from proveit.number import Reals, RealsPos, RealsNeg, RealsNonNeg\n",
>>>>>>> ce083c79
    "%begin demonstrations"
   ]
  },
  {
   "cell_type": "markdown",
   "metadata": {},
   "source": [
<<<<<<< HEAD
    "# Real Numbers and Real Intervals<br>$\\mathbf{R}$, $\\mathbf{R}^+$, $\\mathbf{R}^-$, $\\mathbf{R}^{\\ge 0}$, $[a, b]$, $[a, b)$, $(a, b]$, $(a, b)$"
=======
    "# Real Numbers $\\mathbf{R}$, $\\mathbf{R}^+$, $\\mathbf{R}^-$\n",
    "\n",
    "### UNDER CONSTRUCTION"
>>>>>>> ce083c79
   ]
  },
  {
   "cell_type": "markdown",
   "metadata": {},
   "source": [
    "<div style=\"line-height:1.4; font-size:14pt\">\n",
    "\n",
    "<a href='#introduction'>Introduction</a><br>\n",
    "<a href='#simple_expressions'>Simple Expressions involving the Real number sets and real number intervals $\\mathbf{R}$, $[a, b]$, etc</a><br>\n",
    "<a href='#common_attributes'>Common Attributes of the Real number NumberSets and real number intervals</a><br>\n",
    "<a href='#axioms'>Axioms</a><br>\n",
    "<a href='#theorems'>Theorems</a><br>\n",
    "<a href='#further_demonstrations'>Further Demonstrations</a><br>\n",
    "    <ol>\n",
    "        <li><a href='#demo01'>$2\\in(1, 3]$ and $2\\in[1, 3]$</a></li>\n",
    "        <li><a href='#demo02'>Proving $[1,2]\\subseteq \\mathbb{R}^{+}$</a></li>\n",
    "        <li><a href='#demo03'>Proving $[1,4]\\subset \\mathbb{R}^{+}$</a></li>\n",
    "    </ol>\n",
    "<a href='#misc_testing'>Misc Testing (temporary)</a><br>\n",
    "</div>\n"
   ]
  },
  {
   "cell_type": "markdown",
   "metadata": {},
   "source": [
    "## Introduction <a id='introduction'></a>"
   ]
  },
  {
   "cell_type": "markdown",
   "metadata": {},
   "source": [
    "<font size=3><br>The real numbers (or more simply, the “reals”), symbolized by $\\mathbb{R}$, consist of the set of all rational numbers, $\\mathbb{Q}$, such as $-10$ or $\\frac{4}{3}$, and the set of all irrational numbers, such as $\\pi$ and $\\sqrt{2}$.<br>\n",
    "The reals, various common subsets of the reals, and various open, closed, and half-open real intervals are ubiquitous in proofs and are easily represented and accessed in Prove-It.</font>"
   ]
  },
  {
   "cell_type": "markdown",
   "metadata": {},
   "source": [
    "## Simple Expressions Involving Real NumberSets and Real Intervals<a id='simple_expressions'></a>"
   ]
  },
  {
   "cell_type": "markdown",
   "metadata": {},
   "source": [
    "<font size=3>The real numbers $\\mathbb{R}$ and some standard real-valued subsets of the reals have standard names in Prove-It and can be imported and called upon as desired.</font>"
   ]
  },
  {
   "cell_type": "code",
   "execution_count": null,
   "metadata": {},
   "outputs": [],
   "source": [
    "# The real numbers\n",
    "Reals"
   ]
  },
  {
   "cell_type": "code",
   "execution_count": null,
   "metadata": {},
   "outputs": [],
   "source": [
    "# The positive real numbers\n",
    "RealsPos"
   ]
  },
  {
   "cell_type": "code",
   "execution_count": null,
   "metadata": {},
   "outputs": [],
   "source": [
    "# The negative real numbers\n",
    "RealsNeg"
   ]
  },
  {
   "cell_type": "code",
   "execution_count": null,
   "metadata": {},
   "outputs": [],
   "source": [
    "# The non-negative real numbers [0, Inf]\n",
    "RealsNonNeg"
   ]
  },
  {
   "cell_type": "code",
   "execution_count": null,
   "metadata": {},
   "outputs": [],
   "source": [
    "# An example claim that x is a non-negative real number\n",
    "InSet(x, RealsNonNeg)"
   ]
  },
  {
   "cell_type": "markdown",
   "metadata": {},
   "source": [
    "<font size=3>Open, closed, and half-open real intervals are also easy to express and easy to utilize in larger expressions, with the following constructions:\n",
    "<table>\n",
    "    <thead><td>real interval</td><td>Prove-It construction</td></thead>\n",
    "    <tr><td style=\"font-family:courier;text-align:center\">(a, b)</td>\n",
    "        <td style=\"font-family:courier;text-align:left\">IntervalOO(a, b)</td></tr>\n",
    "    <tr><td style=\"font-family:courier;text-align:center\">(a, b]</td>\n",
    "        <td style=\"font-family:courier;text-align:left\">IntervalOC(a, b)</td></tr>\n",
    "    <tr><td style=\"font-family:courier;text-align:center\">[a, b)</td>\n",
    "        <td style=\"font-family:courier;text-align:left\">IntervalCO(a, b)</td></tr>\n",
    "    <tr><td style=\"font-family:courier;text-align:center\">[a, b]</td>\n",
    "        <td style=\"font-family:courier;text-align:left\">IntervalCC(a, b)</td></tr>\n",
    "</table>\n",
    "</font>\n",
    "For example:"
   ]
  },
  {
   "cell_type": "code",
   "execution_count": null,
   "metadata": {},
   "outputs": [],
   "source": [
    "# Claim that x is a real number in the open interval (a, b)\n",
    "# Notice the IntervalOO uses two 'ohs', not zeros, standing\n",
    "# for 'open' at each end\n",
    "InSet(x, IntervalOO(a, b))"
   ]
  },
  {
   "cell_type": "code",
   "execution_count": null,
   "metadata": {},
   "outputs": [],
   "source": [
    "# Claim that y is a real number in the half-open interval (a, b]\n",
    "# Notice the IntervalOC uses an 'ohs', not a zero, standing for\n",
    "# 'open' on the left side\n",
    "InSet(y, IntervalOC(a, b))"
   ]
  },
  {
   "cell_type": "code",
   "execution_count": null,
   "metadata": {},
   "outputs": [],
   "source": [
    "# Or simply define some intervals of interest\n",
    "interval_C1bO, interval_C23C = (\n",
    "    IntervalCO(one, b), IntervalCC(two, three))"
   ]
  },
  {
   "cell_type": "markdown",
   "metadata": {},
   "source": [
    "## Common Attributes of NumberSet and Interval expressions <a id='common_attributes'></a>"
   ]
  },
  {
   "cell_type": "markdown",
   "metadata": {},
   "source": [
    "<font size=3>Let's look at some simple examples of real NumberSets and real Intervals, along with some of their attributesibutes.</font>"
   ]
  },
  {
   "cell_type": "code",
   "execution_count": null,
   "metadata": {},
   "outputs": [],
   "source": [
    "example_set, interval_C1bO = RealsPos, IntervalCO(one, b)"
   ]
  },
  {
   "cell_type": "code",
   "execution_count": null,
   "metadata": {},
   "outputs": [],
   "source": [
    "# The expression for our set of real positive numbers is simply a Literal\n",
    "example_set.exprInfo()"
   ]
  },
  {
   "cell_type": "code",
   "execution_count": null,
   "metadata": {},
   "outputs": [],
   "source": [
    "# The interval expression has more structure and each\n",
    "# of the boundaries can be either a Literal or a Variable\n",
    "interval_C1bO.exprInfo()"
   ]
  },
  {
   "cell_type": "markdown",
   "metadata": {},
   "source": [
    "<font size=4>We can access the left-hand and right-hand bounds of the interval combined as a simple tuple, or access each bound separately:</font>"
   ]
  },
  {
   "cell_type": "code",
   "execution_count": null,
   "metadata": {},
   "outputs": [],
   "source": [
    "# the bounds extracted as a tuple\n",
    "interval_C1bO.operands"
   ]
  },
  {
   "cell_type": "code",
   "execution_count": null,
   "metadata": {},
   "outputs": [],
   "source": [
    "# lower bound\n",
    "interval_C1bO.lowerBound"
   ]
  },
  {
   "cell_type": "code",
   "execution_count": null,
   "metadata": {},
   "outputs": [],
   "source": [
    "# upper bound\n",
    "interval_C1bO.upperBound"
   ]
  },
  {
   "cell_type": "markdown",
   "metadata": {},
   "source": [
    "<font size=3>Many simple interval membership claims can be deduced relatively easily via `IntervalXX` methods relying on related theorems:</font>"
   ]
  },
  {
   "cell_type": "code",
   "execution_count": null,
   "metadata": {},
   "outputs": [],
   "source": [
    "# here is an unproven claim\n",
    "two_in_O13C = InSet(two, IntervalOC(one, three))"
   ]
  },
  {
   "cell_type": "markdown",
   "metadata": {},
   "source": [
    "<font size=3>Prove-It will not automatically prove our assertion that $2\\in (1, 3]$:</font>"
   ]
  },
  {
   "cell_type": "code",
   "execution_count": null,
   "metadata": {},
   "outputs": [],
   "source": [
    "try:\n",
    "    two_in_O13C.prove()\n",
    "except ProofFailure as e:\n",
    "    print(\"ProofFailure. {}\".format(e))"
   ]
  },
  {
   "cell_type": "markdown",
   "metadata": {},
   "source": [
    "<font size=3>But we can manually prompt Prove-It to prove that $2\\in (1, 3]$ utilizing an explicit `Interval` method:</font>"
   ]
  },
  {
   "cell_type": "code",
   "execution_count": null,
   "metadata": {},
   "outputs": [],
   "source": [
    "# deduce the claim as a known truth\n",
    "IntervalOC(one, three).deduceElemInSet(two)"
   ]
  },
  {
   "cell_type": "markdown",
   "metadata": {},
   "source": [
    "## Axioms <a id='axioms'></a>"
   ]
  },
  {
   "cell_type": "markdown",
   "metadata": {},
   "source": [
    "<font size=3>The current axioms for the `number/sets/real` context consist of definitions of what it means for something to be an element of a real interval. For example, when we write $x\\in (a, b)$ for $a \\le b$ and $a,b\\in \\mathbb{R}$, that is equivalent to saying $x\\in\\mathbb{R}$ and $a < x < b$.<br/>\n",
    "The axiom for open intervals is shown below (and the related axioms can be found in the [axioms notebook](./\\_axioms\\_.ipynb)):</font>"
   ]
  },
  {
   "cell_type": "code",
   "execution_count": null,
   "metadata": {},
   "outputs": [],
   "source": [
    "from proveit.number.sets.real._axioms_ import in_IntervalOO_def\n",
    "in_IntervalOO_def"
   ]
  },
  {
   "cell_type": "markdown",
   "metadata": {},
   "source": [
    "## Theorems<a id='theorems'></a>"
   ]
  },
  {
   "cell_type": "markdown",
   "metadata": {},
   "source": [
    "<font size=3>There are already a good number of basic theorems established in the `number/sets/real` context. Some examples are shown explicitly below, and the remainder can be found in the [theorems Jupyter Python notebook](./\\_theorems\\_.ipynb). Most such theorems are typically not acccessed directly but are instead used behind-the-scenes when calling various related class methods.</font>"
   ]
  },
  {
   "cell_type": "code",
   "execution_count": null,
   "metadata": {},
   "outputs": [],
   "source": [
    "from proveit.number.sets.real._theorems_ import (\n",
    "        all_in_IntervalOC_in_Reals, in_IntervalOO,\n",
    "        inRealsNeg_iff_negative, intervalCC_lower_bound,\n",
    "        natsInRealsNonNeg, not_int_if_between_successive_ints)"
   ]
  },
  {
   "cell_type": "code",
   "execution_count": null,
   "metadata": {},
   "outputs": [],
   "source": [
    "# The natural numbers are a proper subset of the non-negative reals\n",
    "natsInRealsNonNeg"
   ]
  },
  {
   "cell_type": "code",
   "execution_count": null,
   "metadata": {},
   "outputs": [],
   "source": [
    "# a is a negative real number iff a < 0\n",
    "inRealsNeg_iff_negative"
   ]
  },
  {
   "cell_type": "code",
   "execution_count": null,
   "metadata": {},
   "outputs": [],
   "source": [
    "# all elems of a real interval are real numbers\n",
    "all_in_IntervalOC_in_Reals"
   ]
  },
  {
   "cell_type": "code",
   "execution_count": null,
   "metadata": {},
   "outputs": [],
   "source": [
    "# all elements in [a, b] are ≥ a\n",
    "intervalCC_lower_bound"
   ]
  },
  {
   "cell_type": "code",
   "execution_count": null,
   "metadata": {},
   "outputs": [],
   "source": [
    "# reals greater than a but less than b are in the interval (a, b)\n",
    "in_IntervalOO"
   ]
  },
  {
   "cell_type": "code",
   "execution_count": null,
   "metadata": {},
   "outputs": [],
   "source": [
    "# a real value between successive integers is not itself an integer\n",
    "not_int_if_between_successive_ints"
   ]
  },
  {
   "cell_type": "markdown",
   "metadata": {},
   "source": [
    "## Demonstrations <a id='further_demonstrations'></a>"
   ]
  },
  {
   "cell_type": "markdown",
   "metadata": {},
   "source": [
    "<a id='demo01'></a><font size=4><b>1.</b> $2\\in(1,3]$ and $2\\in[1,3]$</font><br><br>\n",
    "<font size=3>We begin with a simple demonstration deriving the known truth $\\vdash 2\\in(1, 3]$, and then also deriving as a known truth the fact that $2\\in[1, 3]$ using an `IntervalOC` method based on a relaxation theorem.</font>"
   ]
  },
  {
   "cell_type": "markdown",
   "metadata": {},
   "source": [
    "<font size=3>First we define a real number interval of interest:</font>"
   ]
  },
  {
   "cell_type": "code",
   "execution_count": null,
   "metadata": {},
   "outputs": [],
   "source": [
    "interval_O1_3C = IntervalOC(one, three)"
   ]
  },
  {
   "cell_type": "markdown",
   "metadata": {},
   "source": [
    "<font size=3>We can automatically deduce that $2\\in(1,3]$.</font>"
   ]
  },
  {
   "cell_type": "code",
   "execution_count": null,
   "metadata": {},
   "outputs": [],
   "source": [
    "interval_O1_3C.deduceElemInSet(two)"
   ]
  },
  {
   "cell_type": "markdown",
   "metadata": {},
   "source": [
    "<font size=3>Then we consider the closed real interval $[1,3]$:</font>"
   ]
  },
  {
   "cell_type": "code",
   "execution_count": null,
   "metadata": {},
   "outputs": [],
   "source": [
    "interval_C1_3C = IntervalCC(one, three)"
   ]
  },
  {
   "cell_type": "markdown",
   "metadata": {},
   "source": [
    "<font size=3>The underlying machinery will not automatically prove that $2$ is also in this closed interval $[1, 3]$, despite the fact that we have the known truth $2\\in(1,3]$:</font>"
   ]
  },
  {
   "cell_type": "code",
   "execution_count": null,
   "metadata": {},
   "outputs": [],
   "source": [
    "from proveit import ProofFailure\n",
    "try:\n",
    "    InSet(two, IntervalCC(one, three)).prove()\n",
    "    assert False, \"Expecting a ProofFailure error; should not make it to this point\"\n",
    "except ProofFailure as e:\n",
    "    print(\"EXPECTED ERROR:\", e)"
   ]
  },
  {
   "cell_type": "markdown",
   "metadata": {},
   "source": [
    "<font size=3>We could instead use the `deduceElemInSet()` Interval class method, or we can use the `deduceRelaxedMembership()` method variation, and because we have previously shown that $2\\in(1,3]$ we don't need to provide that fact as an assumption for the deduction:</font>"
   ]
  },
  {
   "cell_type": "code",
   "execution_count": null,
   "metadata": {},
   "outputs": [],
   "source": [
    "two_in_O1_3C = interval_O1_3C.deduceRelaxedMembership(two)"
   ]
  },
  {
   "cell_type": "markdown",
   "metadata": {},
   "source": [
    "<font size=3>The proof that Prove-It produces involves a number of steps dealing with the elements 1, 2, and 3 being positive naturals (important in this case as a subset of the reals), and the definition of $2\\in(1,3]$, all of which eventually lead to the specialization of a relaxation theorem (see rows 0–4):</font>"
   ]
  },
  {
   "cell_type": "code",
   "execution_count": null,
   "metadata": {},
   "outputs": [],
   "source": [
    "two_in_O1_3C.proof()"
   ]
  },
  {
   "cell_type": "markdown",
   "metadata": {},
   "source": [
    "<a id='demo02'></a><font size=4><b>2.</b> Proving $[1,2]\\subseteq \\mathbb{R}^{+}$</font><br><br>\n",
    "<font size=3>The set of real numbers in the closed interval $[1, 2]$ is clearly a subset (and thus also an improper subset) of the positive real numbers $\\mathbb{R}^{+}$. Prove-It will not automatically prove this, however:</font>"
   ]
  },
  {
   "cell_type": "code",
   "execution_count": null,
   "metadata": {},
   "outputs": [],
   "source": [
    "from proveit.logic import SubsetEq\n",
    "try:\n",
    "    SubsetEq(IntervalCC(one, two), RealsPos).prove()\n",
    "except ProofFailure as e:\n",
    "    print(\"Proof failure. {}\".format(e))"
   ]
  },
  {
   "cell_type": "markdown",
   "metadata": {},
   "source": [
    "<font size=3>So we do a little work first to lead Prove-It to a proof. (See Demonstration \\#3 below for an alternative approach.)\n",
    "\n",
    "First we define our interval of interest and use some basic `IntervalCC` methods to derive that an element of $[1,2]$ is real, greater than or equal to 1, and greater than 0:</font>"
   ]
  },
  {
   "cell_type": "code",
   "execution_count": null,
   "metadata": {},
   "outputs": [],
   "source": [
    "# define our interval of interest\n",
    "interval_12 = IntervalCC(one, two)"
   ]
  },
  {
   "cell_type": "code",
   "execution_count": null,
   "metadata": {},
   "outputs": [],
   "source": [
    "# if x is in [1, 2] x must be real\n",
    "interval_12.deduceMemberInReals(x, assumptions=[InSet(x, interval_12)])"
   ]
  },
  {
   "cell_type": "code",
   "execution_count": null,
   "metadata": {},
   "outputs": [],
   "source": [
    "# and of course if x is in [1, 2] then 1 ≤ x\n",
    "interval_12.deduceMemberLowerBound(x, assumptions=[InSet(x, interval_12)])"
   ]
  },
  {
   "cell_type": "code",
   "execution_count": null,
   "metadata": {},
   "outputs": [],
   "source": [
    "# x being real and x ≥ 1 also means x > 0\n",
    "from proveit.number import Greater\n",
    "Greater(x, zero).prove(assumptions=[InSet(x, interval_12)])"
   ]
  },
  {
   "cell_type": "markdown",
   "metadata": {},
   "source": [
    "<font size=3>Then we can pull in a version of the definition of positive real numbers and specialize this for our element $x$ in the interval $[1, 2]$:</font>"
   ]
  },
  {
   "cell_type": "code",
   "execution_count": null,
   "metadata": {},
   "outputs": [],
   "source": [
    "# pull in a definition of positive reals\n",
    "from proveit.number.sets.real._theorems_ import inRealsPos_iff_positive\n",
    "inRealsPos_iff_positive"
   ]
  },
  {
   "cell_type": "code",
   "execution_count": null,
   "metadata": {},
   "outputs": [],
   "source": [
    "# specialize for our element x in [1, 2]\n",
    "xRealPos_iff_xPos = inRealsPos_iff_positive.specialize(\n",
    "    {a:x}, assumptions=[InSet(x, interval_12)])"
   ]
  },
  {
   "cell_type": "markdown",
   "metadata": {},
   "source": [
    "<font size=3>Since we have already established that $x > 0$ when $x\\in [1,2]$, we can derive the left-hand side of that logical equivalence under our assumption for $x$:</font>"
   ]
  },
  {
   "cell_type": "code",
   "execution_count": null,
   "metadata": {},
   "outputs": [],
   "source": [
    "# since we already know x > 0, we can derive the LHS of the logical equiv\n",
    "xInInterval_then_xPos = xRealPos_iff_xPos.deriveLeft(\n",
    "    assumptions=[InSet(x, interval_12)])"
   ]
  },
  {
   "cell_type": "markdown",
   "metadata": {},
   "source": [
    "<font size=3>If we jump the gun a bit here and ask Prove-It to now complete the proof, we still get an error message:</font>"
   ]
  },
  {
   "cell_type": "code",
   "execution_count": null,
   "metadata": {},
   "outputs": [],
   "source": [
    "from proveit.logic import SubsetEq\n",
    "try:\n",
    "    SubsetEq(IntervalCC(one, two), RealsPos).prove()\n",
    "except ProofFailure as e:\n",
    "    print(\"Proof failure. {}\".format(e))"
   ]
  },
  {
   "cell_type": "markdown",
   "metadata": {},
   "source": [
    "<font size=3>But the error message is instructive:  apparently Prove-It is trying to apply modus ponens to a known implication, and we just need to modify our earlier result to make it more obviously applicable. So we generalize the previous known truth that $\\{x\\in [1, 2]\\}\\vdash x \\in \\mathbb{R}^{+}$ as follows:</font>"
   ]
  },
  {
   "cell_type": "code",
   "execution_count": null,
   "metadata": {},
   "outputs": [],
   "source": [
    "# generalize\n",
    "xInInterval_then_xPos.generalize(x, conditions=[InSet(x, interval_12)])"
   ]
  },
  {
   "cell_type": "markdown",
   "metadata": {},
   "source": [
    "<font size=3>And now Prove-It has the pieces it needs to establish the desired known truth:</font>"
   ]
  },
  {
   "cell_type": "code",
   "execution_count": null,
   "metadata": {},
   "outputs": [],
   "source": [
    "# The previous generalization result allows the specialization of\n",
    "# a conditional theorem definition of improper subset\n",
    "SubsetEq(interval_12, RealsPos).prove()"
   ]
  },
  {
   "cell_type": "markdown",
   "metadata": {},
   "source": [
    "<font size=3>It turns out it takes quite a bit more work to take the further step and conclude that $[1, 2] \\subset \\mathbb{R}^{+}$ (<i>i.e.</i>, using a strict subset instead of an improper subset). Such proper subset relationships have been formulated as theorems, as demonstrated below in the next example.</font>"
   ]
  },
  {
   "cell_type": "markdown",
   "metadata": {},
   "source": [
    "<a id='demo03'></a><font size=4><b>3.</b> Proving $[1,4]\\subset \\mathbb{R}^{+}$</font><br><br>\n",
    "<font size=3>The set of real numbers in the closed interval $[1, 4]$ is clearly a subset of the positive real numbers $\\mathbb{R}^{+}$. We prove this subset relationship by specialization of a general theorem:</font>"
   ]
  },
  {
   "cell_type": "code",
   "execution_count": null,
   "metadata": {},
   "outputs": [],
   "source": [
    "from proveit.number.sets.real._theorems_ import realsPos_intervalCC_is_subset_of_RealsPos\n",
    "realsPos_intervalCC_is_subset_of_RealsPos"
   ]
  },
  {
   "cell_type": "markdown",
   "metadata": {},
   "source": [
    "<font size=3>For convenience and clarity, we explicitly define our interval of interest:</font>"
   ]
  },
  {
   "cell_type": "code",
   "execution_count": null,
   "metadata": {},
   "outputs": [],
   "source": [
    "interval_14 = IntervalCC(one, four)"
   ]
  },
  {
   "cell_type": "markdown",
   "metadata": {},
   "source": [
    "<font size=3>Then specialize the general theorem for this case:</font>"
   ]
  },
  {
   "cell_type": "code",
   "execution_count": null,
   "metadata": {},
   "outputs": [],
   "source": [
    "realsPos_intervalCC_is_subset_of_RealsPos.specialize(\n",
    "    {a:one, b:four})"
   ]
  },
  {
   "cell_type": "markdown",
   "metadata": {},
   "source": [
    "<font size=3>As a bit of an encore, we could then easily derive that $[1,4]\\subseteq\\mathbb{R}^{+}$ using a relaxation theorem from the set theory context:</font>"
   ]
  },
  {
   "cell_type": "code",
   "execution_count": null,
   "metadata": {},
   "outputs": [],
   "source": [
    "from proveit._common_ import A, B\n",
    "from proveit.logic.set_theory.containment._theorems_ import relaxSubset\n",
    "relaxSubset"
   ]
  },
  {
   "cell_type": "code",
   "execution_count": null,
   "metadata": {},
   "outputs": [],
   "source": [
    "relaxSubset.specialize({A:interval_14, B:RealsPos})"
   ]
  },
  {
   "cell_type": "markdown",
   "metadata": {},
   "source": [
    "<font size=3>Of course, in so doing we've ended up with a result similar to that in the Demonstration \\#2 above, but we've let that subset theorem we loaded at the beginning of this demonstration do all of the heavy lifting. At some point, that general theorem itself requires its own proof to be established.</font>"
   ]
  },
  {
   "cell_type": "markdown",
   "metadata": {},
   "source": [
    "## Misc Testing <a id='further_demonstrations'></a>"
   ]
  },
  {
   "cell_type": "markdown",
   "metadata": {},
   "source": [
    "<font size=3>The material below was developed to test the various methods related to the real number NumberSet classes and the Interval classes. Some or all of this material could eventually be integrated into the `demonstrations` page and/or deleted as development continues.</font>"
   ]
  },
  {
   "cell_type": "markdown",
   "metadata": {},
   "source": [
    "### Testing the `NumberSet.deduceMemberLowerBound()` and `NumberSet.deduceMemberUpperBound()` methods"
   ]
  },
  {
   "cell_type": "code",
   "execution_count": null,
   "metadata": {},
   "outputs": [],
   "source": [
    "one_in_RealsPos_implies_one_greater_zero = RealsPos.deduceMemberLowerBound(one)"
   ]
  },
  {
   "cell_type": "code",
   "execution_count": null,
   "metadata": {},
   "outputs": [],
   "source": [
    "RealsNeg.deduceMemberUpperBound(Neg(two))"
   ]
  },
  {
   "cell_type": "code",
   "execution_count": null,
   "metadata": {},
   "outputs": [],
   "source": [
    "RealsNonNeg.deduceMemberLowerBound(two)"
   ]
  },
  {
   "cell_type": "markdown",
   "metadata": {},
   "source": [
    "### Testing the `Interval.deduceMemberLowerBound()` and `Interval.deduceMemberUpperBound()` methods"
   ]
  },
  {
   "cell_type": "code",
   "execution_count": null,
   "metadata": {},
   "outputs": [],
   "source": [
    "# Element in an Open Interval (1,3)\n",
    "IntervalOO(one, three).deduceMemberLowerBound(\n",
    "        two, assumptions=[InSet(two, IntervalOO(one, three))])"
   ]
  },
  {
   "cell_type": "code",
   "execution_count": null,
   "metadata": {},
   "outputs": [],
   "source": [
    "# Element in an Open Interval (1,3)\n",
    "IntervalOO(one, three).deduceMemberUpperBound(\n",
    "        two, assumptions=[InSet(two, IntervalOO(one, three))])"
   ]
  },
  {
   "cell_type": "code",
   "execution_count": null,
   "metadata": {},
   "outputs": [],
   "source": [
    "# Variable Element in an Open Interval (1,3)\n",
    "IntervalOO(one, three).deduceMemberUpperBound(\n",
    "        c, assumptions=[InSet(c, IntervalOO(one, three))])"
   ]
  },
  {
   "cell_type": "code",
   "execution_count": null,
   "metadata": {},
   "outputs": [],
   "source": [
    "# Element in a Half-Open Interval (1,3]\n",
    "IntervalOC(one, three).deduceMemberLowerBound(\n",
    "        two, assumptions=[InSet(two, IntervalOC(one, three))])"
   ]
  },
  {
   "cell_type": "code",
   "execution_count": null,
   "metadata": {},
   "outputs": [],
   "source": [
    "# Element in a Half-Open Interval (1,3]\n",
    "IntervalOC(one, three).deduceMemberUpperBound(\n",
    "        two, assumptions=[InSet(two, IntervalOC(one, three))])"
   ]
  },
  {
   "cell_type": "code",
   "execution_count": null,
   "metadata": {},
   "outputs": [],
   "source": [
    "# Element in a Half-Open Interval [1,3)\n",
    "IntervalCO(one, three).deduceMemberLowerBound(\n",
    "        two, assumptions=[InSet(two, IntervalCO(one, three))])"
   ]
  },
  {
   "cell_type": "code",
   "execution_count": null,
   "metadata": {},
   "outputs": [],
   "source": [
    "# Element in a Half-Open Interval [1,3)\n",
    "IntervalCO(one, three).deduceMemberUpperBound(\n",
    "        two, assumptions=[InSet(two, IntervalCO(one, three))])"
   ]
  },
  {
   "cell_type": "code",
   "execution_count": null,
   "metadata": {},
   "outputs": [],
   "source": [
    "# Element in a Closed Interval [1,3]\n",
    "IntervalCC(one, three).deduceMemberLowerBound(\n",
    "        two, assumptions=[InSet(two, IntervalCC(one, three))])"
   ]
  },
  {
   "cell_type": "code",
   "execution_count": null,
   "metadata": {},
   "outputs": [],
   "source": [
    "# Element in a Closed Interval [1,3]\n",
    "IntervalCC(one, three).deduceMemberUpperBound(\n",
    "        two, assumptions=[InSet(two, IntervalCC(one, three))])"
   ]
  },
  {
   "cell_type": "markdown",
   "metadata": {},
   "source": [
    "### Testing the `Interval.deduceMemberInReals()` methods"
   ]
  },
  {
   "cell_type": "code",
   "execution_count": null,
   "metadata": {},
   "outputs": [],
   "source": [
    "# Element in an Open Interval (1,3)\n",
    "IntervalOO(one, three).deduceMemberInReals(\n",
    "        two, assumptions=[InSet(two, IntervalOO(one, three))])"
   ]
  },
  {
   "cell_type": "code",
   "execution_count": null,
   "metadata": {},
   "outputs": [],
   "source": [
    "# Variable Element in an Open Interval (1,3)\n",
    "IntervalOO(one, three).deduceMemberInReals(\n",
    "        c, assumptions=[InSet(c, IntervalOO(one, three))])"
   ]
  },
  {
   "cell_type": "code",
   "execution_count": null,
   "metadata": {},
   "outputs": [],
   "source": [
    "# Element in an Half-Open Interval (1,3]\n",
    "IntervalOC(one, three).deduceMemberInReals(\n",
    "        two, assumptions=[InSet(two, IntervalOC(one, three))])"
   ]
  },
  {
   "cell_type": "code",
   "execution_count": null,
   "metadata": {},
   "outputs": [],
   "source": [
    "# Variable Element in an Half-Open Interval (1,3]\n",
    "IntervalOC(one, three).deduceMemberInReals(\n",
    "        c, assumptions=[InSet(c, IntervalOC(one, three))])"
   ]
  },
  {
   "cell_type": "code",
   "execution_count": null,
   "metadata": {},
   "outputs": [],
   "source": [
    "# Element in an Half-Open Interval [1,3)\n",
    "IntervalCO(one, three).deduceMemberInReals(\n",
    "        two, assumptions=[InSet(two, IntervalCO(one, three))])"
   ]
  },
  {
   "cell_type": "code",
   "execution_count": null,
   "metadata": {},
   "outputs": [],
   "source": [
    "# Variable Element in an Half-Open Interval [1,3)\n",
    "IntervalCO(one, three).deduceMemberInReals(\n",
    "        c, assumptions=[InSet(c, IntervalCO(one, three))])"
   ]
  },
  {
   "cell_type": "code",
   "execution_count": null,
   "metadata": {},
   "outputs": [],
   "source": [
    "# Element in an Closed Interval [1,3)\n",
    "IntervalCC(one, three).deduceMemberInReals(\n",
    "        two, assumptions=[InSet(two, IntervalCC(one, three))])"
   ]
  },
  {
   "cell_type": "code",
   "execution_count": null,
   "metadata": {},
   "outputs": [],
   "source": [
    "# Variable Element in an Closed Interval [1,3)\n",
    "IntervalCC(one, three).deduceMemberInReals(\n",
    "        c, assumptions=[InSet(c, IntervalCC(one, three))])"
   ]
  },
  {
   "cell_type": "markdown",
   "metadata": {},
   "source": [
    "### Testing the `Interval.deduceElemInSet()` methods"
   ]
  },
  {
   "cell_type": "code",
   "execution_count": null,
   "metadata": {},
   "outputs": [],
   "source": [
    "# Element in an Open Interval (1,3)\n",
    "IntervalOO(one, three).deduceElemInSet(two)"
   ]
  },
  {
   "cell_type": "code",
   "execution_count": null,
   "metadata": {},
   "outputs": [],
   "source": [
    "# but this should NOT work for a discluded endpoint\n",
    "try:\n",
    "    IntervalOO(one, three).deduceElemInSet(one)\n",
    "except ProofFailure as e:\n",
    "    print(\"Proof failure: {}\".format(e))"
   ]
  },
  {
   "cell_type": "code",
   "execution_count": null,
   "metadata": {},
   "outputs": [],
   "source": [
    "# Element in Half-Open Interval (1,4]\n",
    "IntervalOC(one, four).deduceElemInSet(three)"
   ]
  },
  {
   "cell_type": "code",
   "execution_count": null,
   "metadata": {},
   "outputs": [],
   "source": [
    "# this should also work for the included (right) endpoint as well\n",
    "IntervalOC(one, four).deduceElemInSet(four)"
   ]
  },
  {
   "cell_type": "code",
   "execution_count": null,
   "metadata": {},
   "outputs": [],
   "source": [
    "# but this should NOT work for the discluded (left) endpoint\n",
    "try:\n",
    "    IntervalOC(one, four).deduceElemInSet(one)\n",
    "except ProofFailure as e:\n",
    "    print(\"Proof failure: {}\".format(e))"
   ]
  },
  {
   "cell_type": "code",
   "execution_count": null,
   "metadata": {},
   "outputs": [],
   "source": [
    "# Element in Half-Open Interval [2,4)\n",
    "IntervalCO(two, four).deduceElemInSet(three)"
   ]
  },
  {
   "cell_type": "code",
   "execution_count": null,
   "metadata": {},
   "outputs": [],
   "source": [
    "# this should also work for the included (left) endpoint as well\n",
    "IntervalCO(two, four).deduceElemInSet(two)"
   ]
  },
  {
   "cell_type": "code",
   "execution_count": null,
   "metadata": {},
   "outputs": [],
   "source": [
    "# but this should NOT work for the discluded (right) endpoint\n",
    "try:\n",
    "    IntervalCO(two, four).deduceElemInSet(four)\n",
    "except ProofFailure as e:\n",
    "    print(\"Proof failure: {}\".format(e))"
   ]
  },
  {
   "cell_type": "code",
   "execution_count": null,
   "metadata": {},
   "outputs": [],
   "source": [
    "# Element in a Closed Interval [1,3]\n",
    "IntervalCC(one, three).deduceElemInSet(two)"
   ]
  },
  {
   "cell_type": "code",
   "execution_count": null,
   "metadata": {},
   "outputs": [],
   "source": [
    "# this should also work for the included left endpoint\n",
    "IntervalCC(one, three).deduceElemInSet(one)"
   ]
  },
  {
   "cell_type": "code",
   "execution_count": null,
   "metadata": {},
   "outputs": [],
   "source": [
    "# this should also work for the included right endpoint\n",
    "IntervalCC(one, three).deduceElemInSet(three)"
   ]
  },
  {
   "cell_type": "code",
   "execution_count": null,
   "metadata": {},
   "outputs": [],
   "source": [
    "# but this should NOT work for a value outside the interval\n",
    "try:\n",
    "    IntervalCC(one, three).deduceElemInSet(four)\n",
    "except ProofFailure as e:\n",
    "    print(\"Proof failure: {}\".format(e))"
   ]
  },
  {
   "cell_type": "markdown",
   "metadata": {},
   "source": [
    "### Testing the `Interval.deduceRescaledMembership()` methods (testing the Scaling of Elements of Intervals To Scaled Intervals)"
   ]
  },
  {
   "cell_type": "code",
   "execution_count": null,
   "metadata": {},
   "outputs": [],
   "source": [
    "# Element in an Open Interval (1,3)\n",
    "IntervalOO(one, four).deduceRescaledMembership(two, two,\n",
    "        assumptions=[InSet(two, IntervalOO(one, four))])"
   ]
  },
  {
   "cell_type": "code",
   "execution_count": null,
   "metadata": {},
   "outputs": [],
   "source": [
    "# Element in an Half-Open Interval (1,3]\n",
    "IntervalOC(one, three).deduceRescaledMembership(two, three)"
   ]
  },
  {
   "cell_type": "code",
   "execution_count": null,
   "metadata": {},
   "outputs": [],
   "source": [
    "# Element in an Half-Open Interval [1,3)\n",
    "IntervalCO(one, three).deduceElemInSet(two)\n",
    "IntervalCO(one, three).deduceRescaledMembership(two, three)"
   ]
  },
  {
   "cell_type": "code",
   "execution_count": null,
   "metadata": {},
   "outputs": [],
   "source": [
    "# Element in an Closed Interval [1,3]\n",
    "IntervalCC(zero, four).deduceRescaledMembership(three, two,\n",
    "        assumptions=[InSet(three, IntervalCC(zero, four))])"
   ]
  },
  {
   "cell_type": "markdown",
   "metadata": {},
   "source": [
    "### Testing the `Interval.deduceLeft/RightRelaxedMembership()` methods"
   ]
  },
  {
   "cell_type": "code",
   "execution_count": null,
   "metadata": {},
   "outputs": [],
   "source": [
    "# Element in open interval (1,4) means element in half-open interval [1,4)\n",
    "IntervalOO(one, four).deduceLeftRelaxedMembership(two,\n",
    "        assumptions=[InSet(two, IntervalOO(one, four))])"
   ]
  },
  {
   "cell_type": "code",
   "execution_count": null,
   "metadata": {},
   "outputs": [],
   "source": [
    "# Element in open interval (1,4) means element in half-open interval (1,4]\n",
    "IntervalOO(one, four).deduceRightRelaxedMembership(two,\n",
    "        assumptions=[InSet(two, IntervalOO(one, four))])"
   ]
  },
  {
   "cell_type": "code",
   "execution_count": null,
   "metadata": {},
   "outputs": [],
   "source": [
    "# Element in open interval (1,4) means element in half-open interval (1,4]\n",
    "IntervalOO(one, four).deduceLeftRightRelaxedMembership(two,\n",
    "        assumptions=[InSet(two, IntervalOO(one, four))])"
   ]
  },
  {
   "cell_type": "code",
   "execution_count": null,
   "metadata": {},
   "outputs": [],
   "source": [
    "# Element in half-open interval (0,3] means element in closed interval [0,3]\n",
    "IntervalOC(zero, three).deduceRelaxedMembership(two,\n",
    "        assumptions=[InSet(two, IntervalOC(zero, three))])"
   ]
  },
  {
   "cell_type": "code",
   "execution_count": null,
   "metadata": {},
   "outputs": [],
   "source": [
    "# Element in half-open interval [0,3) means element in closed interval [0,3]\n",
    "IntervalCO(zero, three).deduceRelaxedMembership(two,\n",
    "        assumptions=[InSet(two, IntervalCO(zero, three))])"
   ]
  },
  {
   "cell_type": "markdown",
   "metadata": {},
   "source": [
    "### Testing the `InSet.deduceInBool()` methods<br>(indirectly testing the NumberSet.deduceMembershipInBool() methods)"
   ]
  },
  {
   "cell_type": "code",
   "execution_count": null,
   "metadata": {},
   "outputs": [],
   "source": [
    "InSet(x, Reals).deduceInBool()"
   ]
  },
  {
   "cell_type": "code",
   "execution_count": null,
   "metadata": {},
   "outputs": [],
   "source": [
    "InSet(y, RealsPos).deduceInBool()"
   ]
  },
  {
   "cell_type": "code",
   "execution_count": null,
   "metadata": {},
   "outputs": [],
   "source": [
    "InSet(a, RealsNeg).deduceInBool()"
   ]
  },
  {
   "cell_type": "code",
   "execution_count": null,
   "metadata": {},
   "outputs": [],
   "source": [
    "InSet(b, RealsNonNeg).deduceInBool()"
   ]
  },
  {
   "cell_type": "code",
   "execution_count": null,
   "metadata": {},
   "outputs": [],
   "source": [
    "InSet(b, RealsNonNeg).deduceInBool()"
   ]
  },
  {
   "cell_type": "markdown",
   "metadata": {},
   "source": [
    "## Misc Testing <a id='misc_testing'></a>"
   ]
  },
  {
   "cell_type": "markdown",
   "metadata": {},
   "source": [
    "## Testing the `RealsNonNeg.deduceMemberLowerBound()` method"
   ]
  },
  {
   "cell_type": "code",
   "execution_count": null,
   "metadata": {},
   "outputs": [],
   "source": [
    "RealsNonNeg.deduceMemberLowerBound(two)"
   ]
  },
  {
   "cell_type": "code",
   "execution_count": null,
   "metadata": {},
   "outputs": [],
   "source": [
    "%end demonstrations"
   ]
  }
 ],
 "metadata": {
  "kernelspec": {
   "display_name": "Python 3",
   "language": "python",
   "name": "python3"
  }
 },
 "nbformat": 4,
 "nbformat_minor": 0
}<|MERGE_RESOLUTION|>--- conflicted
+++ resolved
@@ -18,15 +18,10 @@
     "from proveit import ProofFailure\n",
     "from proveit._common_ import a, b, c, n, x, y\n",
     "from proveit.logic import InSet\n",
-<<<<<<< HEAD
     "from proveit.number import Neg\n",
     "from proveit.number import (IntervalCC, IntervalCO, IntervalOC, IntervalOO,\n",
     "                            Reals, RealsPos, RealsNeg, RealsNonNeg)\n",
     "from proveit.number import zero, one, two, three, four\n",
-=======
-    "from proveit.number import two\n",
-    "from proveit.number import Reals, RealsPos, RealsNeg, RealsNonNeg\n",
->>>>>>> ce083c79
     "%begin demonstrations"
    ]
   },
@@ -34,13 +29,7 @@
    "cell_type": "markdown",
    "metadata": {},
    "source": [
-<<<<<<< HEAD
     "# Real Numbers and Real Intervals<br>$\\mathbf{R}$, $\\mathbf{R}^+$, $\\mathbf{R}^-$, $\\mathbf{R}^{\\ge 0}$, $[a, b]$, $[a, b)$, $(a, b]$, $(a, b)$"
-=======
-    "# Real Numbers $\\mathbf{R}$, $\\mathbf{R}^+$, $\\mathbf{R}^-$\n",
-    "\n",
-    "### UNDER CONSTRUCTION"
->>>>>>> ce083c79
    ]
   },
   {
