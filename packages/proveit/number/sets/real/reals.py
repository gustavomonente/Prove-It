--- conflicted
+++ resolved
@@ -15,7 +15,7 @@
 class RealPosSet(NumberSet):
     def __init__(self):
         NumberSet.__init__(self, 'RealsPos', r'\mathbb{R}^+', context=__file__)
-    
+
     def membershipSideEffects(self, knownTruth):
         '''
         Yield side-effects when proving 'n in RealsPos' for a given n.
@@ -49,7 +49,7 @@
         from ._theorems_ import xInRealsPosInBool
         from proveit._common_ import x
         return xInRealsPosInBool.specialize({x:member}, assumptions=assumptions)
-    
+
     def deduceMemberInReals(self, member, assumptions=USE_DEFAULTS):
         from ._theorems_ import realsPosInReals
         return realsPosInReals.deriveSupsersetMembership(member, assumptions)
@@ -91,7 +91,7 @@
         from ._theorems_ import xInRealsNegInBool
         from proveit._common_ import x
         return xInRealsNegInBool.specialize({x:member}, assumptions=assumptions)
-    
+
     def deduceMemberInReals(self, member, assumptions=USE_DEFAULTS):
         from ._theorems_ import realsNegInReals
         return realsNegInReals.deriveSupsersetMembership(member, assumptions)
@@ -100,22 +100,14 @@
     def __init__(self):
         NumberSet.__init__(self, 'RealsNonNeg', r'\mathbb{R}^{\ge 0}',
                            context=__file__)
-    
-<<<<<<< HEAD
-    def deduceMemberLowerBound(self, member, assumptions=USE_DEFAULTS):
-        from ._theorems_ import inRealsNonNeg_iff_nonNegative
-        return inRealsNonNeg_iff_nonNegative.specialize(
-                {a:member},
-                assumptions=assumptions).deriveRightImplication(assumptions)
-=======
+
     def membershipSideEffects(self, knownTruth):
         '''
         Yield side-effects when proving 'n in RealsNonNeg' for a given n.
         '''
         member = knownTruth.element
         yield lambda assumptions : self.deduceMemberInReals(member, assumptions)
->>>>>>> c9f8aad2
-    
+
     def deduceMemberLowerBound(self, member, assumptions=USE_DEFAULTS):
         from ._theorems_ import inRealsNonNeg_iff_non_negative
         return inRealsNonNeg_iff_non_negative.specialize(
@@ -161,8 +153,4 @@
     from ._theorems_ import (
         realsPosInReals, realsNegInReals, realsNonNegInReals, intsInReals,
         natsInReals, natsPosInReals, natPosInRealsPos, natsInRealsNonNeg,
-<<<<<<< HEAD
-        natsPosInRealsNonNeg, realsPosInRealsNonNeg)
-=======
-        natsPosInRealsNonNeg, realsPosInRealsNonNeg)
->>>>>>> c9f8aad2
+        natsPosInRealsNonNeg, realsPosInRealsNonNeg)