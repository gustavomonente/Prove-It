--- conflicted
+++ resolved
@@ -1,8 +1,4 @@
-<<<<<<< HEAD
-from .integer import Integers, Naturals, NaturalsPos, Interval, Len, infinity
-=======
 from .integer import Integers, Naturals, NaturalsPos, Interval, infinity
->>>>>>> c9f8aad2
 from .rational import Rationals, RationalsNonNeg, RationalsPos
 from .real import (Reals, RealsNeg, RealsNonNeg, RealsPos, RealInterval,
 	                 IntervalOO, IntervalCC, IntervalCO, IntervalOC, e, pi)
