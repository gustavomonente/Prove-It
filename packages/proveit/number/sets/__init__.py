--- conflicted
+++ resolved
@@ -1,9 +1,5 @@
-<<<<<<< HEAD
-from .integer import Integers, Naturals, NaturalsPos, Interval, Len, infinity
-=======
 from .integer import Integers, Naturals, NaturalsPos, Interval, infinity
 from .rational import Rationals, RationalsNonNeg, RationalsPos
->>>>>>> c9f8aad2
 from .real import (Reals, RealsNeg, RealsNonNeg, RealsPos, RealInterval,
 	                 IntervalOO, IntervalCC, IntervalCO, IntervalOC, e, pi)
 from .complex import Complexes, i
