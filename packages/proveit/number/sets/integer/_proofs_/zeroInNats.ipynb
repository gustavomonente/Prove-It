{
 "cells": [
  {
   "cell_type": "markdown",
   "metadata": {},
   "source": [
    "Proof of <a class=\"ProveItLink\" href=\"../../../../_context_.ipynb\">proveit</a>.<a class=\"ProveItLink\" href=\"../../../_context_.ipynb\">number</a>.<a class=\"ProveItLink\" href=\"../../_context_.ipynb\">sets</a>.<a class=\"ProveItLink\" href=\"../_context_.ipynb\">integer</a>.<a class=\"ProveItLink\" href=\"../_theorems_.ipynb#zeroInNats\">zeroInNats</a> theorem\n",
    "========"
   ]
  },
  {
   "cell_type": "code",
   "execution_count": null,
   "metadata": {},
   "outputs": [],
   "source": [
    "import proveit\n",
    "from proveit.number import zero\n",
    "from proveit.logic import InSet\n",
    "from proveit.number import Naturals\n",
    "from proveit._common_ import x, n, S\n",
    "from proveit.number.sets.integer._axioms_ import naturalsDef\n",
    "\n",
    "context = proveit.Context('..') # the theorem's context is in the parent directory"
   ]
  },
  {
   "cell_type": "code",
   "execution_count": null,
   "metadata": {},
   "outputs": [],
   "source": [
    "%proving zeroInNats presuming [proveit.logic]"
   ]
  },
  {
   "cell_type": "code",
   "execution_count": null,
   "metadata": {},
   "outputs": [],
   "source": [
    "z, nat = zeroInNats.operands"
   ]
  },
  {
   "cell_type": "code",
   "execution_count": null,
   "metadata": {},
   "outputs": [],
   "source": [
    "naturalsDef"
   ]
  },
  {
   "cell_type": "code",
   "execution_count": null,
   "metadata": {},
   "outputs": [],
   "source": [
    "spec_natDef = naturalsDef.specialize({n:z})"
   ]
  },
  {
   "cell_type": "code",
   "execution_count": null,
   "metadata": {},
   "outputs": [],
   "source": [
    "rhsProve = spec_natDef.rhs.prove()"
   ]
  },
  {
   "cell_type": "code",
   "execution_count": null,
   "metadata": {},
   "outputs": [],
   "source": [
<<<<<<< HEAD
    "zeroInNats.evaluation()"
=======
    "spec_natDef.deriveLeftViaEquivalence()"
>>>>>>> e6a7e2a4
   ]
  },
  {
   "cell_type": "code",
   "execution_count": null,
   "metadata": {},
   "outputs": [],
   "source": [
    "%qed"
   ]
  },
  {
   "cell_type": "code",
   "execution_count": null,
   "metadata": {},
   "outputs": [],
   "source": []
  }
 ],
 "metadata": {
  "kernelspec": {
   "display_name": "Python 3",
   "language": "python",
   "name": "python3"
  }
 },
 "nbformat": 4,
 "nbformat_minor": 0
}<|MERGE_RESOLUTION|>--- conflicted
+++ resolved
@@ -75,11 +75,7 @@
    "metadata": {},
    "outputs": [],
    "source": [
-<<<<<<< HEAD
-    "zeroInNats.evaluation()"
-=======
     "spec_natDef.deriveLeftViaEquivalence()"
->>>>>>> e6a7e2a4
    ]
   },
   {
