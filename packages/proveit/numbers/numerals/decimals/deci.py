from proveit import Literal, USE_DEFAULTS, Operation, ExprRange, defaults
from proveit import a, b, c, d, k, m, n, x
from proveit.numbers.number_sets.number_set import NumberSet, NumberMembership
from proveit.numbers.numerals.numeral import NumeralSequence, Numeral
from proveit.numbers.numerals import zero, one, two, three, four, five, six, seven, eight, nine
DIGITS = [zero, one, two, three, four, five, six, seven, eight, nine]


class DecimalSequence(NumeralSequence):
    # operator of the WholeDecimal operation.
    _operator_ = Literal(string_format='Decimal', theory=__file__)

    def __init__(self, *digits):
        NumeralSequence.__init__(self, DecimalSequence._operator_, *digits)
        for digit in self.digits:
            if isinstance(digit, Literal) and digit not in DIGITS:
                raise Exception(
                    'A DecimalSequence may only be composed of 0-9 digits')

    def auto_reduction(self, assumptions=USE_DEFAULTS):
        """
        Tries to reduce each value in the Numeral Sequence to a single digit
        """
        from proveit import ExprRange
        from proveit.numbers import Add
        for digit in self.digits:
            if isinstance(digit, Add):
                # if at least one digit is an addition object, we can use the
                # evaluate_add_digit method
                return self.evaluate_add_digit(assumptions=assumptions)
            if isinstance(digit, ExprRange):
                # if at least one digit is an ExprRange, we can try to reduce it to an ExprTuple
                return self.reduce_exprRange(assumptions=assumptions)

    def as_int(self):
        return int(self.formatted('string'))

    def deduce_in_number_set(self, number_set, assumptions=USE_DEFAULTS):
        from proveit.numbers import Natural, NaturalPos
        from proveit.logic import InSet
        if number_set == Natural:
            return self.deduce_in_natural(assumptions)
        elif number_set == NaturalPos:
            return self.deduce_in_natural_pos(assumptions)
        else:
            try:
                # Do this to avoid infinite recursion -- if
                # we already know this numeral is in NaturalPos
                # we should know how to prove that it is in any
                # number set that contains the natural numbers.
                if self.as_int() > 0:
                    InSet(self, NaturalPos).prove(automation=False)
                else:
                    InSet(self, Natural).prove(automation=False)
            except BaseException:
                # Try to prove that it is in the given number
                # set after proving that the numeral is in
                # the Natural set and the NaturalPos set.
                self.deduce_in_natural()
                if self.as_int() > 0:
                    self.deduce_in_natural_pos()
            return InSet(self, number_set).conclude(assumptions)

    def deduce_in_natural(self, assumptions=USE_DEFAULTS):
        from . import deci_sequence_is_nat
        return deci_sequence_is_nat.instantiate({n: self.operands.num_elements(
            assumptions), a: self.digits}, assumptions=assumptions)
        # if Numeral._inNaturalStmts is None:
        #     from proveit.numbers.number_sets.integers import zero_in_nats
        #     from proveit.numbers.numerals.decimals import nat1, nat2, nat3, nat4, nat5, nat6, nat7, nat8, nat9
        #     Numeral._inNaturalStmts = {0: zero_in_nats, 1: nat1, 2: nat2, 3: nat3, 4: nat4, 5: nat5, 6: nat6, 7: nat7,
        #                                 8: nat8, 9: nat9}
        # return Numeral._inNaturalStmts[self.n]

    def deduce_in_natural_pos(self, assumptions=USE_DEFAULTS):
        from . import deci_sequence_is_nat_pos
        return deci_sequence_is_nat_pos.instantiate(
            {n: self.operands.num_elements(assumptions), a: self.digits}, assumptions=assumptions)
        # from proveit import ProofFailure
        # if Numeral._inNaturalPosStmts is None:
        #     from proveit.numbers.numerals.decimals import posnat1, posnat2, posnat3, posnat4, posnat5
        #     from proveit.numbers.numerals.decimals import posnat6, posnat7, posnat8, posnat9
        #     Numeral._inNaturalPosStmts = {1: posnat1, 2: posnat2, 3: posnat3, 4: posnat4, 5: posnat5, 6: posnat6,
        #                                    7: posnat7, 8: posnat8, 9: posnat9}
        # if self.n <= 0:
        #     raise ProofFailure(self, [],
        #                        "Cannot prove %d in NaturalPos" % self.n)
        # return Numeral._inNaturalPosStmts[self.n]

    def reduce_exprRange(self, assumptions=USE_DEFAULTS):
        '''
        Tries to reduce a decimal sequence containing an ExprRange.
        For example, reduce #(3 4 2 .. 4 repeats .. 2 3) to 3422223
        '''
        from proveit import TransRelUpdater
        from proveit.core_expr_types.tuples import n_repeats_reduction
        from proveit.numbers.numerals.decimals import deci_sequence_reduction_ER

        was_range_reduction_disabled = (
                ExprRange in defaults.disabled_auto_reduction_types)

        expr = self
        # A convenience to allow successive update to the equation via transitivities.
        # (starting with self=self).
        eq = TransRelUpdater(self, assumptions)

        idx = 0
        for i, digit in enumerate(self.digits):
            # i is the current index in the original expression
            # idx is the current index in the transformed expression (eq.relation)
            if isinstance(
                    digit,
                    ExprRange) and isinstance(
                    digit.body,
                    Numeral):
                import proveit.numbers.numerals.decimals

                # _m = expr.digits[:i].num_elements(assumptions)
                # _n = digit.end_index
                # _k = expr.digits[i + 1:].num_elements(assumptions)
                # _a = expr.digits[:i]
                # _b = digit.body
                # _d = expr.digits[i + 1:]

                _m = eq.relation.rhs.digits[:idx].num_elements(assumptions)
                _n = digit.end_index
                _k = expr.digits[i + 1:].num_elements(assumptions)
                _a = eq.relation.rhs.digits[:idx]
                _b = digit.body
                _d = expr.digits[i + 1:]

                # if digit.end_index.as_int() >= 10:
                # Automatically reduce an Expression range of
                # a single numeral to an Expression tuple
                # (3 .. 4 repeats.. 3) = 3333
                # #(2 3 4 (5 ..3 repeats.. 5) 6 7 8) = 234555678

                while _n.as_int() > 9:
                    _x = digit.body

                    _c = n_repeats_reduction.instantiate(
                        {n: _n, x: _x}, assumptions=assumptions).rhs

                    eq.update(deci_sequence_reduction_ER.instantiate(
                        {m: _m, n: _n, k: _k, a: _a, b: _b, c: _c, d: _d}, assumptions=assumptions))
                    _n = num(_n.as_int() - 1)
                    idx += 1

                #_n = digit.end_index
                len_thm = proveit.numbers.numerals.decimals \
                    .__getattr__('reduce_%s_repeats' % _n)
                _x = digit.body

                _c = len_thm.instantiate({x: _x}, assumptions=assumptions).rhs

                idx += _n.as_int()

                if _n == one:
                    # we have to disable ExprRange reduction in this instance
                    # because Prove-It knows that an ExprRange of one element is just that element
                    # but we need to preserve the left hand side of the equation without this reduction
                    defaults.disabled_auto_reduction_types.add(ExprRange)
                    eq.update(deci_sequence_reduction_ER.instantiate(
                        {m: _m, n: _n, k: _k, a: _a, b: _b, c: _c, d: _d}, assumptions=assumptions))

                    if not was_range_reduction_disabled:
                        defaults.disabled_auto_reduction_types.remove(ExprRange)

                else:
                    eq.update(deci_sequence_reduction_ER.instantiate(
                        {m: _m, n: _n, k: _k, a: _a, b: _b, c: _c, d: _d}, assumptions=assumptions))
            else:
                idx += 1

        return eq.relation

    def num_add_eval(self, num2, assumptions=USE_DEFAULTS):
        '''
        evaluates the addition of two integers
        '''
        from . import md_only_nine_add_one, md_nine_add_one
        num1 = self
        if isinstance(num2, int):
            num2 = num(num2)
        if num2 == one:
            # if the second number (num2) is one, we set it equal to the first number and then assume the
            # first number to be one and the second number to not be one.  SHOULD BE DELETED once addition works
            # for numbers greater than one.
            num2 = num1
        elif num2 != one:
            raise NotImplementedError(
                "Currently, num_add_eval only works for the addition of Decimal "
                "Sequences and one, not %s, %s" %
                (str(num1), str(num2)))
        if all(digit == nine for digit in num2.digits):
            # every digit is 9
            return md_only_nine_add_one.instantiate(
                {k: num2.digits.num_elements(assumptions)}, assumptions=assumptions)
        elif num2.digits[-1] == nine:
            # the last digit is nine
            from proveit.numbers import Add
            count = 0
            idx = -1
            while num2.digits[idx] == nine or (
                isinstance(
                    num2.digits[idx],
                    ExprRange) and num2.digits[idx].body == nine):
                if isinstance(num2.digits[idx], ExprRange):
                    count += num2.digits[idx].end_index
                else:
                    count += 1
                idx -= 1
            length = num2.digits.num_elements(assumptions)
            _m = num(length.as_int() - count - 1)
            _k = num(count)
            _a = num2.digits[:-(count + 1)]
            _b = num2.digits[-(count + 1)]
            return md_nine_add_one.instantiate(
                {m: _m, k: _k, a: _a, b: _b}, assumptions=assumptions)
        else:
            # the last digit is not nine
            _m = num(num2.digits.num_elements(assumptions).as_int() - 1)
            _k = num(0)
            _a = num2.digits[:-1]
            _b = num2.digits[-1]
        eq = md_nine_add_one.instantiate(
            {m: _m, k: _k, a: _a, b: _b}, assumptions=assumptions)
        return eq.inner_expr(
        ).rhs.operands[-1].evaluate(assumptions=assumptions)

    def evaluate_add_digit(self, assumptions=USE_DEFAULTS):
        """
        Evaluates each addition within the DecimalSequence
        """
        from proveit import TransRelUpdater, ExprTuple
        from proveit.numbers import Add
        from . import deci_sequence_reduction

        expr = self
        # A convenience to allow successive update to the equation via transitivities.
        # (starting with self=self).
        eq = TransRelUpdater(self, assumptions)

        for i, digit in enumerate(self.digits):
            if isinstance(digit, Add):
                # only implemented for addition.

                _m = expr.digits[:i].num_elements(assumptions=assumptions)
                _n = digit.operands.num_elements(assumptions=assumptions)
                _k = expr.digits[i + 1:].num_elements(assumptions=assumptions)
                # _a = expr.inner_expr().operands[:i]
                _b = digit.operands
                _c = digit.evaluation(assumptions=assumptions).rhs
                # _d = expr.inner_expr().operands[i + 1:]

                _a = expr.digits[:i]
                _d = expr.digits[i + 1:]

                expr = eq.update(deci_sequence_reduction.instantiate(
                    {m: _m, n: _n, k: _k, a: _a, b: _b, c: _c, d: _d}, assumptions=assumptions))

<<<<<<< HEAD
        with defaults.disabled_auto_reduction_types as disable_reduction_types:
            disable_reduction_types.add(DecimalSequence)
            return eq.relation
=======
        return eq.relation
>>>>>>> 4204a8a3

    def _formatted(self, format_type, operator=None, **kwargs):
        from proveit import ExprRange, var_range
        outstr = ''
        fence = False
        if operator is None:
            operator = ' ~ '
        if not all(isinstance(digit, Numeral) for digit in self.digits):
            outstr += r'\# ('
            fence = True
        for i, digit in enumerate(self.digits):
            if i != 0 and fence:
                add = operator
            else:
                add = ''
            if isinstance(digit, Operation):
                outstr += add + digit.formatted(format_type, fence=True)
            elif isinstance(digit, ExprRange):
                outstr += add + digit.formatted(format_type, operator=operator)
            else:
                outstr += add + digit.formatted(format_type)
        if fence:
            outstr += r')'
        return outstr


class DigitSet(NumberSet):
    def __init__(self):
        NumberSet.__init__(
            self,
            'Digits',
            r'\mathbb{N}^{\leq 9}',
            theory=__file__)

    def deduce_member_lower_bound(self, member, assumptions=USE_DEFAULTS):
        from . import digits_lower_bound
        return digits_lower_bound.instantiate(
            {n: member}, assumptions=assumptions)

    def deduce_member_upper_bound(self, member, assumptions=USE_DEFAULTS):
        from . import digits_upper_bound
        return digits_upper_bound.instantiate(
            {n: member}, assumptions=assumptions)

    def membership_side_effects(self, judgment):
        '''
        Yield side-effects when proving 'n in Natural' for a given n.
        '''
        member = judgment.element
        yield lambda assumptions: self.deduce_member_lower_bound(member, assumptions)
        yield lambda assumptions: self.deduce_member_upper_bound(member, assumptions)

    def membership_object(self, element):
        return DeciMembership(element, self)


class DeciMembership(NumberMembership):
    '''
        Defines methods that apply to membership of a decimal sequence.
    '''

    def __init__(self, element, number_set):
        NumberMembership.__init__(self, element, number_set)

    def conclude(self, assumptions=USE_DEFAULTS):
        from proveit import ProofFailure
        from . import n_in_digits
        # if we know the element is 0-9, then we can show it is a digit
        try:
            return NumberMembership.conclude(self, assumptions=assumptions)
        except ProofFailure:
            return n_in_digits.instantiate(
                {n: self.element}, assumptions=assumptions)

        # if isinstance(self.element, numeral) and 0 <= self.element.as_int() <= 9:
        #     _n = self.element.as_int()
        #     thm = proveit.numbers.numerals.decimals \
        #         .__getattr__('digit%s' % _n)
        #     return thm
        # else:
        # return n_in_digits.instantiate({n: self.element},
        # assumptions=assumptions)


def num(x):
    from proveit.numbers import Neg
    if x < 0:
        return Neg(num(abs(x)))
    if isinstance(x, int):
        if x < 10:
            if x == 0:
                return zero
            elif x == 1:
                return one
            elif x == 2:
                return two
            elif x == 3:
                return three
            elif x == 4:
                return four
            elif x == 5:
                return five
            elif x == 6:
                return six
            elif x == 7:
                return seven
            elif x == 8:
                return eight
            elif x == 9:
                return nine
        else:
            return DecimalSequence(*[num(int(digit)) for digit in str(x)])
    else:
        assert False, 'num not implemented for anything except integers currently. plans to take in strings or floats with specified precision'<|MERGE_RESOLUTION|>--- conflicted
+++ resolved
@@ -259,13 +259,7 @@
                 expr = eq.update(deci_sequence_reduction.instantiate(
                     {m: _m, n: _n, k: _k, a: _a, b: _b, c: _c, d: _d}, assumptions=assumptions))
 
-<<<<<<< HEAD
-        with defaults.disabled_auto_reduction_types as disable_reduction_types:
-            disable_reduction_types.add(DecimalSequence)
-            return eq.relation
-=======
         return eq.relation
->>>>>>> 4204a8a3
 
     def _formatted(self, format_type, operator=None, **kwargs):
         from proveit import ExprRange, var_range
