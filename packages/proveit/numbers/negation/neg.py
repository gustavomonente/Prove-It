from proveit import Literal, Operation, maybe_fenced_string, maybe_fenced_latex, InnerExpr, USE_DEFAULTS, ProofFailure
from proveit.logic import is_irreducible_value
from proveit.numbers.number_sets import (
        Natural, NaturalPos, 
        Integer, IntegerNonZero, IntegerNeg, IntegerNonPos,
        Rational, RationalNonZero, RationalPos, RationalNeg,
        RationalNonNeg, RationalNonPos,
        Real, RealNonZero, RealPos, RealNeg, RealNonNeg, RealNonPos,
        Complex, ComplexNonZero)
from proveit import a, b, c, m, n, x, y, B


class Neg(Operation):
    # operator of the Neg operation.
    _operator_ = Literal(string_format='-', theory=__file__)

    def __init__(self, A):
        Operation.__init__(self, Neg._operator_, A)

    def irreducible_value(self):
        from proveit.numbers import zero
        return is_irreducible_value(self.operand) and self.operand != zero

    def deduce_in_number_set(self, number_set, assumptions=USE_DEFAULTS):
        '''
        given a number set, attempt to prove that the given expression is in that
        number set using the appropriate closure theorem
        '''
        from . import (nat_closure, nat_pos_closure, 
                       int_closure, int_nonzero_closure, 
                       int_neg_closure, int_nonpos_closure,
                       rational_closure, rational_nonzero_closure,
                       rational_pos_closure, rational_neg_closure,
                       rational_nonneg_closure, rational_nonpos_closure,
                       real_closure, real_nonzero_closure, 
                       real_pos_closure, real_neg_closure,
                       real_nonneg_closure, real_nonpos_closure, 
                       complex_closure, complex_nonzero_closure)
        from proveit.logic import InSet
<<<<<<< HEAD
        if NumberSet == Natural:
            return nat_closure.instantiate(
                    {a: self.operand}, assumptions=assumptions)
        elif NumberSet == NaturalPos:
            return nat_pos_closure.instantiate(
                    {a: self.operand}, assumptions=assumptions)
        elif NumberSet == Integer:
            return int_closure.instantiate(
                    {a: self.operand},  assumptions=assumptions)
        elif NumberSet == IntegerNonZero:
            return int_nonzero_closure.instantiate(
                    {a: self.operand}, assumptions=assumptions)
        elif NumberSet == IntegerNeg:
            return int_neg_closure.instantiate(
                    {a: self.operand}, assumptions=assumptions)
        elif NumberSet == IntegerNonPos:
            return int_nonpos_closure.instantiate(
                    {a: self.operand}, assumptions=assumptions)
        elif NumberSet == Rational:
            return rational_closure.instantiate(
                    {a: self.operand}, assumptions=assumptions)
        elif NumberSet == RationalNonZero:
            return rational_nonzero_closure.instantiate(
                    {a: self.operand}, assumptions=assumptions)
        elif NumberSet == RationalPos:
            return rational_pos_closure.instantiate(
                    {a: self.operand}, assumptions=assumptions)
        elif NumberSet == RationalNeg:
            return rational_neg_closure.instantiate(
                    {a: self.operand}, assumptions=assumptions)
        elif NumberSet == RationalNonNeg:
            return rational_nonneg_closure.instantiate(
                    {a: self.operand}, assumptions=assumptions)
        elif NumberSet == RationalNonPos:
            return rational_nonpos_closure.instantiate(
                    {a: self.operand}, assumptions=assumptions)
        elif NumberSet == Real:
            return real_closure.instantiate(
                    {a: self.operand}, assumptions=assumptions)
        elif NumberSet == RealNonZero:
            return real_nonzero_closure.instantiate(
                    {a: self.operand}, assumptions=assumptions)
        elif NumberSet == RealPos:
            return real_pos_closure.instantiate(
                    {a: self.operand}, assumptions=assumptions)
        elif NumberSet == RealNeg:
            return real_neg_closure.instantiate(
                    {a: self.operand}, assumptions=assumptions)
        elif NumberSet == RealNonNeg:
            return real_nonneg_closure.instantiate(
                    {a: self.operand}, assumptions=assumptions)
        elif NumberSet == RealNonPos:
            return real_nonpos_closure.instantiate(
                    {a: self.operand}, assumptions=assumptions)
        elif NumberSet == Complex:
            return complex_closure.instantiate(
                    {a: self.operand}, assumptions=assumptions)
        elif NumberSet == ComplexNonZero:
            return complex_nonzero_closure.instantiate(
                    {a: self.operand}, assumptions=assumptions)
        else:
            raise ProofFailure(
                InSet(
                    self,
                    NumberSet),
                assumptions,
                "No negation closure theorem for set %s" %
                str(NumberSet))
=======
        if number_set == Integer:
            return int_closure.instantiate({a: self.operand})
        elif number_set == Real:
            return real_closure.instantiate({a: self.operand})
        elif number_set == Complex:
            return complex_closure.instantiate({a: self.operand})
        raise NotImplementedError(
            "No negation closure theorem for set %s" %str(number_set))
>>>>>>> 1ab683fb

    def do_reduced_simplification(self, assumptions=USE_DEFAULTS, **kwargs):
        '''
        Derive and return this negation expression equated with a simpler form.
        Deals with double negation specifically.
        '''
        from proveit.relation import TransRelUpdater

        expr = self
        # For convenience updating our equation:
        eq = TransRelUpdater(expr, assumptions)
        # Handle double negation:
        if isinstance(self.operand, Neg):
            # simplify double negation
            expr = eq.update(self.double_neg_simplification(assumptions))
            # simplify what is inside the double-negation.
            expr = eq.update(expr.simplification(assumptions))
        return eq.relation

    def do_reduced_evaluation(self, assumptions=USE_DEFAULTS, **kwargs):
        '''
        Only handles -0 = 0 or double negation.
        '''
        from proveit.logic import EvaluationError
        from . import negated_zero
        from proveit.numbers import zero
        if self.operand == zero:
            return negated_zero
        if isinstance(
                self.operand,
                Neg) and is_irreducible_value(
                self.operand.operand):
            return self.double_neg_simplification(assumptions)
        raise EvaluationError(self, assumptions)

    def double_neg_simplification(self, assumptions=USE_DEFAULTS):
        from . import double_negation
        assert isinstance(
            self.operand, Neg), "Expecting a double negation: %s" % str(self)
        return double_negation.instantiate({x: self.operand.operand},
                                           assumptions=assumptions)

    """
    def _closureTheorem(self, number_set):
        import _theorems_
        if number_set == Complex:
            return _theorems_.neg_complex_closure
        elif number_set == Real:
            return _theorems_.neg_real_closure
        elif number_set == Integer:
            return _theorems_.neg_int_closure

    def _negativeTheorem(self):
        import _theorems_
        return _theorems_.negated_positive_is_negative

    def _positiveTheorem(self):
        import _theorems_
        return _theorems_.negated_negative_is_positive

    def _not_eqZeroTheorem(self):
        import _theorems_
        return _theorems_.neg_not_eq_zero
    """

    def as_int(self):
        '''
        Convert a literal integer into a Python int.  This
        only works if the operand is a literal int.
        '''
        return -self.operand.as_int()

    def string(self, **kwargs):
        return maybe_fenced_string(
            '-' +
            self.operand.string(
                fence=True),
            **kwargs)

    def latex(self, **kwargs):
        return maybe_fenced_latex(
            '-' +
            self.operand.latex(
                fence=True),
            **kwargs)

    def distribution(self, assumptions=USE_DEFAULTS):
        '''
        Distribute negation through a sum, deducing and returning
        the equality between the original and distributed forms.
        '''
        from . import distribute_neg_through_binary_sum
        from . import distribute_neg_through_subtract, distribute_neg_through_sum
        from proveit.numbers import Add
        from proveit.relation import TransRelUpdater
        expr = self
        # for convenience updating our equation
        eq = TransRelUpdater(expr, assumptions)

        if isinstance(self.operand, Add):
            # Distribute negation through a sum.
            add_expr = self.operand
            if add_expr.operands.is_double():
                # special case of 2 operands
                if isinstance(add_expr.operands[1], Neg):
                    expr = eq.update(distribute_neg_through_subtract.instantiate(
                        {a: add_expr.operands[0], b: add_expr.operands[1].operand}, assumptions=assumptions))
                else:
                    expr = eq.update(distribute_neg_through_binary_sum.instantiate(
                        {a: add_expr.operands[0], b: add_expr.operands[1]}, assumptions=assumptions))
            else:
                # distribute the negation over the sum
                _x = add_expr.operands
                _n = _x.num_elements(assumptions)
                expr = eq.update(distribute_neg_through_sum.instantiate(
                    {n: _n, x: _x}), assumptions=assumptions)
            assert isinstance(
                expr, Add), "distribute_neg theorems are expected to yield an Add expression"
            # check for double negation
            for k, operand in enumerate(expr.operands):
                assert isinstance(
                    operand, Neg), "Each term from distribute_neg_through_sum is expected to be negated"
                if isinstance(operand.operand, Neg):
                    expr = eq.update(
                        expr.inner_expr().operands[k].double_neg_simplification())
            return eq.relation
        else:
            raise Exception(
                'Only negation distribution through a sum or subtract is implemented')

    def factorization(
            self,
            the_factor,
            pull="left",
            group_factor=None,
            group_remainder=None,
            assumptions=USE_DEFAULTS):
        '''
        Pull out a factor from a negated expression, pulling it either to the "left" or "right".
        group_factor and group_remainder are not relevant but kept for compatibility with
        other factor methods.
        Returns the equality that equates self to this new version.
        Give any assumptions necessary to prove that the operands are in the Complex numbers so that
        the associative and commutation theorems are applicable.
        FACTORING FROM NEGATION FROM A SUM NOT IMPLEMENTED YET.
        '''
        from . import neg_times_pos, pos_times_neg, mult_neg_one_left, mult_neg_one_right
        if isinstance(the_factor, Neg):
            if pull == 'left':
                thm = neg_times_pos
            else:
                thm = pos_times_neg
            the_factor = the_factor.operand
        else:
            if pull == 'left':
                thm = pos_times_neg
            else:
                thm = neg_times_pos
        if hasattr(self.operand, 'factorization'):
            operand_factor_eqn = self.operand.factorization(
                the_factor,
                pull,
                group_factor=True,
                group_remainder=True,
                assumptions=assumptions)
            eqn1 = operand_factor_eqn.substitution(self.inner_expr().operand)
            new_operand = operand_factor_eqn.rhs
            eqn2 = thm.instantiate(
                {
                    x: new_operand.operands[0],
                    y: new_operand.operands[1]},
                assumptions=assumptions).derive_reversed(assumptions)
            return eqn1.apply_transitivity(eqn2, assumptions=assumptions)
        else:
            if self.operand != the_factor:
                raise ValueError("%s is not a factor in %s!" % (the_factor, self))
            if thm == neg_times_pos:
                thm = mult_neg_one_left
            if thm == pos_times_neg:
                thm = mult_neg_one_right
            return thm.instantiate(
                {x: self.operand}, assumptions=assumptions).derive_reversed(assumptions)

    def inner_neg_mult_simplification(self, idx, assumptions=USE_DEFAULTS):
        '''
        Equivalence method to derive a simplification when negating
        a multiplication with a negated factor.  For example,
        -(a*b*(-c)*d) = a*b*c*d.
        See Mult.neg_simplification where this may be used indirectly.
        '''
        from proveit.numbers import Mult
        from . import mult_neg_left_double, mult_neg_right_double, mult_neg_any_double

        mult_expr = self.operand
        if not isinstance(mult_expr, Mult):
            raise ValueError(
                "Operand expected to be a Mult expression for %s" %
                (idx, str(self)))
        if not isinstance(mult_expr.operands[idx], Neg):
            raise ValueError(
                "Operand at the index %d expected to be a negation for %s" %
                (idx, str(mult_expr)))

        if mult_expr.operands.is_double():
            if idx == 0:
                return mult_neg_left_double.instantiate(
                    {a: mult_expr.operands[1]}, assumptions=assumptions)
            else:
                return mult_neg_right_double.instantiate(
                    {a: mult_expr.operands[0]}, assumptions=assumptions)
        _a = mult_expr.operands[:idx]
        _b = mult_expr.operands[idx]
        _c = mult_expr.operands[idx + 1:]
        _m = _a.num_elements(assumptions)
        _n = _c.num_elements(assumptions)
        return mult_neg_any_double.instantiate(
            {m: _m, n: _n, a: _a, b: _b, c: _c}, assumptions=assumptions)


# Register these expression equivalence methods:
InnerExpr.register_equivalence_method(
    Neg,
    'double_neg_simplification',
    'double_neg_simplified',
    'double_neg_simplify')
InnerExpr.register_equivalence_method(
    Neg, 'distribution', 'distributed', 'distribute')
InnerExpr.register_equivalence_method(
    Neg, 'factorization', 'factorized', 'factor')
InnerExpr.register_equivalence_method(
    Neg,
    'inner_neg_mult_simplification',
    'inner_neg_mult_simplified',
    'inner_neg_mult_simplify')<|MERGE_RESOLUTION|>--- conflicted
+++ resolved
@@ -37,85 +37,68 @@
                        real_nonneg_closure, real_nonpos_closure, 
                        complex_closure, complex_nonzero_closure)
         from proveit.logic import InSet
-<<<<<<< HEAD
-        if NumberSet == Natural:
+        if number_set == Natural:
             return nat_closure.instantiate(
                     {a: self.operand}, assumptions=assumptions)
-        elif NumberSet == NaturalPos:
+        elif number_set == NaturalPos:
             return nat_pos_closure.instantiate(
                     {a: self.operand}, assumptions=assumptions)
-        elif NumberSet == Integer:
+        elif number_set == Integer:
             return int_closure.instantiate(
                     {a: self.operand},  assumptions=assumptions)
-        elif NumberSet == IntegerNonZero:
+        elif number_set == IntegerNonZero:
             return int_nonzero_closure.instantiate(
                     {a: self.operand}, assumptions=assumptions)
-        elif NumberSet == IntegerNeg:
+        elif number_set == IntegerNeg:
             return int_neg_closure.instantiate(
                     {a: self.operand}, assumptions=assumptions)
-        elif NumberSet == IntegerNonPos:
+        elif number_set == IntegerNonPos:
             return int_nonpos_closure.instantiate(
                     {a: self.operand}, assumptions=assumptions)
-        elif NumberSet == Rational:
+        elif number_set == Rational:
             return rational_closure.instantiate(
                     {a: self.operand}, assumptions=assumptions)
-        elif NumberSet == RationalNonZero:
+        elif number_set == RationalNonZero:
             return rational_nonzero_closure.instantiate(
                     {a: self.operand}, assumptions=assumptions)
-        elif NumberSet == RationalPos:
+        elif number_set == RationalPos:
             return rational_pos_closure.instantiate(
                     {a: self.operand}, assumptions=assumptions)
-        elif NumberSet == RationalNeg:
+        elif number_set == RationalNeg:
             return rational_neg_closure.instantiate(
                     {a: self.operand}, assumptions=assumptions)
-        elif NumberSet == RationalNonNeg:
+        elif number_set == RationalNonNeg:
             return rational_nonneg_closure.instantiate(
                     {a: self.operand}, assumptions=assumptions)
-        elif NumberSet == RationalNonPos:
+        elif number_set == RationalNonPos:
             return rational_nonpos_closure.instantiate(
                     {a: self.operand}, assumptions=assumptions)
-        elif NumberSet == Real:
+        elif number_set == Real:
             return real_closure.instantiate(
                     {a: self.operand}, assumptions=assumptions)
-        elif NumberSet == RealNonZero:
+        elif number_set == RealNonZero:
             return real_nonzero_closure.instantiate(
                     {a: self.operand}, assumptions=assumptions)
-        elif NumberSet == RealPos:
+        elif number_set == RealPos:
             return real_pos_closure.instantiate(
                     {a: self.operand}, assumptions=assumptions)
-        elif NumberSet == RealNeg:
+        elif number_set == RealNeg:
             return real_neg_closure.instantiate(
                     {a: self.operand}, assumptions=assumptions)
-        elif NumberSet == RealNonNeg:
+        elif number_set == RealNonNeg:
             return real_nonneg_closure.instantiate(
                     {a: self.operand}, assumptions=assumptions)
-        elif NumberSet == RealNonPos:
+        elif number_set == RealNonPos:
             return real_nonpos_closure.instantiate(
                     {a: self.operand}, assumptions=assumptions)
-        elif NumberSet == Complex:
+        elif number_set == Complex:
             return complex_closure.instantiate(
                     {a: self.operand}, assumptions=assumptions)
-        elif NumberSet == ComplexNonZero:
+        elif number_set == ComplexNonZero:
             return complex_nonzero_closure.instantiate(
                     {a: self.operand}, assumptions=assumptions)
-        else:
-            raise ProofFailure(
-                InSet(
-                    self,
-                    NumberSet),
-                assumptions,
-                "No negation closure theorem for set %s" %
-                str(NumberSet))
-=======
-        if number_set == Integer:
-            return int_closure.instantiate({a: self.operand})
-        elif number_set == Real:
-            return real_closure.instantiate({a: self.operand})
-        elif number_set == Complex:
-            return complex_closure.instantiate({a: self.operand})
         raise NotImplementedError(
             "No negation closure theorem for set %s" %str(number_set))
->>>>>>> 1ab683fb
 
     def do_reduced_simplification(self, assumptions=USE_DEFAULTS, **kwargs):
         '''
