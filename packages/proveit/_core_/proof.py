--- conflicted
+++ resolved
@@ -120,16 +120,9 @@
             # to use an "unusable" theorem directly or indirectly.
             raise UnusableProof(KnownTruth.theoremBeingProven, self._meaningData._unusableProof)
         if provenTruth.proof() is self and self.isUsable(): # don't bother with side effects if this proof was born obsolete or unusable
-<<<<<<< HEAD
-            # don't bother with side-effects if they have already been processed
-            if (provenTruth, defaults.assumptions) not in KnownTruth.sideeffect_processed: 
-                # may derive any side-effects that are obvious consequences arising from this truth:
-                provenTruth.deriveSideEffects(defaults.assumptions)
-=======
             # May derive any side-effects that are obvious consequences arising from this truth
             # (if it has not already been processed):
             provenTruth.deriveSideEffects(defaults.assumptions)
->>>>>>> a89a0c83
 
     def _updateDependencies(self, newproof):
         '''
@@ -353,21 +346,12 @@
         key = (expr, assumptions)
         if key in Assumption.allAssumptions:
             preexisting = Assumption.allAssumptions[key]
-<<<<<<< HEAD
-            if (preexisting.provenTruth, assumptions) not in KnownTruth.sideeffect_processed:
-                # The Assumption object exists already, but it's
-                # side-effects were not derived yet under the given assumptions.
-                # This can happen when automation is temporarily disabled or
-                # when assumptions change.
-                preexisting.provenTruth.deriveSideEffects(assumptions)
-=======
             # The Assumption object exists already, but it's
-            # side-effects may not have been derived yet under the 
+            # side-effects may not have been derived yet under the
             # given assumptions.
             # This can happen when automation is temporarily disabled or
             # when assumptions change.
             preexisting.provenTruth.deriveSideEffects(assumptions)
->>>>>>> a89a0c83
             return preexisting
         return Assumption(expr, assumptions)
         
