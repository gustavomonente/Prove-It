"""
This is the expression module.
"""

from proveit._core_.defaults import defaults, USE_DEFAULTS
from proveit._core_.context import Context
from proveit._core_.expression.style_options import StyleOptions
from proveit._core_._unique_data import meaningData, styleData
import sys
import re
import os
import urllib.request, urllib.parse, urllib.error
from base64 import encodebytes

class ExprType(type):
    '''
    By overriding the Expression type, we can make Operation-type
    expressions automatically populate the Operation.operationClassOfOperator
    when any Expression class is provided with an '_operator_' class attribute.
    '''

    # These attributes should not be overridden by classes outside
    # of the core.
    protected = ('_generic_version', '_setContext',
                 'replaced', '_replaced', '_replaced_entries', 'relabeled',
                 '_make', '_checked_make', '_auto_reduced', '_used_vars',
                 '_possibly_free_var_ranges', '_parameterized_var_ranges',
                 '_repr_html_', '_coreInfo',
                 '_subExpressions', '_genericExpr',
                 '_meaningData', '_meaning_id',
                 '_styleData', '_style_id',
<<<<<<< HEAD
                 'is_parameter_independent', 'literal_int_extent')
    
=======
                 'is_parameter_independent')

>>>>>>> b6424d4f
    def __new__(meta, name, bases, attrs):
        # Tip from
        # https://stackoverflow.com/questions/3948873
        #             /prevent-function-overriding-in-python
        core_package = 'proveit._core_'
        if attrs['__module__'][:len(core_package)] != core_package:
            for attribute in attrs:
                if attribute in ExprType.protected:
                    raise AttributeError('Overriding of attribute "%s" '
                                         'not allowed.'%attribute)
        return super().__new__(meta, name, bases, attrs)

    def __init__(cls, *args, **kwargs):
        type.__init__(cls, *args, **kwargs)
        if hasattr(cls, '_operator_'):
            from proveit._core_.expression.operation import Operation
            if issubclass(cls, Operation):
                Operation.operationClassOfOperator[cls._operator_] = cls

class Expression(metaclass=ExprType):
    # set of (style-id, Expression) tuples
    displayed_expression_styles = set()

    # map expression style ids to contexts (for expressions that "belong" to a Context)
    contexts = dict()

    # (expression, assumption) pairs for which conclude is in progress, tracked to prevent infinite
    # recursion in the `prove` method.
    in_progress_to_conclude = set()

    @staticmethod
    def _clear_():
        '''
        Clear all references to Prove-It information under
        the Expression jurisdiction.  All Expression classes that store Prove-It
        state information must implement _clear_ to clear that information.
        '''
        Expression.displayed_expression_styles.clear()
        Expression.contexts.clear()
        assert len(Expression.in_progress_to_conclude)==0, "Unexpected remnant 'in_progress_to_conclude' items (should have been temporary)"

    def __init__(self, coreInfo, subExpressions=tuple(), styles=None):
        '''
        Initialize an expression with the given coreInfo (information relevant
        at the core Expression-type level) which should be a list (or tuple) of
        strings, and a list (or tuple) of subExpressions.  "styles" is a
        dictionary used to indicate how the Expression should be formatted
        when there are different possibilities (e.g. division with '/' or as a
        fraction).  The meaning of the expression is independent of its styles
        signature.
        '''
        if styles is None: styles = dict()
        for coreInfoElem in coreInfo:
            if not isinstance(coreInfoElem, str):
                raise TypeError('Expecting coreInfo elements to be of string type')
        for subExpression in subExpressions:
            if not isinstance(subExpression, Expression):
                raise TypeError('Expecting subExpression elements to be of Expression type')

        # note: these contained expressions are subject to style changes on an Expression instance basis
        self._subExpressions = tuple(subExpressions)

        # check for illegal characters in core-info or styles
        if any(',' in info for info in coreInfo):
            raise ValueError("coreInfo is not allowed to contain a comma.")
        if styles is not None:
            for style in styles.values():
               if not {',', ':', ';'}.isdisjoint(style):
                   raise ValueError("Styles are not allowed to contain a ',', ':', or ';'.  Just use spaces.")

        # Set and initialize the "meaning data".
        # The meaning data is shared among Expressions with the same
        # structure disregarding style or chosen lambda paramterization.
        if hasattr(self, '_genericExpr') and self._genericExpr is not self:
            # The _genericExpr attribute was already set
            # -- must be a Lambda Expression.
            self._meaningData = self._genericExpr._meaningData
        else:
            object_rep_fn = lambda expr : hex(expr._meaning_id)
            self._meaningData = meaningData(self._generate_unique_rep(object_rep_fn,
                                                                      coreInfo))
            if not hasattr(self._meaningData, '_coreInfo'):
                # initialize the data of self._meaningData
                self._meaningData._coreInfo = tuple(coreInfo)
        '''
        if not hasattr(self, '_genericExpr'):
            self._genericExpr = self._generic_version()
        if self._genericExpr is self:
            # Create the meaning data.
            object_rep_fn = lambda expr : hex(expr._meaning_id)
            self._meaningData = meaningData(self._generate_unique_rep(object_rep_fn,
                                                                      coreInfo))
            if not hasattr(self._meaningData, '_coreInfo'):
                # initialize the data of self._meaningData
                self._meaningData._coreInfo = tuple(coreInfo)
        else:
            self._meaningData = self._genericExpr._meaningData
        '''

        # The style data is shared among Expressions with the same structure and style -- this will contain the 'png' generated on demand.
        self._styleData = styleData(self._generate_unique_rep(lambda expr : hex(expr._style_id), coreInfo, styles))
        # initialize the style options
        self._styleData.styles = dict(styles) # formatting style options that don't affect the meaning of the expression

        # reference this unchanging data of the unique 'meaning' data
        self._meaning_id = self._meaningData._unique_id
        self._coreInfo = self._meaningData._coreInfo

        self._style_id = self._styleData._unique_id

        """
        self._styles = dict(styles) # formatting style options that don't affect the meaning of the expression
        # meaning representations and unique ids are independent of style
        self._meaning_rep =
        self._meaning_id = makeUniqueId(self._meaning_rep)
        # style representations and style ids are dependent of style
        self._style_rep = self._generate_unique_rep(lambda expr : hex(expr._style_id), includeStyle=True)
        self._style_id = makeUniqueId(self._style_rep)
        """
        for subExpression in subExpressions: # update Expression.parent_expr_map
            self._styleData.addChild(self, subExpression)

    def _generic_version(self):
        '''
        Retrieve (and create if necessary) the generic version of this
        expression in which deterministic 'dummy' variables are used as
        Lambda parameters, determines the 'meaning' of the expression.
        '''
        if hasattr(self, '_genericExpr'):
            return self._genericExpr
        # Get the generic versions of the sub-expressions.
        generic_sub_expressions = tuple(sub_expr._generic_version()
                                        for sub_expr in self._subExpressions)
        # Get the styles of the sub expressions.
        sub_expression_styles = tuple(sub_expr._styleData
                                      for sub_expr in self._subExpressions)
        # Get the styles of the generic versions of the sub-expressions.
        generic_sub_expression_styles = \
            tuple(generic_sub_expr._styleData
                  for generic_sub_expr in generic_sub_expressions)

        if sub_expression_styles == generic_sub_expression_styles:
            # This is the generic version.
            self._genericExpr = self
            return self

        # The 'generic' sub-expressions are different than the sub-expressions,
        # so that propagates to this Expression's generic version.
        self._genericExpr = self.__class__._checked_make(
                self._meaningData._coreInfo, dict(self._styleData.styles),
                generic_sub_expressions)
        return self._genericExpr


    def _setContext(self, context):
        '''
        Assign a Context to this expression.
        '''
        self.context = context
        Expression.contexts[self._style_id] = context
        """
        # Commenting this out because this make a strange first-come, first-serve
        # context assignment that might keep changing expression representations around;
        # that can be a nuisance for version controlling the Prove-It notebooks.
        for sub_expr in self._subExpressions:
            if sub_expr._style_id not in Expression.contexts:
                sub_expr._setContext(context)
        """

    def _generate_unique_rep(self, objectRepFn, coreInfo=None, styles=None):
        '''
        Generate a unique representation string using the given function to obtain representations of other referenced Prove-It objects.
        '''
        from proveit._core_.expression.lambda_expr import Lambda
        if coreInfo is None: coreInfo = self._coreInfo
        if styles is None and hasattr(self, '_styleData'):
            styles = self._styleData.styles
        if styles is not None:
            style_str = ','.join(style_name + ':' + styles[style_name]
                                 for style_name in sorted(styles.keys()))
        else: style_str = ''
        sub_expr_info = ','.join(objectRepFn(expr) for expr in self._subExpressions)
        # All Lambda expressions are embued with a "generic version" (which may
        # be itself) which we will store with the unique representation info.
        if isinstance(self, Lambda):
            if self._genericExpr is self:
                generic_ref = '.' # Denote that it is "generic" itself.
            else:
                generic_ref = objectRepFn(self._genericExpr)
        else:
            # Only retain the reference to the generic version for Lambda
            # expressions.  Other expressions may set a _genericExpr for
            # convenience during runtime, but since these are generated on an
            # as-needed basis, it shouldn't be included as part of the
            # unique representation and there is no good reason to store it.
            generic_ref = ''
        # Note: putting the sub-expressions at the front makes it convenient
        # to just grab that piece which is used when adding or removing
        # references to stored information.
        return '%s;%s;%s;%s;%s'%(generic_ref, sub_expr_info, self._class_path(),
                                 ','.join(coreInfo), style_str)
    #self._class_path() + '[' + ','.join(coreInfo) + ']' + style_str + ';[' +  + ']'

    def _class_path(self):
        ExprClass = self.__class__
        class_module = sys.modules[ExprClass.__module__]
        if hasattr(class_module, '__file__'):
            context = Context(class_module.__file__)
        else:
            context = Context() # use the current directory if using the main module
        # get the full class path relative to the root context where the class is defined
        class_path = context.name + '.' + ExprClass.__module__.split('.')[-1] + '.' + ExprClass.__name__
        return class_path

    @staticmethod
    def _parse_unique_rep(unique_rep):
        generic_ref, sub_expr_info, expr_class_str, core_info_str, style_str = \
            unique_rep.split(';')
        core_info = [_ for _ in core_info_str.split(',') if _ != '']
        style_pairs = [_ for _ in style_str.split(',') if _ != '']
        style_dict = dict(style_pair.split(':') for style_pair in style_pairs)
        sub_expr_refs = [_ for _ in sub_expr_info.split(',') if _ != '']
        return expr_class_str, core_info, style_dict, sub_expr_refs, generic_ref

    @staticmethod
    def _extractReferencedObjIds(unique_rep):
        '''
        Given a unique representation string, returns the list of representations
        of Prove-It objects that are referenced.
        '''
        # The generic reference and sub expressions come respectfully at the
        # beginning of unique_rep.
        generic_ref_end = unique_rep.find(';')
        sub_expr_end = unique_rep.find(';', generic_ref_end+1)
        ref_info = unique_rep[:sub_expr_end]
        # Split by ',' or ';' to get the individual reference ids.
        return [_ for _ in re.split(',|;', ref_info) if _ not in ('', '.')]

    def __setattr__(self, attr, value):
        '''
        Expressions should be read-only objects.  Attributes may be added, however; for example,
        the 'png' attribute which will be added whenever it is generated).
        '''
        if attr[0] != '_' and attr in self.__dict__:
            raise Exception("Attempting to alter read-only value '%s'"%attr)
        self.__dict__[attr] = value

    def __getattribute__(self, name):
        '''
        Intercept the application of 'auto_reduction', not executing
        it if the reduction is disabled for its particular type, and
        temporarily disabling it during the execution to avoid
        infinite recursion
        '''
        attr = object.__getattribute__(self, name)
        if name=='auto_reduction':
            # The class where the "auto_reduction" method is actually
            # defined (which may be different than self.__class__ and
            # is more appropriate):
            attr_self_class = attr.__self__.__class__
            if (attr_self_class
                    in defaults.disabled_auto_reduction_types):
                # This specific auto reduction is disabled, so skip it.
                return lambda assumptions : None
            def safe_auto_reduction(assumptions=USE_DEFAULTS):
                was_disabled = (attr_self_class in
                                defaults.disabled_auto_reduction_types)
                try:
                    # The specific auto reduction must be disabled
                    # to avoid infinite recursion.
                    defaults.disabled_auto_reduction_types.add(attr_self_class)
                    return attr.__call__(assumptions=assumptions)
                finally:
                    # Re-enable the reduction.
                    if not was_disabled:
                        defaults.disabled_auto_reduction_types.remove(
                                attr_self_class)
            return safe_auto_reduction
        return attr

    def __repr__(self):
        return str(self) # just use the string representation

    def __eq__(self, other):
        if isinstance(other, Expression):
            return self._meaning_id == other._meaning_id
        else: return False # other must be an Expression to be equal to self

    def __ne__(self, other):
        return not self.__eq__(other)

    def __hash__(self):
        return self._meaning_id

    def __str__(self):
        '''
        Return a string representation of the Expression.
        '''
        return self.string()

    def string(self, **kwargs):
        '''
        Return a string representation of the Expression.  The kwargs can contain formatting
        directives (such as 'fence' used to indicate when a sub-expression should be wrapped in
        parentheses if there can be ambiguity in the order of operations).
        '''
        raise NotImplementedError("'string' method not implemented for " + str(self.__class__))

    def latex(self, **kwargs):
        '''
        Return a latex-formatted representation of the Expression.  The kwargs can contain formatting
        directives (such as 'fence' used to indicate when a sub-expression should be wrapped in
        parentheses if there can be ambiguity in the order of operations).
        '''
        raise NotImplementedError("'latex' method not implemented for " + str(self.__class__))

    def formatted(self, formatType, **kwargs):
        '''
        Returns a formatted version of the expression for the given formatType
        ('string' or 'latex').  In the keyword arguments, fence=True indicates
        that parenthesis around the sub-expression may be necessary to avoid
        ambiguity.
        '''
        if formatType == 'string': return self.string(**kwargs)
        if formatType == 'latex': return self.latex(**kwargs)

    @classmethod
    def _make(cls, coreInfo, styles, subExpressions, genericExpr=None):
        '''
        Should make the Expression object for the specific Expression sub-class
        based upon the coreInfo and subExpressions.  Must be implemented for
        each core Expression sub-class that can be instantiated.
        '''
        raise MakeNotImplemented(cls)

    @classmethod
    def _checked_make(cls, coreInfo, styles, subExpressions, genericExpr=None):
        '''
        Check that '_make' is done appropriately since it is not
        entirely within the control of the core.
        '''
        coreInfo = tuple(coreInfo)
        subExpressions = tuple(subExpressions)
        if genericExpr is not None:
            made = cls._make(coreInfo, styles, subExpressions, genericExpr)
        else:
            made = cls._make(coreInfo, styles, subExpressions)
        assert made._coreInfo == coreInfo, (
                "%s vs %s"%(made._coreInfo, coreInfo))
        assert made._subExpressions == subExpressions, (
                "%s vs %s"%(made._subExpressions, subExpressions))
        return made


    def _auto_reduced(self, assumptions, requirements,
                      equality_repl_requirements):
        if defaults.auto_reduce and hasattr(self, 'auto_reduction'):
            from proveit import KnownTruth
            from proveit.logic import Equals
            reduction = self.auto_reduction(assumptions=assumptions)
            if reduction is not None:
                if not isinstance(reduction, KnownTruth):
                    raise TypeError("'auto_reduction' must return a "
                                    "proven equality as a KnownTruth: "
                                    "got %s for %s"%(reduction, self))
                if not isinstance(reduction.expr, Equals):
                    raise TypeError("'auto_reduction' must return a "
                                    "proven equality: got %s for %s"
                                    %(reduction, self))
                if reduction.expr.lhs != self:
                    raise TypeError("'auto_reduction' must return a "
                                    "proven equality with 'self' on the "
                                    "left side: got %s for %s"
                                    %(reduction, self))
                requirements.append(reduction)
                equality_repl_requirements.add(reduction)
                return reduction.expr.rhs
        return self # No reduction, just return 'self'.

    def coreInfo(self):
        '''
        Copy out the core information.
        '''
        return tuple(self._coreInfo)

    def subExpr(self, idx):
        return self._subExpressions[idx]

    def subExprIter(self):
        '''
        Iterator over the sub-expressions of this expression.
        '''
        return iter(self._subExpressions)

    def numSubExpr(self):
        '''
        Return the number of sub-expressions of this expression.
        '''
        return len(self._subExpressions)

    def innerExpr(self, assumptions=USE_DEFAULTS):
        '''
        Return an InnerExpr object to wrap the expression and
        access any inner sub-expression for the purpose of replacing
        the inner expression, or change its styles, or relabeling its
        variables.
        '''
        from .inner_expr import InnerExpr
        return InnerExpr(self, assumptions=assumptions)

    def styleOptions(self):
        '''
        Return a StyleOptions object that indicates the possible
        styles and values that is available to determine how
        this Expression may be presented.
        '''
        return StyleOptions(self) # the default is empty

    def withStyles(self, **kwargs):
        '''
        Alter the styles of this expression, and anything containing this
        particular expression object, according to kwargs.
        '''
        styles = dict(self._styleData.styles)
        # update the _styles, _style_rep, and _style_id
        styles.update(kwargs)
        if styles == self._styleData.styles:
            return self # no change in styles, so just use the original
        self._styleData.updateStyles(self, styles)
        return self

    def withoutStyle(self, name):
        '''
        Remove one of the styles from the styles dictionary for this
        expression.  Sometimes you want to remove a style and use
        default behavior (which is allowed to be different for string
        and LaTeX formatting).
        '''
        styles = dict(self._styleData.styles)
        styles.remove(name)
        if styles == self._styleData.styles:
            return self # no change in styles, so just use the original
        self._styleData.updateStyles(self, styles)
        return self

    def withMatchingStyle(self, expr_with_different_style):
        '''
        Alter the styles of this expression to match that of the
        given "expr_with_different_style".
        '''
        if self != expr_with_different_style:
            raise ValueError("'withMatchingStyle' must be given an expression with the same meaning")
        return self._withMatchingStyle(expr_with_different_style)

    def _withMatchingStyle(self, expr_with_different_style):
        '''
        Helper function for 'withMatchingStyle.
        '''
        if self._style_id == expr_with_different_style._style_id:
            return # no difference in style actually; do nothing
        for my_sub_expr, other_sub_expr in zip(self.subExprIter(), expr_with_different_style.subExprIter()):
            my_sub_expr._withMatchingStyle(other_sub_expr)
        self.withStyles(**expr_with_different_style.getStyles())
        return self

    def styleNames(self):
        '''
        Return the name of the styles that may be set.
        '''
        return list(self._styleData.styles.keys())

    def getStyle(self, styleName, default=None):
        '''
        Return the current style setting for the given style name.
        '''
        if default is None:
            return self._styleData.styles[styleName]
        else:
            return self._styleData.styles.get(styleName, default)

    def getStyles(self):
        '''
        Return a copy of the internally maintained styles dictionary.
        '''
        return dict(self._styleData.styles)

    def remakeConstructor(self):
        '''
        Method to call to reconstruct this Expression.  The default is the class name
        itself to use the __init__ method, but sometimes a different method is more
        appropriate for setting the proper style (e.g. the Frac method in
        proveit.number.division.divide which constructs a Div object with a different
        style).  This constructor method must be in the same module as the class.
        '''
        return self.__class__.__name__

    def remakeArguments(self):
        '''
        Yield the argument values or (name, value) pairs
        that could be used to recreate the Expression.
        '''
        raise NotImplementedError("remakeArguments method should be implemented for all ProveIt core Expression sub-classes.")

    def remakeWithStyleCalls(self):
        '''
        In order to reconstruct this Expression to have the same styles,
        what "with..." method calls are most appropriate?  Return a
        tuple of strings with the calls to make.  For example,
        ["withWrappingAt(3)", "withJustification('right')"].
        '''
        return tuple()

    def prove(self, assumptions=USE_DEFAULTS, automation=USE_DEFAULTS):
        '''
        Attempt to prove this expression automatically under the
        given assumptions (if None, uses defaults.assumptions).  First
        it tries to find an existing KnownTruth, then it tries a simple
        proof by assumption (if self is contained in the assumptions),
        then it attempts to call the 'conclude' method.  If successful,
        the KnownTruth is returned, otherwise an exception is raised.
        Cyclic attempts to `conclude` the same expression under the
        same set of assumptions will be blocked, so `conclude` methods are
        free make attempts that may be cyclic.
        '''
        from proveit import KnownTruth, ProofFailure
        from proveit.logic import Not
        assumptions = defaults.checkedAssumptions(assumptions)
        assumptionsSet = set(assumptions)
        if automation is USE_DEFAULTS:
            automation = defaults.automation

        foundTruth = KnownTruth.findKnownTruth(self, assumptionsSet)
        if foundTruth is not None:
            foundTruth.withMatchingStyles(self, assumptions) # give it the appropriate style
            return foundTruth # found an existing KnownTruth that does the job!

        if self in assumptionsSet:
            # prove by assumption if self is in the list of assumptions.
            from proveit._core_.proof import Assumption
            return Assumption.makeAssumption(self, assumptions).provenTruth

        if not automation:
            raise ProofFailure(self, assumptions, "No pre-existing proof")

        # Use Expression.in_progress_to_conclude set to prevent an infinite recursion
        in_progress_key = (self, tuple(sorted(assumptions, key=lambda expr:hash(expr))))
        if in_progress_key in Expression.in_progress_to_conclude:
            raise ProofFailure(self, assumptions, "Infinite 'conclude' recursion blocked.")
        Expression.in_progress_to_conclude.add(in_progress_key)

        try:
            concludedTruth = None
            if isinstance(self, Not):
                # if it is a Not expression, try concludeNegation on the operand
                try:
                    concludedTruth = self.operands[0].concludeNegation(assumptions=assumptions)
                except NotImplementedError:
                    pass # that didn't work, try conclude on the Not expression itself
            if concludedTruth is None:
                try:
                    # first attempt to prove via implication
                    concludedTruth = self.concludeViaImplication(assumptions)
                except ProofFailure:
                    # try the 'conclude' method of the specific Expression class
                    concludedTruth = self.conclude(assumptions)
            if concludedTruth is None:
                raise ProofFailure(self, assumptions, "Failure to automatically 'conclude'")
            if not isinstance(concludedTruth, KnownTruth):
                raise ValueError("'conclude' method should return a KnownTruth (or raise an exception)")
            if concludedTruth.expr != self:
                raise ValueError("'conclude' method should return a KnownTruth for this Expression object: " + str(concludedTruth.expr) + " does not match " + str(self))
            if not concludedTruth.assumptionsSet.issubset(assumptionsSet):
                raise ValueError("While proving " + str(self) + ", 'conclude' method returned a KnownTruth with extra assumptions: " + str(set(concludedTruth.assumptions) - assumptionsSet))
            if concludedTruth.expr._style_id == self._style_id:
                return concludedTruth # concludedTruth with the same style as self.
            return concludedTruth.withMatchingStyles(self, assumptions) # give it the appropriate style
        except NotImplementedError:
            raise ProofFailure(self, assumptions, "'conclude' method not implemented for proof automation")
        finally:
            Expression.in_progress_to_conclude.remove(in_progress_key)

    def proven(self, assumptions=USE_DEFAULTS):
        '''
        Return True if and only if the expression is known to be true.
        '''
        from proveit import ProofFailure
        try:
            self.prove(assumptions, automation=False)
            return True
        except ProofFailure:
            return False

    def disprove(self, assumptions=USE_DEFAULTS, automation=USE_DEFAULTS):
        '''
        Attempt to prove the logical negation (Not) of this expression.
        If successful, the KnownTruth is returned, otherwise an exception
        is raised.  By default, this simply calls prove on the negated
        expression. Override `concludeNegation` for automation specific to
        the type of expression being negated.
        '''
        from proveit.logic import Not
        return Not(self).prove(assumptions=assumptions, automation=automation)

    def diproven(self, assumptions=USE_DEFAULTS):
        '''
        Return True if and only if the expression is known to be false.
        '''
        from proveit import ProofFailure
        try:
            self.disprove(assumptions, automation=False)
            return True
        except ProofFailure:
            return False

    def conclude(self, assumptions=USE_DEFAULTS):
        '''
        Attempt to conclude this expression under the given assumptions,
        using automation specific to this type of expression.
        Return the KnownTruth if successful, or raise an exception.
        This is called by the `prove` method when no existing proof was found
        and it cannot be proven trivially via assumption or defaultConclude.
        The `prove` method has a mechanism to prevent infinite recursion,
        so there are no worries regarding cyclic attempts to conclude an expression.

        As a rule of thumb, 'conclude' methods should only attempt
        one non-trivial strategy for the automation.  Simple checks if
        something is already known to be true is deemed "trivial".
        If everything fails, other methods could be recommended to the
        user to be attempted manually.
        '''
        raise NotImplementedError("'conclude' not implemented for " + str(self.__class__))

    def concludeViaImplication(self, assumptions=USE_DEFAULTS):
        '''
        Attempt to conclude this expression via applying
        modus ponens of known implications.
        '''
        from proveit.logic import concludeViaImplication
        return concludeViaImplication(self, assumptions)

    def concludeNegation(self, assumptions=USE_DEFAULTS):
        '''
        Attempt to conclude the negation of this expression under the given
        assumptions, using automation specific to the type of expression being negated.
        Return the KnownTruth if successful, or raise an exception.
        This is called by the `prove` method of the negated expression
        when no existing proof for the negation was found.
        The `prove` method has a mechanism to prevent infinite recursion,
        so there are no worries regarding cyclic attempts to conclude an expression.
        '''
        raise NotImplementedError("'concludeNegation' not implemented for " + str(self.__class__))

    def sideEffects(self, knownTruth):
        '''
        Yield methods to attempt as side-effects when this expression
        is proven as a known truth.  These should each accept an
        'assumptions' parameter.
        These should be obvious and useful consequences, trivial and limited.
        There is no need to call this manually; it is called automatically when
        the corresponding KnownTruth is created.
        It also may be desirable to store the knownTruth for future automation.
        '''
        return iter(())

    def replaced(self, repl_map, allow_relabeling=False,
                 assumptions=USE_DEFAULTS, requirements=None,
                 equality_repl_requirements=None):
        '''
        Returns this expression with sub-expressions replaced
        according to the replacement map (repl_map) dictionary
        which maps Expressions to Expressions.  When used for
        instantiation, this should specifically map variables,
        indexed variables, or ranges of indexed variables to
        Expressions.

        If allow_relabeling is True then internal Lambda parameters
        may be replaced when it is a valid replacement of parameter(s)
        (i.e., Variable's, IndexedVar's, or an ExprRange of
        IndexedVar's, and unique parameter variables).
        Otherwise, the Lambda parameter variables will be masked
        within its scope.  Partial masked of a range of indexed
        varaibles is not allowed and will cause an error.
        For example, we cannot replace (x_1, ..., x_{n+1}) within
        (x_1, ..., x_n) -> f(x_1, ..., x_n).

        'assumptions' and 'requirements' are used when an operator is
        replaced by a Lambda map that has a range of parameters
        (e.g., x_1, ..., x_n) such that the length of the parameters
        and operands must be proven to be equal.  For more details,
        see Operation.replaced, Lambda.apply, and ExprRange.replaced
        (which is the sequence of calls involved).  They may also
        be used to ensure indices match when performing parameter-
        dependent ExprRange expansions that require indices to match.
        'requirements' are also needed to perform ExprRange
        reductions (for empty or singular ExprRanges).  They are
        also used for automatic equality replacements; for example,
        "And() = TRUE".  Such requirements are also recorded in the
        'equality_repl_requirements' set if one is provided.

        Also applies any enabled automatic reductions.
        '''
        if requirements is None:
            requirements = [] # Not passing back requirements.
        if assumptions is None:
            assumptions = defaults.checkedAssumptions(assumptions)
        if equality_repl_requirements is None:
            # Not passing back the equality replacement requirements.
            equality_repl_requirements = set()
        return self._replaced(
                repl_map, allow_relabeling=allow_relabeling,
                assumptions=assumptions, requirements=requirements,
                equality_repl_requirements=equality_repl_requirements)\
                    ._auto_reduced(
                            assumptions=assumptions, requirements=requirements,
                            equality_repl_requirements=\
                            equality_repl_requirements)

    def _replaced(self, repl_map, allow_relabeling,
                  assumptions, requirements, equality_repl_requirements):
        '''
        Implementation for Expression.replaced except for the
        final automatic reduction (if applicalbe).
        '''
        if len(repl_map)>0 and (self in repl_map):
            replaced = repl_map[self]
        else:
            subbed_sub_exprs = \
                tuple(sub_expr.replaced(repl_map, allow_relabeling,
                                        assumptions, requirements,
                                        equality_repl_requirements)
                      for sub_expr in self._subExpressions)
            replaced = self.__class__._checked_make(
                    self._coreInfo, dict(self._styleData.styles),
                    subbed_sub_exprs)
        return replaced

    def copy(self):
        '''
        Make a copy of the Expression with the same styles.
        '''
        # vacuous substitution makes a copy
        expr_copy = self.replaced({})
        return expr_copy

    def _used_vars(self):
        '''
        Return all of the used Variables of this Expression,
        included those in sub-expressions.
        Call externally via the used_vars method in expr.py.
        '''
        return set().union(*[expr._used_vars() for
                             expr in self._subExpressions])

    def _possibly_free_var_ranges(self, exclusions=None):
        '''
        Return the dictionary mapping Variables to forms w.r.t. ranges
        of indices (or solo) in which the variable occurs as free or
        not explicitly and completely masked.  Examples of "forms":
            x
            x_i
            x_1, ..., x_n
            x_{i, 1}, ..., x_{i, n_i}
            x_{1, 1}, ..., x_{1, n_1}, ......, x_{m, 1}, ..., x_{m, n_m}
        For example,
        (x_1, ..., x_n) -> x_1 + ... + x_n + x_{n+1}
        would report {x_{n+1}} for the x entry but not x_1, ..., x_n.
        In another example,
        (x_1, ..., x_n) -> x_1 + ... + x_k + x_{k+1} + ... + x_{n}
        would report {x_1, ..., x_k, x_{k+1}, ..., x_{n}} for the x
        entry because the masking is not "explicit" (obvious).

        If this Expression is in the exclusion set, or contributes
        directly to a form that is in the exclusions set, skip over it.
        For example, given the expression
            a*x_{i, 1} + ... + a*x_{i, n_1}
        if x_{i, 1}, ..., x_{i, n_i} is in the exclusion set,
        then 'a' will be the only free variable reported.

        Call externally via the free_var_forms method in expr.py.
        '''
        forms_dict = dict()
        if exclusions is not None and self in exclusions:
            return forms_dict # this is excluded
        for expr in self._subExpressions:
            for var, forms in \
                    expr._possibly_free_var_ranges(
                            exclusions=exclusions).items():
                forms_dict.setdefault(var, set()).update(forms)
        return forms_dict

    def safeDummyVar(self):
        from proveit._core_.expression.label.var import safeDummyVar
        return safeDummyVar(self)

    def safeDummyVars(self, n):
        from proveit._core_.expression.label.var import safeDummyVars
        return safeDummyVars(n, self)

    def evaluation(self, assumptions=USE_DEFAULTS, *, automation=True,
                   **kwargs):
        '''
        If possible, return a KnownTruth of this expression equal to its
        irreducible value.  Checks for an existing evaluation.  If it
        doesn't exist, try some default strategies including a reduction.
        Attempt the Expression-class-specific "doReducedEvaluation"
        when necessary.

        If automation is False, this may only succeed if the evaluation
        is already known.  Other keyword arguments will be passed
        along to doReducedEvaluation to instruct it on how it
        should behave (e.g., 'minimal_automation').
        '''
        from proveit.logic import (Equals, defaultSimplification,
                                   SimplificationError, EvaluationError)
        from proveit import KnownTruth
        from proveit.logic.irreducible_value import isIrreducibleValue

        assumptions = defaults.checkedAssumptions(assumptions)

        method_called = None
        try:
            # First try the default tricks. If a reduction succesfully
            # occurs, evaluation will be called on that reduction.
            evaluation = defaultSimplification(
                    self.innerExpr(), mustEvaluate=True,
                    assumptions=assumptions, automation=automation)
            method_called = defaultSimplification
        except SimplificationError as e:
            if automation is False:
                raise e # Nothing else we can try when automation is off.
            # The default failed, let's try the Expression-class specific version.
            try:
                evaluation = self.doReducedEvaluation(assumptions, **kwargs)
                if evaluation is None:
                    raise EvaluationError(self, assumptions)
                method_called = self.doReducedEvaluation
            except NotImplementedError:
                # We have nothing but the default evaluation strategy to try,
                # and that failed.
                raise EvaluationError(self, assumptions)

        if not isinstance(evaluation, KnownTruth) or not isinstance(evaluation.expr, Equals):
            msg = ("%s must return an KnownTruth, "
                   "not %s for %s assuming %s"
                   %(method_called, evaluation, self, assumptions))
            raise ValueError(msg)
        if evaluation.lhs != self:
            msg = ("%s must return an KnownTruth "
                   "equality with self on the left side, "
                   "not %s for %s assuming %s"
                   %(method_called, evaluation, self, assumptions))
            raise ValueError(msg)
        if not isIrreducibleValue(evaluation.rhs):
            msg = ("%s must return an KnownTruth "
                   "equality with an irreducible value on the right side, "
                   "not %s for %s assuming %s"
                   %(method_called, evaluation, self, assumptions))
            raise ValueError(msg)
        # Note: No need to store in Equals.known_evaluation_sets or
        # Equals.known_simplifications; this is done automatically as
        # a side-effect for proven equalities with irreducible right
        # sides.

        return evaluation

    def doReducedEvaluation(self, assumptions=USE_DEFAULTS, **kwargs):
        '''
        Attempt to evaluate 'self', which should be a reduced
        expression with operands already evaluated.
        Return the evaluation as a KnownTruth equality
        with 'self' on the left side.
        Must be overridden for class-specific evaluation.
        Raise a SimplificationError if the evaluation
        cannot be done.

        The kwargs may provide instructions on how this method
        should behave (e.g., minimal_automation).
        '''
        raise NotImplementedError("'doReducedEvaluation' not implemented for %s class"%str(self.__class__))

    """
    # Generated automatically via InnerExpr.register_equivalence_method.
    def evaluated(self, assumptions=USE_DEFAULTS):
        '''
        Return the right side of an evaluation.
        '''
        return self.evaluation(assumptions=assumptions).rhs
   """

    def simplification(self, assumptions=USE_DEFAULTS, *, automation=True,
                       **kwargs):
        '''
        If possible, return a KnownTruth of this expression equal to a
        canonically simplified form. Checks for an existing simplifcation.
        If it doesn't exist and automation is True, try some default strategies
        including a reduction.  Attempt the Expression-class-specific
        "doReducedSimplication" when necessary.

        If automation is False, this may only succeed if the
        simplification is already known.  Other keyword arguments will
        be passed along to doReducedEvaluation to instruct it on how it
        should behave (e.g., 'minimal_automation').
        '''
        from proveit import KnownTruth, ProofFailure
        from proveit.logic import (Equals, defaultSimplification,
                                   SimplificationError, EvaluationError)
        assumptions = defaults.checkedAssumptions(assumptions)

        method_called = None
        try:
            # First try the default tricks. If a reduction succesfully occurs,
            # simplification will be called on that reduction.
            simplification = defaultSimplification(self.innerExpr(),
                                                   assumptions=assumptions,
                                                   automation=automation)
            method_called = defaultSimplification
        except SimplificationError:
            if automation is False:
                # When automation is False, we raise an exception if there
                # is not a known simplification.
                raise SimplificationError("Unknown simplification of %s under "
                                          "assumptions %s"%(self, assumptions))
            # The default did nothing, let's try the Expression-class specific
            # versions of evaluation and simplification.
            try:
                # first try evaluation.  that is as simple as it gets.
                simplification = self.doReducedEvaluation(assumptions, **kwargs)
                if simplification is None:
                    raise EvaluationError(self, assumptions)
                method_called = self.doReducedEvaluation
            except (NotImplementedError, EvaluationError):
                try:
                    simplification = self.doReducedSimplification(
                            assumptions, **kwargs)
                    if simplification is None:
                        raise SimplificationError('Unable to simplify: ',
                                                  str(self))
                    method_called = self.doReducedSimplification
                except (NotImplementedError, SimplificationError, ProofFailure):
                    # Simplification did not work.  Just use self-equality.
                    self_eq = Equals(self, self)
                    simplification = self_eq.prove()
                    method_called = self_eq.prove

        if not isinstance(simplification, KnownTruth) or not isinstance(simplification.expr, Equals):
            msg = ("%s must return a KnownTruth "
                   "equality, not %s for %s assuming %s"
                   %(method_called, simplification, self, assumptions))
            raise ValueError(msg)
        if simplification.lhs != self:
            msg = ("%s must return a KnownTruth "
                   "equality with 'self' on the left side, not %s for %s "
                   "assuming %s"%(method_called, simplification, self, assumptions))
            raise ValueError(msg)

        # Remember this simplification for next time:
        assumptions_sorted = sorted(assumptions, key=lambda expr : hash(expr))
        known_simplifications_key = (self, tuple(assumptions_sorted))
        Equals.known_simplifications[known_simplifications_key] = simplification

        return simplification

    def doReducedSimplification(self, assumptions=USE_DEFAULTS, **kwargs):
        '''
        Attempt to simplify 'self', which should be a reduced
        expression with operands already simplified.
        Return the evaluation as a KnownTruth equality
        with 'self' on the left side.
        Must be overridden for class-specific simplification.
        Raise a SimplificationError if the simplification
        cannot be done.

        The kwargs may provide instructions on how this method
        should behave (e.g., minimal_automation).
        '''
        raise NotImplementedError("'doReducedSimplification' not implemented for %s class"%str(self.__class__))

    """
    # Generated automatically via InnerExpr.register_equivalence_method.
    def simplified(self, assumptions=USE_DEFAULTS):
        '''
        Return the right side of a simplification.
        '''
        return self.simplification(assumptions=assumptions).rhs
    """

    def orderOfAppearance(self, subExpressions):
        '''
        Yields the given sub-Expressions in the order in which they
        appear in this Expression.  There may be repeats.
        '''
        if self in subExpressions:
            yield self
        for subExpr in self._subExpressions:
            for expr in subExpr.orderOfAppearance(subExpressions):
                yield expr

    def _repr_html_(self, context=None, unofficialNameKindContext=None):
        '''
        Generate html to show a png compiled from the latex (that may be recalled
        from memory or storage if it was generated previously) with a link to
        an expr.ipynb notebook for displaying the expression information.
        If 'context' is provided, find the stored expression information in
        that context; otherwise, use the default, current directory Context.
        If 'unofficialNameKindContext' is provided, it should be the
        (name, kind, context) for a special expression that is not-yet-official
        (%end_[common/axioms/theorems] has not been called yet in the special
        expressions notebook).
        '''
        if not defaults.display_latex:
            return None # No LaTeX display at this time.
        if context is None:
            context = Context()
        if not hasattr(self._styleData,'png'):
            self._styleData.png, png_url = context._stored_png(self, self.latex(), self._config_latex_tool)
            self._styleData.png_url = png_url
        if self._styleData.png_url is not None:
            expr_notebook_rel_url = context.expressionNotebook(self, unofficialNameKindContext)
            html = '<a class="ProveItLink" href="' + expr_notebook_rel_url + '">'
            if defaults.inline_pngs:
                encoded_png = encodebytes(self._styleData.png).decode("utf-8")
                html += '<img src="data:image/png;base64,' + encoded_png + r'" style="display:inline;vertical-align:middle;" />'
            else:
                html += '<img src="' + self._styleData.png_url + r'" style="display:inline;vertical-align:middle;" />'
            html += '</a>'
        # record as a "displayed" (style-specific) expression
        Expression.displayed_expression_styles.add((self._style_id, self))
        return html

    def _config_latex_tool(self, lt):
        '''
        Configure the LaTeXTool from IPython.lib.latextools as required by all
        sub-expressions.
        '''
        for sub_expr in self._subExpressions:
            sub_expr._config_latex_tool(lt)

    def exprInfo(self, details=False):
        from proveit._core_.expression.expr_info import ExpressionInfo
        return ExpressionInfo(self, details)

def used_vars(expr):
    '''
    Return all of the used Variables of this Expression,
    included those in sub-expressions.
    '''
    return expr._used_vars()

def possibly_free_var_ranges(expr, exclusions=None):
    '''
    Return the dictionary mapping Variables to forms w.r.t. ranges
    of indices (or solo) in which the variable occurs as free or
    not explicitly and completely masked.  Examples of "forms":
        x
        x_i
        x_1, ..., x_n
        x_{i, 1}, ..., x_{i, n_i}
        x_{1, 1}, ..., x_{1, n_1}, ......, x_{m, 1}, ..., x_{m, n_m}
    For example,
    (x_1, ..., x_n) -> x_1 + ... + x_n + x_{n+1}
    would report {x_{n+1}} for the x entry but not x_1, ..., x_n.
    In another example,
    (x_1, ..., x_n) -> x_1 + ... + x_k + x_{k+1} + ... + x_{n}
    would report {x_1, ..., x_k, x_{k+1}, ..., x_{n}} for the x
    entry because the masking is not "explicit" and actually depends
    upon what may be assumed about k.

    If this Expression is in the exclusion set, or contributes
    directly to a form that is in the exclusions set, skip over it.
    For example, given the expression
        a*x_{i, 1} + ... + a*x_{i, n_1}
    if x_{i, 1}, ..., x_{i, n_i} is in the exclusion set,
    then 'a' will be the only free variable reported.
    '''
    return expr._guaranteed_free_var_ranges(exclusions=exclusions)

def free_vars(expr, *, err_inclusively):
    '''
    Returns the set of variables that are free, the variable itself
    or some indices of the variable.
    For example,
        (x_1, ..., x_n) -> x_1 + ... + x_n + x_{n+1}
    x and n are both free.  And in
        (x_1, ..., x_n) -> x_1 + ... + x_k + x_{k+1} + ... + x_{n}
    n, and k are free assuming 1 <= k <= n.
    What actually gets reported depends upon the "err_inclusively"
    flag.  If "err_inclusively" is True, the latter example
    will report x, n, and k because it is not clear that
    x is completely bound without assumptions on k.  If
    "err_inclusively" is False, the first example will just report
    n because it requires some extra work to determine that x
    is not comletely bound.
    '''
    # Exclude TemporaryLabels to avoid errors when doing a clean
    # rebuild.
    from proveit._core_.expression.label.label import TemporaryLabel
    if err_inclusively:
        return {var for var in expr._possibly_free_var_ranges().keys()
                if not isinstance(var, TemporaryLabel)}
    else:
        return _entirely_unbound_vars(expr)

def _entirely_unbound_vars(expr):
    '''
    Returns the set of variables for that are entirely unbound in
    the given expression.
    For example, given
        (x_1, ..., x_n) -> x_1 + ... + x_n + x_{n+1}
    n is entirely unbound.  Even though there is an index for which
    x is unbound, it is partially bound and therefore not returned.
    Axioms and theorems must not have any variables that are
    entirely unbound.  They should not have any partially unbound
    variables either, but Prove-It does not check for this since
    the check would be more involved and it isn't so critical.
    '''
    from proveit._core_.expression.label.var import Variable
    from proveit._core_.expression.lambda_expr.lambda_expr import Lambda
    if isinstance(expr, Variable):
        return {expr}
    ubound_vars = set()
    for sub_expr in expr._subExpressions:
        ubound_vars.update(_entirely_unbound_vars(sub_expr))
    if isinstance(expr, Lambda):
        return ubound_vars.difference(expr.parameterVars)
    return ubound_vars

def attempt_to_simplify(expr, assumptions, requirements=None):
    '''
    Attempt to simplify the given expression under the given
    assumptions.  If successful, return the simplified expression;
    otherwise, return the original expression.  Append to
    'requirements' if simplification is successful and not
    trivial (the simplified expression is not the same as the
    original).
    '''
    from proveit.logic import SimplificationError
    try:
        simplification = expr.simplification(assumptions)
        simplified = simplification.rhs
        if requirements is not None:
            if expr != simplified:
                requirements.append(simplification)
        return simplified
    except SimplificationError:
        return expr

def expressionDepth(expr):
    '''
    Returns the depth of the expression tree for the given expression.
    '''
    subDepths = [expressionDepth(subExpr) for subExpr in expr.subExprIter()]
    if len(subDepths)==0:
        return 1 # no sub-expressions
    return max(subDepths)+1 # add 1 to the maximum of the sub-expression depths

def traverse_inner_expressions(expr):
    '''
    A simple algorithm to yield all inner expressions of an expression,
    including the expression itself.  These will be reported in a depth-
    first order.
    '''
    from proveit import KnownTruth
    if isinstance(expr, KnownTruth):
        expr = expr.expr
    yield expr
    for sub_expr in expr.subExprIter():
        for inner_expr in traverse_inner_expressions(sub_expr):
            yield inner_expr

class MakeNotImplemented(NotImplementedError):
    def __init__(self, exprSubClass):
        self.exprSubClass = exprSubClass
    def __str__(self):
        return "make method not implemented for " + str(self.exprSubClass)

class ImproperReplacement(Exception):
    def __init__(self, orig_expr, repl_map, message):
        self.orig_expr = orig_expr
        self.repl_map = repl_map
        self.message = message
    def __str__(self):
        return ("Improper replacement of %s via %s:\n%s"
                %(self.orig_expr, self.repl_map, self.message))

class _NoExpandedIteration(Exception):
    '''
    Used internally for _expandingIterRanges.
    '''
    def __init__(self):
        pass<|MERGE_RESOLUTION|>--- conflicted
+++ resolved
@@ -29,13 +29,8 @@
                  '_subExpressions', '_genericExpr',
                  '_meaningData', '_meaning_id',
                  '_styleData', '_style_id',
-<<<<<<< HEAD
                  'is_parameter_independent', 'literal_int_extent')
-    
-=======
-                 'is_parameter_independent')
-
->>>>>>> b6424d4f
+
     def __new__(meta, name, bases, attrs):
         # Tip from
         # https://stackoverflow.com/questions/3948873
