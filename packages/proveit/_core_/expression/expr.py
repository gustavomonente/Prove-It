"""
This is the expression module.
"""

from proveit._core_.defaults import defaults, USE_DEFAULTS
from proveit._core_.context import Context
from proveit._core_.expression.style_options import StyleOptions
from proveit._core_._unique_data import meaningData, styleData
import sys
import re
import os
import urllib.request, urllib.parse, urllib.error
from base64 import encodebytes

class ExprType(type):
    '''
    By overriding the Expression type, we can make Operation-type
    expressions automatically populate the Operation.operationClassOfOperator
    when any Expression class is provided with an '_operator_' class attribute.
    '''
    
    # These attributes should not be overridden by classes outside
    # of the core.
    protected = ('_generic_version', '_setContext', 
                 'replaced', '_replaced', '_replaced_entries', 'relabeled',
                 '_make', '_checked_make', '_auto_reduced', '_used_vars',
                 '_free_var_ranges', '_parameterized_var_ranges',
                 '_repr_html_', '_coreInfo',
                 '_subExpressions', '_genericExpr', 
                 '_meaningData', '_meaning_id',
                 '_styleData', '_style_id',
                 'is_parameter_independent')
    
    def __new__(meta, name, bases, attrs):
        # Tip from
        # https://stackoverflow.com/questions/3948873
        #             /prevent-function-overriding-in-python
        core_package = 'proveit._core_'
        if attrs['__module__'][:len(core_package)] != core_package:
            for attribute in attrs:
                if attribute in ExprType.protected:
                    raise AttributeError('Overriding of attribute "%s" '
                                         'not allowed.'%attribute)
        return super().__new__(meta, name, bases, attrs)
    
    def __init__(cls, *args, **kwargs):
        type.__init__(cls, *args, **kwargs)
        if hasattr(cls, '_operator_'):
            from proveit._core_.expression.operation import Operation
            if issubclass(cls, Operation):
                Operation.operationClassOfOperator[cls._operator_] = cls

class Expression(metaclass=ExprType):
    # set of (style-id, Expression) tuples
    displayed_expression_styles = set() 
    
    # map expression style ids to contexts (for expressions that "belong" to a Context)
    contexts = dict() 
    
    # (expression, assumption) pairs for which conclude is in progress, tracked to prevent infinite
    # recursion in the `prove` method.
    in_progress_to_conclude = set()

    @staticmethod
    def _clear_():
        '''
        Clear all references to Prove-It information under
        the Expression jurisdiction.  All Expression classes that store Prove-It
        state information must implement _clear_ to clear that information.
        '''
        Expression.displayed_expression_styles.clear()
        Expression.contexts.clear()
        assert len(Expression.in_progress_to_conclude)==0, "Unexpected remnant 'in_progress_to_conclude' items (should have been temporary)"
                        
    def __init__(self, coreInfo, subExpressions=tuple(), styles=None):
        '''
        Initialize an expression with the given coreInfo (information relevant 
        at the core Expression-type level) which should be a list (or tuple) of
        strings, and a list (or tuple) of subExpressions.  "styles" is a 
        dictionary used to indicate how the Expression should be formatted
        when there are different possibilities (e.g. division with '/' or as a 
        fraction).  The meaning of the expression is independent of its styles 
        signature.
        '''
        if styles is None: styles = dict()
        for coreInfoElem in coreInfo:
            if not isinstance(coreInfoElem, str):
                raise TypeError('Expecting coreInfo elements to be of string type')
        for subExpression in subExpressions:
            if not isinstance(subExpression, Expression):
                raise TypeError('Expecting subExpression elements to be of Expression type')
                
        # note: these contained expressions are subject to style changes on an Expression instance basis
        self._subExpressions = tuple(subExpressions)
        
        # check for illegal characters in core-info or styles
        if any(',' in info for info in coreInfo):
            raise ValueError("coreInfo is not allowed to contain a comma.")
        if styles is not None:
            for style in styles.values():
               if not {',', ':', ';'}.isdisjoint(style):
                   raise ValueError("Styles are not allowed to contain a ',', ':', or ';'.  Just use spaces.") 
        
        # Set and initialize the "meaning data".
        # The meaning data is shared among Expressions with the same 
        # structure disregarding style or chosen lambda paramterization.
        if hasattr(self, '_genericExpr') and self._genericExpr is not self:
            # The _genericExpr attribute was already set
            # -- must be a Lambda Expression.
            self._meaningData = self._genericExpr._meaningData
        else:
            object_rep_fn = lambda expr : hex(expr._meaning_id)
            self._meaningData = meaningData(self._generate_unique_rep(object_rep_fn, 
                                                                      coreInfo))
            if not hasattr(self._meaningData, '_coreInfo'):
                # initialize the data of self._meaningData
                self._meaningData._coreInfo = tuple(coreInfo)
        '''
        if not hasattr(self, '_genericExpr'):
            self._genericExpr = self._generic_version()
        if self._genericExpr is self:
            # Create the meaning data.
            object_rep_fn = lambda expr : hex(expr._meaning_id)
            self._meaningData = meaningData(self._generate_unique_rep(object_rep_fn, 
                                                                      coreInfo))
            if not hasattr(self._meaningData, '_coreInfo'):
                # initialize the data of self._meaningData
                self._meaningData._coreInfo = tuple(coreInfo)            
        else:
            self._meaningData = self._genericExpr._meaningData
        '''
        
        # The style data is shared among Expressions with the same structure and style -- this will contain the 'png' generated on demand.
        self._styleData = styleData(self._generate_unique_rep(lambda expr : hex(expr._style_id), coreInfo, styles))
        # initialize the style options
        self._styleData.styles = dict(styles) # formatting style options that don't affect the meaning of the expression

        # reference this unchanging data of the unique 'meaning' data
        self._meaning_id = self._meaningData._unique_id
        self._coreInfo = self._meaningData._coreInfo
        
        self._style_id = self._styleData._unique_id
        
        """
        self._styles = dict(styles) # formatting style options that don't affect the meaning of the expression
        # meaning representations and unique ids are independent of style
        self._meaning_rep = 
        self._meaning_id = makeUniqueId(self._meaning_rep)
        # style representations and style ids are dependent of style
        self._style_rep = self._generate_unique_rep(lambda expr : hex(expr._style_id), includeStyle=True)
        self._style_id = makeUniqueId(self._style_rep)
        """
        for subExpression in subExpressions: # update Expression.parent_expr_map
            self._styleData.addChild(self, subExpression)
        
        if not hasattr(self, '_max_in_scope_bound_vars'):
            # The '_max_inscope_bound_vars' attribute is used to make 
            # unique variable assignments for Lambda parameters in the
            # "generic version" which is invariant under 
            # alpha-conversion.  For a Lambda, this attribute is
            # set ahead of time.
            if len(self._subExpressions)==0:
                self._max_in_scope_bound_vars = 0
            else:
                self._max_in_scope_bound_vars = \
                    max(subexpr._max_in_scope_bound_vars for subexpr 
                        in self._subExpressions)
            
    
    def _generic_version(self):
        '''
        Retrieve (and create if necessary) the generic version of this 
        expression in which deterministic 'dummy' variables are used as 
        Lambda parameters, determines the 'meaning' of the expression.
        '''
        if hasattr(self, '_genericExpr'):
            return self._genericExpr
        # Get the generic versions of the sub-expressions.
        generic_sub_expressions = tuple(sub_expr._generic_version() 
                                        for sub_expr in self._subExpressions)
        # Get the styles of the sub expressions.
        sub_expression_styles = tuple(sub_expr._styleData 
                                      for sub_expr in self._subExpressions)
        # Get the styles of the generic versions of the sub-expressions.
        generic_sub_expression_styles = \
            tuple(generic_sub_expr._styleData 
                  for generic_sub_expr in generic_sub_expressions)
        
        if sub_expression_styles == generic_sub_expression_styles:
            # This is the generic version.
            self._genericExpr = self
            return self
        
        # The 'generic' sub-expressions are different than the sub-expressions,
        # so that propagates to this Expression's generic version.
        self._genericExpr = self.__class__._checked_make(
                self._meaningData._coreInfo, dict(self._styleData.styles), 
                generic_sub_expressions)
        return self._genericExpr
        
    
    def _setContext(self, context):
        '''
        Assign a Context to this expression.
        '''
        self.context = context
        Expression.contexts[self._style_id] = context
        """
        # Commenting this out because this make a strange first-come, first-serve
        # context assignment that might keep changing expression representations around;
        # that can be a nuisance for version controlling the Prove-It notebooks.
        for sub_expr in self._subExpressions:
            if sub_expr._style_id not in Expression.contexts:
                sub_expr._setContext(context)
        """
    
    def _generate_unique_rep(self, objectRepFn, coreInfo=None, styles=None):
        '''
        Generate a unique representation string using the given function to obtain representations of other referenced Prove-It objects.
        '''
        from proveit._core_.expression.lambda_expr import Lambda
        if coreInfo is None: coreInfo = self._coreInfo
        if styles is None and hasattr(self, '_styleData'):
            styles = self._styleData.styles
        if styles is not None:
            style_str = ','.join(style_name + ':' + styles[style_name]
                                 for style_name in sorted(styles.keys()))
        else: style_str = ''
        sub_expr_info = ','.join(objectRepFn(expr) for expr in self._subExpressions)
        # All Lambda expressions are embued with a "generic version" (which may
        # be itself) which we will store with the unique representation info.
        if isinstance(self, Lambda):
            if self._genericExpr is self:
                generic_ref = '.' # Denote that it is "generic" itself.
            else:
                generic_ref = objectRepFn(self._genericExpr)
        else:
            # Only retain the reference to the generic version for Lambda
            # expressions.  Other expressions may set a _genericExpr for
            # convenience during runtime, but since these are generated on an
            # as-needed basis, it shouldn't be included as part of the
            # unique representation and there is no good reason to store it.
            generic_ref = ''
        # Note: putting the sub-expressions at the front makes it convenient
        # to just grab that piece which is used when adding or removing
        # references to stored information.
        return '%s;%s;%s;%s;%s'%(generic_ref, sub_expr_info, self._class_path(), 
                                 ','.join(coreInfo), style_str)
    #self._class_path() + '[' + ','.join(coreInfo) + ']' + style_str + ';[' +  + ']'
    
    def _class_path(self):
        ExprClass = self.__class__
        class_module = sys.modules[ExprClass.__module__]
        if hasattr(class_module, '__file__'):
            context = Context(class_module.__file__)
        else:
            context = Context() # use the current directory if using the main module
        # get the full class path relative to the root context where the class is defined
        class_path = context.name + '.' + ExprClass.__module__.split('.')[-1] + '.' + ExprClass.__name__
        return class_path

    @staticmethod
    def _parse_unique_rep(unique_rep):
        generic_ref, sub_expr_info, expr_class_str, core_info_str, style_str = \
            unique_rep.split(';')
        core_info = [_ for _ in core_info_str.split(',') if _ != '']
        style_pairs = [_ for _ in style_str.split(',') if _ != '']
        style_dict = dict(style_pair.split(':') for style_pair in style_pairs)
        sub_expr_refs = [_ for _ in sub_expr_info.split(',') if _ != '']
        return expr_class_str, core_info, style_dict, sub_expr_refs, generic_ref
        
    @staticmethod
    def _extractReferencedObjIds(unique_rep):
        '''
        Given a unique representation string, returns the list of representations
        of Prove-It objects that are referenced.
        '''
        # The generic reference and sub expressions come respectfully at the 
        # beginning of unique_rep.
        generic_ref_end = unique_rep.find(';')
        sub_expr_end = unique_rep.find(';', generic_ref_end+1)
        ref_info = unique_rep[:sub_expr_end]
        # Split by ',' or ';' to get the individual reference ids.
        return [_ for _ in re.split(',|;', ref_info) if _ not in ('', '.')]
    
    def __setattr__(self, attr, value):
        '''
        Expressions should be read-only objects.  Attributes may be added, however; for example,
        the 'png' attribute which will be added whenever it is generated).
        '''
        if attr[0] != '_' and attr in self.__dict__:
            raise Exception("Attempting to alter read-only value '%s'"%attr)
        self.__dict__[attr] = value
    
    def __getattribute__(self, name):
        '''
        Intercept the application of 'auto_reduction', not executing
        it if the reduction is disabled for its particular type, and
        temporarily disabling it during the execution to avoid
        infinite recursion
        '''
        attr = object.__getattribute__(self, name)
        if name=='auto_reduction':
            # The class where the "auto_reduction" method is actually
            # defined (which may be different than self.__class__ and
            # is more appropriate):
            attr_self_class = attr.__self__.__class__
            if (attr_self_class
                    in defaults.disabled_auto_reduction_types):
                # This specific auto reduction is disabled, so skip it.
                return lambda assumptions : None
            def safe_auto_reduction(assumptions=USE_DEFAULTS):
                try:
                    # The specific auto reduction must be disabled
                    # to avoid infinite recursion.
                    defaults.disabled_auto_reduction_types.add(attr_self_class)
                    return attr.__call__(assumptions=assumptions)
                finally:
                    # Re-enable the reduction.
                    defaults.disabled_auto_reduction_types.remove(
                            attr_self_class)
            return safe_auto_reduction
        return attr

    def __repr__(self):
        return str(self) # just use the string representation
    
    def __eq__(self, other):
        if isinstance(other, Expression):
            return self._meaning_id == other._meaning_id 
        else: return False # other must be an Expression to be equal to self
    
    def __ne__(self, other):
        return not self.__eq__(other)

    def __hash__(self):
        return self._meaning_id 
    
    def __str__(self):
        '''
        Return a string representation of the Expression.
        '''
        return self.string()
    
    def string(self, **kwargs):
        '''
        Return a string representation of the Expression.  The kwargs can contain formatting
        directives (such as 'fence' used to indicate when a sub-expression should be wrapped in
        parentheses if there can be ambiguity in the order of operations).
        '''
        raise NotImplementedError("'string' method not implemented for " + str(self.__class__))

    def latex(self, **kwargs):
        '''
        Return a latex-formatted representation of the Expression.  The kwargs can contain formatting
        directives (such as 'fence' used to indicate when a sub-expression should be wrapped in
        parentheses if there can be ambiguity in the order of operations).
        '''
        raise NotImplementedError("'latex' method not implemented for " + str(self.__class__))
    
    def formatted(self, formatType, **kwargs):
        '''
        Returns a formatted version of the expression for the given formatType
        ('string' or 'latex').  In the keyword arguments, fence=True indicates
        that parenthesis around the sub-expression may be necessary to avoid 
        ambiguity.
        '''
        if formatType == 'string': return self.string(**kwargs)
        if formatType == 'latex': return self.latex(**kwargs)
    
    @classmethod
    def _make(cls, coreInfo, styles, subExpressions, genericExpr=None):
        '''
        Should make the Expression object for the specific Expression sub-class
        based upon the coreInfo and subExpressions.  Must be implemented for 
        each core Expression sub-class that can be instantiated.
        '''
        raise MakeNotImplemented(cls)

    @classmethod
    def _checked_make(cls, coreInfo, styles, subExpressions, genericExpr=None):
        '''
        Check that '_make' is done appropriately since it is not 
        entirely within the control of the core.
        '''
        coreInfo = tuple(coreInfo)
        subExpressions = tuple(subExpressions)
        if genericExpr is not None:
            made = cls._make(coreInfo, styles, subExpressions, genericExpr)
        else:
            made = cls._make(coreInfo, styles, subExpressions)
        assert made._coreInfo == coreInfo, (
                "%s vs %s"%(made._coreInfo, coreInfo))
        assert made._subExpressions == subExpressions, (
                "%s vs %s"%(made._subExpressions, subExpressions))
        return made
    
    
    def _auto_reduced(self, assumptions, requirements,
                      equality_repl_requirements):
        if defaults.auto_reduce and hasattr(self, 'auto_reduction'):
            from proveit import KnownTruth
            from proveit.logic import Equals
            reduction = self.auto_reduction(assumptions=assumptions)
            if reduction is not None:
                if not isinstance(reduction, KnownTruth):
                    raise TypeError("'auto_reduction' must return a "
                                    "proven equality as a KnownTruth: "
                                    "got %s for %s"%(reduction, self))
                if not isinstance(reduction.expr, Equals):
                    raise TypeError("'auto_reduction' must return a "
                                    "proven equality: got %s for %s"
                                    %(reduction, self))
                if reduction.expr.lhs != self:
                    raise TypeError("'auto_reduction' must return a "
                                    "proven equality with 'self' on the "
                                    "left side: got %s for %s"
                                    %(reduction, self))
                requirements.append(reduction)
                equality_repl_requirements.add(reduction)
                return reduction.expr.rhs
        return self # No reduction, just return 'self'.
    
    def coreInfo(self):
        '''
        Copy out the core information.
        '''
        return tuple(self._coreInfo)
    
    def subExpr(self, idx):
        return self._subExpressions[idx]
        
    def subExprIter(self):
        '''
        Iterator over the sub-expressions of this expression.
        '''
        return iter(self._subExpressions)
        
    def numSubExpr(self):
        '''
        Return the number of sub-expressions of this expression.
        '''
        return len(self._subExpressions)
    
    def innerExpr(self, assumptions=USE_DEFAULTS):
        '''
        Return an InnerExpr object to wrap the expression and
        access any inner sub-expression for the purpose of replacing
        the inner expression, or change its styles, or relabeling its
        variables.
        '''
        from .inner_expr import InnerExpr
        return InnerExpr(self, assumptions=assumptions)
        
    def styleOptions(self):
        '''
        Return a StyleOptions object that indicates the possible
        styles and values that is available to determine how
        this Expression may be presented.
        '''
        return StyleOptions(self) # the default is empty
    
    def withStyles(self, **kwargs):
        '''
        Alter the styles of this expression, and anything containing this
        particular expression object, according to kwargs.
        '''
        styles = dict(self._styleData.styles)
        # update the _styles, _style_rep, and _style_id
        styles.update(kwargs)
        if styles == self._styleData.styles:
            return self # no change in styles, so just use the original
        self._styleData.updateStyles(self, styles)
        return self

    def withoutStyle(self, name):
        '''
        Remove one of the styles from the styles dictionary for this
        expression.  Sometimes you want to remove a style and use
        default behavior (which is allowed to be different for string 
        and LaTeX formatting).
        '''
        styles = dict(self._styleData.styles)
        styles.remove(name)
        if styles == self._styleData.styles:
            return self # no change in styles, so just use the original
        self._styleData.updateStyles(self, styles)
        return self
    
    def withMatchingStyle(self, expr_with_different_style):
        '''
        Alter the styles of this expression to match that of the
        given "expr_with_different_style".
        '''
        if self != expr_with_different_style:
            raise ValueError("'withMatchingStyle' must be given an expression with the same meaning")
        return self._withMatchingStyle(expr_with_different_style)
    
    def _withMatchingStyle(self, expr_with_different_style):
        '''
        Helper function for 'withMatchingStyle.
        '''
        if self._style_id == expr_with_different_style._style_id:
            return # no difference in style actually; do nothing
        for my_sub_expr, other_sub_expr in zip(self.subExprIter(), expr_with_different_style.subExprIter()):
            my_sub_expr._withMatchingStyle(other_sub_expr)
        self.withStyles(**expr_with_different_style.getStyles())
        return self
    
    def styleNames(self):
        '''
        Return the name of the styles that may be set.
        '''
        return list(self._styleData.styles.keys())
    
    def getStyle(self, styleName, default=None):
        '''
        Return the current style setting for the given style name.
        '''
        if default is None:
            return self._styleData.styles[styleName]
        else:
            return self._styleData.styles.get(styleName, default)
    
    def getStyles(self):
        '''
        Return a copy of the internally maintained styles dictionary.
        '''
        return dict(self._styleData.styles)
         
    def remakeConstructor(self):
        '''
        Method to call to reconstruct this Expression.  The default is the class name
        itself to use the __init__ method, but sometimes a different method is more
        appropriate for setting the proper style (e.g. the Frac method in 
        proveit.number.division.divide which constructs a Div object with a different
        style).  This constructor method must be in the same module as the class.
        '''
        return self.__class__.__name__
    
    def remakeArguments(self):
        '''
        Yield the argument values or (name, value) pairs
        that could be used to recreate the Expression.
        '''
        raise NotImplementedError("remakeArguments method should be implemented for all ProveIt core Expression sub-classes.")
            
    def remakeWithStyleCalls(self):
        '''
        In order to reconstruct this Expression to have the same styles,
        what "with..." method calls are most appropriate?  Return a 
        tuple of strings with the calls to make.  For example,
        ["withWrappingAt(3)", "withJustification('right')"].
        '''
        return tuple()
    
    def prove(self, assumptions=USE_DEFAULTS, automation=USE_DEFAULTS):
        '''
        Attempt to prove this expression automatically under the
        given assumptions (if None, uses defaults.assumptions).  First
        it tries to find an existing KnownTruth, then it tries a simple
        proof by assumption (if self is contained in the assumptions),
        then it attempts to call the 'conclude' method.  If successful,
        the KnownTruth is returned, otherwise an exception is raised.
        Cyclic attempts to `conclude` the same expression under the
        same set of assumptions will be blocked, so `conclude` methods are
        free make attempts that may be cyclic.
        '''
        from proveit import KnownTruth, ProofFailure
        from proveit.logic import Not
        assumptions = defaults.checkedAssumptions(assumptions)
        assumptionsSet = set(assumptions)
        if automation is USE_DEFAULTS:
            automation = defaults.automation
                
        foundTruth = KnownTruth.findKnownTruth(self, assumptionsSet)
        if foundTruth is not None: 
            foundTruth.withMatchingStyles(self, assumptions) # give it the appropriate style
            return foundTruth # found an existing KnownTruth that does the job!
                
        if self in assumptionsSet:
            # prove by assumption if self is in the list of assumptions.
            from proveit._core_.proof import Assumption
            return Assumption.makeAssumption(self, assumptions).provenTruth
        
        if not automation:
            raise ProofFailure(self, assumptions, "No pre-existing proof")
                                                
        # Use Expression.in_progress_to_conclude set to prevent an infinite recursion
        in_progress_key = (self, tuple(sorted(assumptions, key=lambda expr:hash(expr))))
        if in_progress_key in Expression.in_progress_to_conclude:
            raise ProofFailure(self, assumptions, "Infinite 'conclude' recursion blocked.")
        Expression.in_progress_to_conclude.add(in_progress_key)        
        
        try:
            concludedTruth = None
            if isinstance(self, Not):
                # if it is a Not expression, try concludeNegation on the operand
                try:
                    concludedTruth = self.operands[0].concludeNegation(assumptions=assumptions)
                except NotImplementedError:
                    pass # that didn't work, try conclude on the Not expression itself
            if concludedTruth is None:
                try:
                    # first attempt to prove via implication
                    concludedTruth = self.concludeViaImplication(assumptions)
                except ProofFailure:
                    # try the 'conclude' method of the specific Expression class
                    concludedTruth = self.conclude(assumptions)
            if concludedTruth is None:
                raise ProofFailure(self, assumptions, "Failure to automatically 'conclude'")
            if not isinstance(concludedTruth, KnownTruth):
                raise ValueError("'conclude' method should return a KnownTruth (or raise an exception)")
            if concludedTruth.expr != self:
                raise ValueError("'conclude' method should return a KnownTruth for this Expression object: " + str(concludedTruth.expr) + " does not match " + str(self))
            if not concludedTruth.assumptionsSet.issubset(assumptionsSet):
                raise ValueError("While proving " + str(self) + ", 'conclude' method returned a KnownTruth with extra assumptions: " + str(set(concludedTruth.assumptions) - assumptionsSet))
            if concludedTruth.expr._style_id == self._style_id:
                return concludedTruth # concludedTruth with the same style as self.
            return concludedTruth.withMatchingStyles(self, assumptions) # give it the appropriate style
        except NotImplementedError:
            raise ProofFailure(self, assumptions, "'conclude' method not implemented for proof automation")
        finally:
            Expression.in_progress_to_conclude.remove(in_progress_key)
    
    def proven(self, assumptions=USE_DEFAULTS):
        '''
        Return True if and only if the expression is known to be true.
        '''
        from proveit import ProofFailure
        try:
            self.prove(assumptions, automation=False)
            return True
        except ProofFailure:
            return False

    def proven(self, assumptions=USE_DEFAULTS):
        '''
        Return True if and only if the expression is known to be true.
        '''
        from proveit import ProofFailure
        try:
            self.prove(assumptions, automation=False)
            return True
        except ProofFailure:
            return False

    def disprove(self, assumptions=USE_DEFAULTS, automation=USE_DEFAULTS):
        '''
        Attempt to prove the logical negation (Not) of this expression. 
        If successful, the KnownTruth is returned, otherwise an exception
        is raised.  By default, this simply calls prove on the negated
        expression. Override `concludeNegation` for automation specific to
        the type of expression being negated.      
        '''
        from proveit.logic import Not
        return Not(self).prove(assumptions=assumptions, automation=automation)
                        
    def conclude(self, assumptions=USE_DEFAULTS):
        '''
        Attempt to conclude this expression under the given assumptions, 
        using automation specific to this type of expression.
        Return the KnownTruth if successful, or raise an exception.
        This is called by the `prove` method when no existing proof was found 
        and it cannot be proven trivially via assumption or defaultConclude.
        The `prove` method has a mechanism to prevent infinite recursion, 
        so there are no worries regarding cyclic attempts to conclude an expression.
        '''
        raise NotImplementedError("'conclude' not implemented for " + str(self.__class__))

    def concludeViaImplication(self, assumptions=USE_DEFAULTS):
        '''
        Attempt to conclude this expression via applying
        modus ponens of known implications.
        '''
        from proveit.logic import concludeViaImplication
        return concludeViaImplication(self, assumptions)
        
    def concludeNegation(self, assumptions=USE_DEFAULTS):
        '''
        Attempt to conclude the negation of this expression under the given
        assumptions, using automation specific to the type of expression being negated.
        Return the KnownTruth if successful, or raise an exception.
        This is called by the `prove` method of the negated expression
        when no existing proof for the negation was found.
        The `prove` method has a mechanism to prevent infinite recursion, 
        so there are no worries regarding cyclic attempts to conclude an expression.
        '''
        raise NotImplementedError("'concludeNegation' not implemented for " + str(self.__class__))
        
    def sideEffects(self, knownTruth):
        '''
        Yield methods to attempt as side-effects when this expression
        is proven as a known truth.  These should each accept an
        'assumptions' parameter.
        These should be obvious and useful consequences, trivial and limited.
        There is no need to call this manually; it is called automatically when
        the corresponding KnownTruth is created.
        It also may be desirable to store the knownTruth for future automation.
        '''
        return iter(())
    
    def replaced(self, repl_map, allow_relabeling=False,
                 assumptions=USE_DEFAULTS, requirements=None,
                 equality_repl_requirements=None):
        '''
        Returns this expression with sub-expressions replaced 
        according to the replacement map (repl_map) dictionary 
        which maps Expressions to Expressions.  When used for 
        instantiation, this should specifically map variables,
        indexed variables, or ranges of indexed variables to
        Expressions.
        
        If allow_relabeling is True then internal Lambda parameters
        may be replaced when it is a valid replacement of parameter(s) 
        (i.e., Variable's, IndexedVar's, or an ExprRange of 
        IndexedVar's, and unique parameter variables).
        Otherwise, the Lambda parameter variables will be masked
        within its scope.  Partial masked of a range of indexed
        varaibles is not allowed and will cause an error.
        For example, we cannot replace (x_1, ..., x_{n+1}) within 
        (x_1, ..., x_n) -> f(x_1, ..., x_n).
        
        'assumptions' and 'requirements' are used when an operator is
        replaced by a Lambda map that has a range of parameters 
        (e.g., x_1, ..., x_n) such that the length of the parameters 
        and operands must be proven to be equal.  For more details, 
        see Operation.replaced, Lambda.apply, and Iter.replaced 
        (which is the sequence of calls involved).  They may also
        be used to ensure indices match when performing parameter-
        dependent ExprRange expansions that require indices to match.
        'requirements' are also needed to perform ExprRange
        reductions (for empty or singular ExprRanges).  They are
        also used for automatic equality replacements; for example,
        "And() = TRUE".  Such requirements are also recorded in the
        'equality_repl_requirements' set if one is provided.
        
        Also applies any enabled automatic reductions.
        '''
        if requirements is None: 
            requirements = [] # Not passing back requirements.
        if assumptions is None:
            assumptions = defaults.checkedAssumptions(assumptions)
        if equality_repl_requirements is None:
            # Not passing back the equality replacement requirements.
            equality_repl_requirements = set()
        return self._replaced(
                repl_map, allow_relabeling=allow_relabeling,
                assumptions=assumptions, requirements=requirements,
                equality_repl_requirements=equality_repl_requirements)\
                    ._auto_reduced(
                            assumptions=assumptions, requirements=requirements,
                            equality_repl_requirements=\
                            equality_repl_requirements)
    
    def _replaced(self, repl_map, allow_relabeling,
                  assumptions, requirements, equality_repl_requirements):
        '''
        Implementation for Expression.replaced except for the
        final automatic reduction (if applicalbe).
        '''
        if len(repl_map)>0 and (self in repl_map):
            replaced = repl_map[self]
        else:
            subbed_sub_exprs = \
                tuple(sub_expr.replaced(repl_map, allow_relabeling,
                                        assumptions, requirements,
                                        equality_repl_requirements)
                      for sub_expr in self._subExpressions)
            replaced = self.__class__._checked_make(
                    self._coreInfo, dict(self._styleData.styles),
                    subbed_sub_exprs)
        return replaced
    
    def copy(self):
        '''
        Make a copy of the Expression with the same styles.
        '''
        # vacuous substitution makes a copy
        expr_copy = self.replaced(expr_repl_map=dict()) 
        return expr_copy
    
    def _used_vars(self):
        '''
        Return all of the used Variables of this Expression,
        included those in sub-expressions.
        Call externally via the used_vars method in expr.py.
        '''
        return set().union(*[expr._used_vars() for 
                             expr in self._subExpressions])

    def _free_var_ranges(self, exclusions=None):
        '''
        Return the dictionary mapping Variables to forms w.r.t. ranges
        of indices (or solo) in which the variable occurs as free or 
        not explicitly and completely masked.  Examples of "forms":
            x
            x_i
            x_1, ..., x_n
            x_{i, 1}, ..., x_{i, n_i}
            x_{1, 1}, ..., x_{1, n_1}, ......, x_{m, 1}, ..., x_{m, n_m}
        For example,
        (x_1, ..., x_n) -> x_1 + ... + x_n + x_{n+1}
        would report {x_{n+1}} for the x entry but not x_1, ..., x_n.
        In another example,
        (x_1, ..., x_n) -> x_1 + ... + x_k + x_{k+1} + ... + x_{n}
        would report {x_1, ..., x_k, x_{k+1}, ..., x_{n}} for the x
        entry because the masking is not "explicit" (obvious).  
                
        If this Expression is in the exclusion set, or contributes 
        directly to a form that is in the exclusions set, skip over it.
        For example, given the expression
            a*x_{i, 1} + ... + a*x_{i, n_1}
        if x_{i, 1}, ..., x_{i, n_i} is in the exclusion set,
        then 'a' will be the only free variable reported.
        
        Call externally via the free_var_forms method in expr.py.
        '''
        forms_dict = dict()
        if exclusions is not None and self in exclusions: 
            return forms_dict # this is excluded
        for expr in self._subExpressions:
            for var, forms in \
                    expr._free_var_ranges(exclusions=exclusions).items():
                forms_dict.setdefault(var, set()).update(forms)
        return forms_dict
    
    def safeDummyVar(self):
        from proveit._core_.expression.label.var import safeDummyVar
        return safeDummyVar(self)

    def safeDummyVars(self, n):
        from proveit._core_.expression.label.var import safeDummyVars
        return safeDummyVars(n, self)
            
    def evaluation(self, assumptions=USE_DEFAULTS, automation=True):
        '''
        If possible, return a KnownTruth of this expression equal to its
        irreducible value.  Checks for an existing evaluation.  If it
        doesn't exist, try some default strategies including a reduction.
        Attempt the Expression-class-specific "doReducedEvaluation"
        when necessary.
        '''
        from proveit.logic import (Equals, defaultSimplification, 
                                   SimplificationError, EvaluationError)
        from proveit import KnownTruth
        from proveit.logic.irreducible_value import isIrreducibleValue

        assumptions = defaults.checkedAssumptions(assumptions)
        
        method_called = None
        try:
            # First try the default tricks. If a reduction succesfully occurs,
            # evaluation will be called on that reduction.
            evaluation = defaultSimplification(self.innerExpr(), mustEvaluate=True, 
                                               assumptions=assumptions,
                                               automation=automation)
            method_called = defaultSimplification
        except SimplificationError as e:
            if automation is False:
                raise e # Nothing else we can try when automation is off.
            # The default failed, let's try the Expression-class specific version.
            try:
                evaluation = self.doReducedEvaluation(assumptions)
                method_called = self.doReducedEvaluation
            except NotImplementedError:
                # We have nothing but the default evaluation strategy to try,
                # and that failed.
                raise EvaluationError(self, assumptions)
        
        if not isinstance(evaluation, KnownTruth) or not isinstance(evaluation.expr, Equals):
            msg = ("%s must return an KnownTruth, "
                   "not %s for %s assuming %s"
                   %(method_called, evaluation, self, assumptions))
            raise ValueError(msg)
        if evaluation.lhs != self:
            msg = ("%s must return an KnownTruth "
                   "equality with self on the left side, "
                   "not %s for %s assuming %s"
                   %(method_called, evaluation, self, assumptions))
            raise ValueError(msg)
        if not isIrreducibleValue(evaluation.rhs):
            msg = ("%s must return an KnownTruth "
                   "equality with an irreducible value on the right side, "
                   "not %s for %s assuming %s"
                   %(method_called, evaluation, self, assumptions))
            raise ValueError(msg)
        # Note: No need to store in Equals.known_evaluation_sets or
        # Equals.known_simplifications; this is done automatically as
        # a side-effect for proven equalities with irreducible right
        # sides.

        return evaluation
    
    def doReducedEvaluation(self, assumptions=USE_DEFAULTS):
        '''
        Attempt to evaluate 'self', which should be a reduced
        expression with operands already evaluated.
        Return the evaluation as a KnownTruth equality 
        with 'self' on the left side.
        Must be overridden for class-specific evaluation.
        Raise a SimplificationError if the evaluation
        cannot be done.
        '''
        raise NotImplementedError("'doReducedEvaluation' not implemented for %s class"%str(self.__class__))       

    """
    # Generated automatically via InnerExpr.register_equivalence_method.
    def evaluated(self, assumptions=USE_DEFAULTS):
        '''
        Return the right side of an evaluation.
        '''
        return self.evaluation(assumptions=assumptions).rhs
   """ 
        
    def simplification(self, assumptions=USE_DEFAULTS, automation=True):
        '''
        If possible, return a KnownTruth of this expression equal to a
        canonically simplified form. Checks for an existing simplifcation.
        If it doesn't exist and automation is True, try some default strategies
        including a reduction.  Attempt the Expression-class-specific 
        "doReducedSimplication" when necessary.
        '''
        from proveit import KnownTruth, ProofFailure
<<<<<<< HEAD
        from proveit.logic import (Equals, defaultSimplification, 
                                   SimplificationError, EvaluationError)
        
=======

        # among other things, convert any assumptions=None
        # to assumptions=()
>>>>>>> 79e3b7db
        assumptions = defaults.checkedAssumptions(assumptions)
        
        method_called = None
        try:
            # First try the default tricks. If a reduction succesfully occurs,
            # simplification will be called on that reduction.
            simplification = defaultSimplification(self.innerExpr(), 
                                                   assumptions=assumptions,
                                                   automation=automation)
            method_called = defaultSimplification
        except SimplificationError:
            if automation is False:
                # When automation is False, we raise an exception if there
                # is not a known simplification.
                raise SimplificationError("Unknown simplification of %s under "
                                          "assumptions %s"%(self, assumptions))
            # The default did nothing, let's try the Expression-class specific 
            # versions of evaluation and simplification.
            try:
                # first try evaluation.  that is as simple as it gets.
                simplification = self.doReducedEvaluation(assumptions)
                method_called = self.doReducedEvaluation
            except (NotImplementedError, EvaluationError):
                try:
                    simplification = self.doReducedSimplification(assumptions)
                    method_called = self.doReducedSimplification
                except (NotImplementedError, SimplificationError, ProofFailure):
                    # Simplification did not work.  Just use self-equality.
                    self_eq = Equals(self, self)
                    simplification = self_eq.prove()
                    method_called = self_eq.prove
            
        if not isinstance(simplification, KnownTruth) or not isinstance(simplification.expr, Equals):
            msg = ("%s must return a KnownTruth "
                   "equality, not %s for %s assuming %s"
                   %(method_called, simplification, self, assumptions))
            raise ValueError(msg)
        if simplification.lhs != self:
            msg = ("%s must return a KnownTruth "
                   "equality with 'self' on the left side, not %s for %s "
                   "assuming %s"%(method_called, simplification, self, assumptions))
            raise ValueError(msg)

        # Remember this simplification for next time:
        assumptions_sorted = sorted(assumptions, key=lambda expr : hash(expr))
        known_simplifications_key = (self, tuple(assumptions_sorted))
        Equals.known_simplifications[known_simplifications_key] = simplification
             
        return simplification
    
    def doReducedSimplification(self, assumptions=USE_DEFAULTS):
        '''
        Attempt to simplify 'self', which should be a reduced
        expression with operands already simplified.
        Return the evaluation as a KnownTruth equality 
        with 'self' on the left side.
        Must be overridden for class-specific simplification.
        Raise a SimplificationError if the simplification
        cannot be done.
        '''
        raise NotImplementedError("'doReducedSimplification' not implemented for %s class"%str(self.__class__))             
    
    def deduceEquality(self, equality, assumptions=USE_DEFAULTS, 
                       minimal_automation=False):
        '''
        Under the given assumptions, attempt to prove the given 
        'equality' where the left-side is 'self', returning the
        proven KnownTruth.  If minimal_automation is True, don't do
        anything "fancy" to attempt to prove this.  If
        minimal_automation is False, this default version attempts
        to deduce equality by simplifying both sides and proving
        that the simplified forms are equal.
        '''
        from proveit.logic import Equals
        assert isinstance(equality, Equals) and equality.lhs == self
        if minimal_automation:
            return equality.prove(assumptions, automation=False)

        # Try to prove equality via simplifying both sides.
        lhs_simplification = equality.lhs.simplification(assumptions)
        rhs_simplification = equality.rhs.simplification(assumptions)
        simplified_lhs = lhs_simplification.rhs
        simplified_rhs = rhs_simplification.rhs
        if simplified_lhs != equality.lhs or simplified_rhs != equality.rhs:
            simplified_eq = Equals(simplified_lhs, simplified_rhs).prove(assumptions)
            return Equals.applyTransitivities(
                    [lhs_simplification, simplified_eq, rhs_simplification],
                    assumptions)
    
    """
    # Generated automatically via InnerExpr.register_equivalence_method.
    def simplified(self, assumptions=USE_DEFAULTS):
        '''
        Return the right side of a simplification.
        '''
        return self.simplification(assumptions=assumptions).rhs
    """
    
    def orderOfAppearance(self, subExpressions):
        '''
        Yields the given sub-Expressions in the order in which they
        appear in this Expression.  There may be repeats.
        '''
        if self in subExpressions:
            yield self
        for subExpr in self._subExpressions:
            for expr in subExpr.orderOfAppearance(subExpressions):
                yield expr
    
    def _repr_html_(self, context=None, unofficialNameKindContext=None):
        '''
        Generate html to show a png compiled from the latex (that may be recalled
        from memory or storage if it was generated previously) with a link to
        an expr.ipynb notebook for displaying the expression information.
        If 'context' is provided, find the stored expression information in
        that context; otherwise, use the default, current directory Context.
        If 'unofficialNameKindContext' is provided, it should be the 
        (name, kind, context) for a special expression that is not-yet-official
        (%end_[common/axioms/theorems] has not been called yet in the special 
        expressions notebook).
        '''
        if not defaults.display_latex:
            return None # No LaTeX display at this time.
        if context is None:
            context = Context()
        if not hasattr(self._styleData,'png'):
            self._styleData.png, png_url = context._stored_png(self, self.latex(), self._config_latex_tool)
            self._styleData.png_url = png_url
        if self._styleData.png_url is not None:
            expr_notebook_rel_url = context.expressionNotebook(self, unofficialNameKindContext)
            html = '<a class="ProveItLink" href="' + expr_notebook_rel_url + '">'
            encoded_png = encodebytes(self._styleData.png).decode("utf-8") 
            html += '<img src="data:image/png;base64,' + encoded_png + r'" style="display:inline;vertical-align:middle;" />'
            html += '</a>'
        # record as a "displayed" (style-specific) expression
        Expression.displayed_expression_styles.add((self._style_id, self)) 
        return html
        
    def _config_latex_tool(self, lt):
        '''
        Configure the LaTeXTool from IPython.lib.latextools as required by all
        sub-expressions.
        '''
        for sub_expr in self._subExpressions:
            sub_expr._config_latex_tool(lt)

    def exprInfo(self, details=False):
        from proveit._core_.expression.expr_info import ExpressionInfo
        return ExpressionInfo(self, details)
        
def used_vars(expr):
    '''
    Return all of the used Variables of this Expression,
    included those in sub-expressions.
    '''
    return expr._used_vars(expr)

def free_var_ranges(expr, exclusions=None):
    '''
    Return the dictionary mapping Variables to forms w.r.t. ranges
    of indices (or solo) in which the variable occurs as free or 
    not explicitly and completely masked.  Examples of "forms":
        x
        x_i
        x_1, ..., x_n
        x_{i, 1}, ..., x_{i, n_i}
        x_{1, 1}, ..., x_{1, n_1}, ......, x_{m, 1}, ..., x_{m, n_m}
    For example,
    (x_1, ..., x_n) -> x_1 + ... + x_n + x_{n+1}
    would report {x_{n+1}} for the x entry but not x_1, ..., x_n.
    In another example,
    (x_1, ..., x_n) -> x_1 + ... + x_k + x_{k+1} + ... + x_{n}
    would report {x_1, ..., x_k, x_{k+1}, ..., x_{n}} for the x
    entry because the masking is not "explicit" and actually depends
    upon what may be assumed about k.
    
    If this Expression is in the exclusion set, or contributes 
    directly to a form that is in the exclusions set, skip over it.
    For example, given the expression
        a*x_{i, 1} + ... + a*x_{i, n_1}
    if x_{i, 1}, ..., x_{i, n_i} is in the exclusion set,
    then 'a' will be the only free variable reported.
    '''
    return expr._free_var_ranges(exclusions=exclusions)

def free_vars(expr):
    '''
    Returns the set of variables that are free, the variable itself
    or potential indexed ranges of the variable, in the given 
    expression.
    For example, given
        (x_1, ..., x_n) -> x_1 + ... + x_n + x_{n+1}
    x and n are both free.
    Also, given
        (x_1, ..., x_n) -> x_1 + ... + x_k + x_{k+1} + ... + x_{n}
    x, n, and k are free.  Even though x is technically not free
    under some assumptions about k, we must error on the side of
    saying that it is free.
    '''
    return set(expr._free_var_ranges().keys())

"""
def free_vars(expr, exclusions=frozenset()):
    '''
    Return all of the free Variables of this Expression,
    included those in sub-expressions but excluding those with internal
    bindings within Lambda expressions.  If this Expression
    is in the exclusions set, skip over it.
    '''
    return expr._free_vars(exclusions=exclusions)
"""

def expressionDepth(expr):
    '''
    Returns the depth of the expression tree for the given expression.
    '''
    subDepths = [expressionDepth(subExpr) for subExpr in expr.subExprIter()]
    if len(subDepths)==0: 
        return 1 # no sub-expressions
    return max(subDepths)+1 # add 1 to the maximum of the sub-expression depths

def traverse_inner_expressions(expr):
    '''
    A simple algorithm to yield all inner expressions of an expression,
    including the expression itself.  These will be reported in a depth-
    first order.
    '''
    yield expr
    for sub_expr in expr.subExprIter():
        for inner_expr in traverse_inner_expressions(sub_expr):
            yield inner_expr

class MakeNotImplemented(NotImplementedError):
    def __init__(self, exprSubClass):
        self.exprSubClass = exprSubClass
    def __str__(self):
        return "make method not implemented for " + str(self.exprSubClass)

class ImproperReplacement(Exception):
    def __init__(self, orig_expr, repl_map, message):
        self.orig_expr = orig_expr
        self.repl_map = repl_map
        self.message = message
    def __str__(self):
        return ("Improper replacement of %s via %s:\n%s"
                %(self.orig_expr, self.repl_map, self.message))

class _NoExpandedIteration(Exception):
    '''
    Used internally for _expandingIterRanges.
    '''
    def __init__(self):
        pass
    <|MERGE_RESOLUTION|>--- conflicted
+++ resolved
@@ -922,15 +922,8 @@
         "doReducedSimplication" when necessary.
         '''
         from proveit import KnownTruth, ProofFailure
-<<<<<<< HEAD
         from proveit.logic import (Equals, defaultSimplification, 
                                    SimplificationError, EvaluationError)
-        
-=======
-
-        # among other things, convert any assumptions=None
-        # to assumptions=()
->>>>>>> 79e3b7db
         assumptions = defaults.checkedAssumptions(assumptions)
         
         method_called = None
