--- conflicted
+++ resolved
@@ -377,14 +377,10 @@
         '''
         Return the current style setting for the given style name.
         '''
-<<<<<<< HEAD
-        return self._styleData.styles.get(styleName, default)
-=======
         if default is None:
             return self._styleData.styles[styleName]
         else:
             return self._styleData.styles.get(styleName, default)
->>>>>>> 71ccdfc2
     
     def getStyles(self):
         '''
