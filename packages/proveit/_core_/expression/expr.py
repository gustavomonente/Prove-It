"""
This is the expression module.
"""

from proveit._core_.defaults import defaults, USE_DEFAULTS
from proveit._core_.context import Context
from proveit._core_.expression.style_options import StyleOptions
from proveit._core_._unique_data import meaningData, styleData
import sys
import re
import os
import urllib.request, urllib.parse, urllib.error

class ExprType(type):
    '''
    By overriding the Expression type, we can make Operation-type
    expressions automatically populate the Operation.operationClassOfOperator
    dictionary as long as the relevent '_operator_' class attribute is 
    accessed at least once.
    '''
    
    def __getattribute__(cls, name):
        from proveit._core_.expression.operation import Operation
        value = type.__getattribute__(cls, name)
        if issubclass(cls, Operation) and name == '_operator_':
            Operation.operationClassOfOperator[value] = cls
        return value

class Expression(metaclass=ExprType):
    # set of (style-id, Expression) tuples
    displayed_expression_styles = set() 
    
    # map expression style ids to contexts (for expressions that "belong" to a Context)
    contexts = dict() 
    
    # (expression, assumption) pairs for which conclude is in progress, tracked to prevent infinite
    # recursion in the `prove` method.
    in_progress_to_conclude = set() 

    @staticmethod
    def _clear_():
        '''
        Clear all references to Prove-It information under
        the Expression jurisdiction.  All Expression classes that store Prove-It
        state information must implement _clear_ to clear that information.
        '''
        Expression.displayed_expression_styles.clear()
        Expression.contexts.clear()
        assert len(Expression.in_progress_to_conclude)==0, "Unexpected remnant 'in_progress_to_conclude' items (should have been temporary)"
                        
    def __init__(self, coreInfo, subExpressions=tuple(), styles=None, requirements=tuple()):
        '''
        Initialize an expression with the given coreInfo (information relevant at the core Expression-type
        level) which should be a list (or tuple) of strings, and a list (or tuple) of subExpressions.
        "styles" is a dictionary used to indicate how the Expression should be formatted
        when there are different possibilities (e.g. division with '/' or as a fraction).  The meaning
        of the expression is independent of its styles signature.
        The "requirements" are expressions that must be proven to be true in order for the Expression
        to make sense.
        '''
        if styles is None: styles = dict()
        for coreInfoElem in coreInfo:
            if not isinstance(coreInfoElem, str):
                raise TypeError('Expecting coreInfo elements to be of string type')
        for subExpression in subExpressions:
            if not isinstance(subExpression, Expression):
                raise TypeError('Expecting subExpression elements to be of Expression type')
                
        # note: these contained expressions are subject to style changes on an Expression instance basis
<<<<<<< HEAD
        self._subExpressions = tuple(subExpressions)
        
        # The 'generic' version of this expression, in which deterministic 'dummy' variables
        # are used as Lambda parameters, determines the 'meaning' of the expression.
        generic_sub_expressions = tuple(sub_expr._genericExpr for sub_expr in subExpressions)
        generic_sub_expression_styles = tuple(generic_sub_expr._styleData for generic_sub_expr in generic_sub_expressions)
        sub_expression_styles = tuple(sub_expr._styleData for sub_expr in subExpressions)
        if hasattr(self, '_genericExpr'):
            # The _genericExpr attribute was already set -- must be a Lambda Expression.
            self._meaningData = self._genericExpr._meaningData            
        elif sub_expression_styles != generic_sub_expression_styles:
            # The 'generic' sub-expressions are different than the sub-expressions,
            # so that propagates to this Expression's generic version.
            self._genericExpr = self.__class__._make(coreInfo, dict(styles), generic_sub_expressions)
            self._meaningData = self._genericExpr._meaningData
        else:
            # This is this 'generic' version:
            self._genericExpr = self
            # The meaning data is shared among Expressions with the same structure disregarding style
            self._meaningData = meaningData(self._generate_unique_rep(lambda expr : hex(expr._meaning_id), coreInfo))
            if not hasattr(self._meaningData, '_coreInfo'):
                # initialize the data of self._meaningData
                self._meaningData._coreInfo = tuple(coreInfo)
                # combine requirements from all sub-expressions
                requirements = sum([subExpression.getRequirements() for subExpression in subExpressions], tuple()) + requirements
                # Expression requirements are essentially assumptions that need to be proven for the expression to
                # be valid.  Calling "checkAssumptions" will remove repeats and generate proof by assumption for each
                # (which may not be necessary, but does not hurt).   
                self._meaningData._requirements = defaults.checkedAssumptions(requirements)
=======
        self._subExpressions = subExpressions 

        # The meaning data is shared among Expressions with the same structure disregarding style
        self._meaningData = meaningData(self._generate_unique_rep(lambda expr : hex(expr._meaning_id), coreInfo))
        if not hasattr(self._meaningData, '_coreInfo'):
            # initialize the data of self._meaningData
            self._meaningData._coreInfo = tuple(coreInfo)
            # combine requirements from all sub-expressions
            requirements = sum([subExpression.getRequirements() for subExpression in subExpressions], tuple()) + requirements
            # Expression requirements are essentially assumptions that need to be proven for the expression to
            # be valid.  Calling "checkAssumptions" will remove repeats and generate proof by assumption for each
            # (which may not be necessary, but does not hurt).   
            self._meaningData._requirements = defaults.checkedAssumptions(requirements)
>>>>>>> 948a6131
        
        # The style data is shared among Expressions with the same structure and style -- this will contain the 'png' generated on demand.
        self._styleData = styleData(self._generate_unique_rep(lambda expr : hex(expr._style_id), coreInfo, styles))
        # initialize the style options
        self._styleData.styles = dict(styles) # formatting style options that don't affect the meaning of the expression

        # reference this unchanging data of the unique 'meaning' data
        self._meaning_id = self._meaningData._unique_id
        self._coreInfo = self._meaningData._coreInfo
        self._requirements = self._meaningData._requirements
        
        self._style_id = self._styleData._unique_id
        
        """
        self._styles = dict(styles) # formatting style options that don't affect the meaning of the expression
        # meaning representations and unique ids are independent of style
        self._meaning_rep = 
        self._meaning_id = makeUniqueId(self._meaning_rep)
        # style representations and style ids are dependent of style
        self._style_rep = self._generate_unique_rep(lambda expr : hex(expr._style_id), includeStyle=True)
        self._style_id = makeUniqueId(self._style_rep)
        """
        for subExpression in subExpressions: # update Expression.parent_expr_map
            self._styleData.addChild(self, subExpression)
    
    def _setContext(self, context):
        '''
        Assign a Context to this expression.
        '''
        self.context = context
        Expression.contexts[self._style_id] = context
        """
        # Commenting this out because this make a strange first-come, first-serve
        # context assignment that might keep changing expression representations around;
        # that can be a nuisance for version controlling the Prove-It notebooks.
        for sub_expr in self._subExpressions:
            if sub_expr._style_id not in Expression.contexts:
                sub_expr._setContext(context)
        """
    
    def _generate_unique_rep(self, objectRepFn, coreInfo=None, styles=None):
        '''
        Generate a unique representation string using the given function to obtain representations of other referenced Prove-It objects.
        '''
        if coreInfo is None: coreInfo = self._coreInfo
        if styles is None and hasattr(self, '_styleData'):
            styles = self._styleData.styles
        style_str = ''
        if styles is not None:
            style_str = ';[' + ','.join(style_name + ':' + styles[style_name] for style_name in sorted(styles.keys())) + ']'
        return self._class_path() + '[' + ','.join(coreInfo) + ']' + style_str + ';[' + ','.join(objectRepFn(expr) for expr in self._subExpressions) + ']'
    
    def _class_path(self):
        ExprClass = self.__class__
        class_module = sys.modules[ExprClass.__module__]
        if hasattr(class_module, '__file__'):
            context = Context(class_module.__file__)
        else:
            context = Context() # use the current directory if using the main module
        # get the full class path relative to the root context where the class is defined
        class_path = context.name + '.' + ExprClass.__module__.split('.')[-1] + '.' + ExprClass.__name__
        return class_path

    @staticmethod
    def _extractExprClass(unique_rep):
        '''
        Return the class of the Expression with the given unique representation.
        '''
        return unique_rep[:unique_rep.find('[')]

    @staticmethod
    def _extractCoreInfo(unique_rep):
        '''
        Return the core information of the given unique representation.
        '''
        return re.split(',', unique_rep[unique_rep.find('[')+1:unique_rep.find(']')])
    
    @staticmethod
    def _extractStyle(unique_rep):
        '''
        Return the style information of the given unique representation assuming the style was included.
        '''
        style_str = unique_rep.split(';')[1]
        style_pairs = re.split("\[|,|\]",style_str) 
        return dict(style_pair.split(':') for style_pair in style_pairs if len(style_pair)>0)
        
    @staticmethod
    def _extractReferencedObjIds(unique_rep):
        '''
        Given a unique representation string, returns the list of representations
        of Prove-It objects that are referenced.
        '''
        # After the ';' comes the list of sub-Expressions.
        subExprs = unique_rep.split(';')[-1]
        objIds = re.split("\[|,|\]",subExprs) 
        return [objId for objId in objIds if len(objId) > 0]  
    
    def __setattr__(self, attr, value):
        '''
        Expressions should be read-only objects.  Attributes may be added, however; for example,
        the 'png' attribute which will be added whenever it is generated).
        '''
        if hasattr(self, attr):
            raise Exception("Attempting to alter read-only value '%s'"%attr)
        self.__dict__[attr] = value
    
    def __repr__(self):
        return str(self) # just use the string representation
    
    def __eq__(self, other):
        if isinstance(other, Expression):
            return self._meaning_id == other._meaning_id 
        else: return False # other must be an Expression to be equal to self
    
    def __ne__(self, other):
        return not self.__eq__(other)

    def __hash__(self):
        return self._meaning_id 
    
    def __str__(self):
        '''
        Return a string representation of the Expression.
        '''
        return self.string()
    
    def string(self, **kwargs):
        '''
        Return a string representation of the Expression.  The kwargs can contain formatting
        directives (such as 'fence' used to indicate when a sub-expression should be wrapped in
        parentheses if there can be ambiguity in the order of operations).
        '''
        raise NotImplementedError("'string' method not implemented for " + str(self.__class__))

    def latex(self, **kwargs):
        '''
        Return a latex-formatted representation of the Expression.  The kwargs can contain formatting
        directives (such as 'fence' used to indicate when a sub-expression should be wrapped in
        parentheses if there can be ambiguity in the order of operations).
        '''
        raise NotImplementedError("'latex' method not implemented for " + str(self.__class__))
    
    def formatted(self, formatType, **kwargs):
        '''
        Returns a formatted version of the expression for the given formatType
        ('string' or 'latex').  In the keyword arguments, fence=True indicates
        that parenthesis around the sub-expression may be necessary to avoid 
        ambiguity.
        '''
        if formatType == 'string': return self.string(**kwargs)
        if formatType == 'latex': return self.latex(**kwargs)
    
    @classmethod
    def _make(subClass, coreInfo, styles, subExpressions):
        '''
        Should make the Expression object for the specific Expression sub-class based upon the coreInfo
        and subExpressions.  Must be implemented for each core Expression sub-class that can be instantiated.
        '''
        raise MakeNotImplemented(subClass)
                    
    def coreInfo(self):
        '''
        Copy out the core information.
        '''
        return tuple(self._coreInfo)
    
    def subExpr(self, idx):
        return self._subExpressions[idx]
        
    def subExprIter(self):
        '''
        Iterator over the sub-expressions of this expression.
        '''
        return iter(self._subExpressions)
    
    def numSubExpr(self):
        '''
        Return the number of sub-expressions of this expression.
        '''
        return len(self._subExpressions)
    
    def innerExpr(self):
        '''
        Return an InnerExpr object to wrap the expression and
        access any inner sub-expression for the purpose of creating
        a lambda expression to replace the inner expression within
        this one or change its styles.
        '''
        from .inner_expr import InnerExpr
        return InnerExpr(self)
    
    def styleOptions(self):
        '''
        Return a StyleOptions object that indicates the possible
        styles and values that is available to determine how
        this Expression may be presented.
        '''
        return StyleOptions(self) # the default is empty
    
    def withStyles(self, **kwargs):
        '''
        Alter the styles of this expression, and anything containing this
        particular expression object, according to kwargs.
        '''
        styles = dict(self._styleData.styles)
        # update the _styles, _style_rep, and _style_id
        styles.update(kwargs)
        if styles == self._styleData.styles:
            return self # no change in styles, so just use the original
        self._styleData.updateStyles(self, styles)
        return self
    
    def withMatchingStyle(self, expr_with_different_style):
        '''
        Alter the styles of this expression to match that of the
        given "expr_with_different_style".
        '''
        if self != expr_with_different_style:
            raise ValueError("'withMatchingStyle' must be given an expression with the same meaning")
        if self._style_id == expr_with_different_style._style_id:
            return # no difference in style actually; do nothing
        for my_sub_expr, other_sub_expr in zip(self.subExprIter(), expr_with_different_style.subExprIter()):
            my_sub_expr.withMatchingStyle(other_sub_expr)
        self.withStyles(**expr_with_different_style.getStyles())
        return self
    
    def styleNames(self):
        '''
        Return the name of the styles that may be set.
        '''
        return list(self._styleData.styles.keys())
    
    def getStyle(self, styleName):
        '''
        Return the current style setting for the given style name.
        '''
        return self._styleData.styles[styleName]
    
    def getStyles(self):
        '''
        Return a copy of the internally maintained styles dictionary.
        '''
        return dict(self._styleData.styles)
    
    def getRequirements(self):
        '''
        Return a copy of the requirements.
        '''
        return tuple(self._requirements)
     
    def remakeConstructor(self):
        '''
        Method to call to reconstruct this Expression.  The default is the class name
        itself to use the __init__ method, but sometimes a different method is more
        appropriate for setting the proper style (e.g. the Frac method in 
        proveit.number.division.divide which constructs a Div object with a different
        style).  This constructor method must be in the same module as the class.
        '''
        return self.__class__.__name__
    
    def remakeArguments(self):
        '''
        Yield the argument values or (name, value) pairs
        that could be used to recreate the Expression.
        '''
        raise NotImplementedError("remakeArguments method should be implemented for all ProveIt core Expression sub-classes.")
            
    def remakeWithStyleCalls(self):
        '''
        In order to reconstruct this Expression to have the same styles,
        what "with..." method calls are most appropriate?  Return a 
        tuple of strings with the calls to make.  For example,
        ["withWrappingAt(3)", "withJustification('right')"].
        '''
        return tuple()
    
    def prove(self, assumptions=USE_DEFAULTS, automation=USE_DEFAULTS):
        '''
        Attempt to prove this expression automatically under the
        given assumptions (if None, uses defaults.assumptions).  First
        it tries to find an existing KnownTruth, then it tries a simple
        proof by assumption (if self is contained in the assumptions),
        then it attempts to call the 'conclude' method.  If successful,
        the KnownTruth is returned, otherwise an exception is raised.
        Cyclic attempts to `conclude` the same expression under the
        same set of assumptions will be blocked, so `conclude` methods are
        free make attempts that may be cyclic.
        '''
        from proveit import KnownTruth, ProofFailure
        from proveit.logic import Not
        assumptions = defaults.checkedAssumptions(assumptions)
        assumptionsSet = set(assumptions)
        if automation is USE_DEFAULTS:
            automation = defaults.automation
                
        # Note: exclude WILDCARD_ASSUMPTIONS when looking for an existing proof.
        #   (may not matter, but just in case).
        foundTruth = KnownTruth.findKnownTruth(self, (assumptionsSet - {'*'}))
        if foundTruth is not None: 
            foundTruth.withMatchingStyles(self, assumptions) # give it the appropriate style
            return foundTruth # found an existing KnownTruth that does the job!
                
        if self in assumptionsSet or '*' in assumptionsSet:
            # prove by assumption if self is in the list of assumptions or
            # WILDCARD_ASSUMPTIONS is in the list of assumptions.
            from proveit._core_.proof import Assumption
            return Assumption.makeAssumption(self, assumptions).provenTruth
        
        if not automation:
            raise ProofFailure(self, assumptions, "No pre-existing proof")
                                                
        # Use Expression.in_progress_to_conclude set to prevent an infinite recursion
        in_progress_key = (self, tuple(sorted(assumptions, key=lambda expr:hash(expr))))
        if in_progress_key in Expression.in_progress_to_conclude:
            raise ProofFailure(self, assumptions, "Infinite 'conclude' recursion blocked.")
        Expression.in_progress_to_conclude.add(in_progress_key)        
        
        try:
            concludedTruth = None
            if isinstance(self, Not):
                # if it is a Not expression, try concludeNegation on the operand
                try:
                    concludedTruth = self.operands[0].concludeNegation(assumptions=assumptions)
                except NotImplementedError:
                    pass # that didn't work, try conclude on the Not expression itself
            if concludedTruth is None:
                try:
                    # first attempt to prove via implication
                    concludedTruth = self.concludeViaImplication(assumptions)
                except ProofFailure:
                    # try the 'conclude' method of the specific Expression class
                    concludedTruth = self.conclude(assumptions)
            if concludedTruth is None:
                raise ProofFailure(self, assumptions, "Failure to automatically 'conclude'")
            if not isinstance(concludedTruth, KnownTruth):
                raise ValueError("'conclude' method should return a KnownTruth (or raise an exception)")
            if concludedTruth.expr != self:
                raise ValueError("'conclude' method should return a KnownTruth for this Expression object: " + str(concludedTruth.expr) + " does not match " + str(self))
            if not concludedTruth.assumptionsSet.issubset(assumptionsSet):
                raise ValueError("While proving " + str(self) + ", 'conclude' method returned a KnownTruth with extra assumptions: " + str(set(concludedTruth.assumptions) - assumptionsSet))
            if concludedTruth.expr._style_id == self._style_id:
                return concludedTruth # concludedTruth with the same style as self.
            return concludedTruth.withMatchingStyles(self, assumptions) # give it the appropriate style
        except NotImplementedError:
            raise ProofFailure(self, assumptions, "'conclude' method not implemented for proof automation")
        finally:
            Expression.in_progress_to_conclude.remove(in_progress_key)

    def disprove(self, assumptions=USE_DEFAULTS, automation=USE_DEFAULTS):
        '''
        Attempt to prove the logical negation (Not) of this expression. 
        If successful, the KnownTruth is returned, otherwise an exception
        is raised.  By default, this simply calls prove on the negated
        expression. Override `concludeNegation` for automation specific to
        the type of expression being negated.      
        '''
        from proveit.logic import Not
        return Not(self).prove(assumptions=assumptions, automation=automation)
                        
    def conclude(self, assumptions=USE_DEFAULTS):
        '''
        Attempt to conclude this expression under the given assumptions, 
        using automation specific to this type of expression.
        Return the KnownTruth if successful, or raise an exception.
        This is called by the `prove` method when no existing proof was found 
        and it cannot be proven trivially via assumption or defaultConclude.
        The `prove` method has a mechanism to prevent infinite recursion, 
        so there are no worries regarding cyclic attempts to conclude an expression.
        '''
        raise NotImplementedError("'conclude' not implemented for " + str(self.__class__))

    def concludeViaImplication(self, assumptions=USE_DEFAULTS):
        '''
        Attempt to conclude this expression via applying
        modus ponens of known implications.
        '''
        from proveit.logic import concludeViaImplication
        return concludeViaImplication(self, assumptions)
        
    def concludeNegation(self, assumptions=USE_DEFAULTS):
        '''
        Attempt to conclude the negation of this expression under the given
        assumptions, using automation specific to the type of expression being negated.
        Return the KnownTruth if successful, or raise an exception.
        This is called by the `prove` method of the negated expression
        when no existing proof for the negation was found.
        The `prove` method has a mechanism to prevent infinite recursion, 
        so there are no worries regarding cyclic attempts to conclude an expression.
        '''
        raise NotImplementedError("'concludeNegation' not implemented for " + str(self.__class__))
        
    def sideEffects(self, knownTruth):
        '''
        Yield methods to attempt as side-effects when this expression
        is proven as a known truth.  These should each accept an
        'assumptions' parameter.
        These should be obvious and useful consequences, trivial and limited.
        There is no need to call this manually; it is called automatically when
        the corresponding KnownTruth is created.
        It also may be desirable to store the knownTruth for future automation.
        '''
        return iter(())
    
    def substituted(self, exprMap, relabelMap=None, reservedVars=None, assumptions=USE_DEFAULTS, requirements=None):
        '''
        Returns this expression with the expressions substituted 
        according to the exprMap dictionary (mapping Expressions to Expressions --
        for specialize, this may only map Variables to Expressions).
        If supplied, reservedVars is a dictionary that maps reserved Variable's
        to relabeling exceptions.  You cannot substitute with an expression that
        uses a restricted variable and you can only relabel the exception to the
        restricted variable.  This is used to protect an Lambda function's "scope".
        
        For certain Expression classes in proveit._core_.expression.composite,
        intermediate proofs may be required.  This is why assumptions may be
        needed.  If a list is passed into requirements, KnownTruth's for these
        intermediate proofs will be appended to it -- these are requirements
        for the substitution to be valid.
        '''
        self._checkRelabelMap(relabelMap)
        if len(exprMap)>0 and (self in exprMap):
            return exprMap[self]._restrictionChecked(reservedVars)
        else:
            return self
    
    def relabeled(self, relabelMap, reservedVars=None):
        '''
        A watered down version of substituted in which only variable labels are
        changed.
        '''
        return self.substituted(exprMap=dict(), relabelMap=relabelMap, reservedVars=reservedVars)
    
    def _checkRelabelMap(self, relabelMap):
        '''
        Make sure that all of the relabelMap keys are Variable objects
        '''
        from proveit import Variable
        if relabelMap is None: return
        for key in relabelMap:
            if not isinstance(key, Variable):
                raise TypeError("relabelMap keys must be Variables")
    
    def copy(self):
        '''
        Make a copy of the Expression with the same styles.
        '''
        expr_copy = self.substituted(exprMap=dict()) # vacuous substitution makes a copy
        return expr_copy

    def _expandingIterRanges(self, iterParams, startArgs, endArgs, exprMap, relabelMap = None, reservedVars = None, assumptions=USE_DEFAULTS, requirements=None):
        '''
        # raise _NoExpandedIteration by default.
        # Overridden by Indexed, Operation, and ExprList.
        '''
        raise _NoExpandedIteration()
        
    def _validateRelabelMap(self, relabelMap):
        if len(relabelMap) != len(set(relabelMap.values())):
            raise ImproperRelabeling("Cannot relabel different Variables to the same Variable.")
    
    def usedVars(self):
        '''
        Returns the union of the used Variables of the sub-Expressions.
        '''
        return set().union(*[expr.usedVars() for expr in self.subExprIter()])
        
    def freeVars(self):
        '''
        Returns the union of the free Variables of the sub-Expressions.
        '''
        return set().union(*[expr.freeVars() for expr in self.subExprIter()])

    def freeMultiVars(self):
        """
        Returns the used multi-variables that are not bound as an instance variable
        or wrapped in a Bundle (see multiExpression.py).
        """
        return set()    

    def safeDummyVar(self):
        from proveit._core_.expression.label.var import safeDummyVar
        return safeDummyVar(self)

    def safeDummyVars(self, n):
        from proveit._core_.expression.label.var import safeDummyVars
        return safeDummyVars(n, self)
            
    def evaluation(self, assumptions=USE_DEFAULTS, automation = True):
        '''
        If possible, return a KnownTruth of this expression equal to its
        irreducible value.  Override for other appropriate functionality.
        '''
        from proveit.logic import defaultSimplification, Equals
        from proveit import ProofFailure
        if not automation:
            # Without automation, we'll just grab an arbitrary evaluation that we already know
            evaluations = Equals.evaluations.get(self, set())
            if len(evaluations) == 0:
                raise ProofFailure(self, assumptions, "No existing evaluation; cannot perform 'evaluation' without automation")
            return list(evaluations)[0]
        return defaultSimplification(self.innerExpr(), inPlace=False, mustEvaluate=True, assumptions=assumptions)

    def simplification(self, assumptions=USE_DEFAULTS, automation = True):
        '''
        If possible, return a KnownTruth of this expression equal to its
        irreducible value.  Override for other appropriate functionality.
        '''
        from proveit.logic import defaultSimplification, Equals
        from proveit import ProofFailure
        if not automation:
            # Without automation, we'll just grab an arbitrary simplification that we already know
            simplifications = Equals.simplifications.get(self, set())
            if len(simplifications) == 0:
                raise ProofFailure(self, assumptions, "No existing simplification; cannot perform 'simplification' without automation")
            return list(simplifications)[0]
        return defaultSimplification(self.innerExpr(), inPlace=False, assumptions=assumptions)        
    
    def orderOfAppearance(self, subExpressions):
        '''
        Yields the given sub-Expressions in the order in which they
        appear in this Expression.  There may be repeats.
        '''
        if self in subExpressions:
            yield self
        for subExpr in self._subExpressions:
            for expr in subExpr.orderOfAppearance(subExpressions):
                yield expr
        
    def _restrictionChecked(self, reservedVars):
        '''
        Check that a substituted expression (self) does not use any reserved variables
        (parameters of a Lambda function Expression).
        '''
        if not reservedVars is None and not self.freeVars().isdisjoint(list(reservedVars.keys())):
            raise ScopingViolation("Must not make substitution with reserved variables  (i.e., parameters of a Lambda function)")
        return self

    def _repr_html_(self, context=None, unofficialNameKindContext=None):
        '''
        Generate html to show a png compiled from the latex (that may be recalled
        from memory or storage if it was generated previously) with a link to
        an expr.ipynb notebook for displaying the expression information.
        If 'context' is provided, find the stored expression information in
        that context; otherwise, use the default, current directory Context.
        If 'unofficialNameKindContext' is provided, it should be the 
        (name, kind, context) for a special expression that is not-yet-official
        (%end_[common/axioms/theorems] has not been called yet in the special 
        expressions notebook).
        '''
        if context is None:
            context = Context()
        if not hasattr(self._styleData,'png'):
            self._styleData.png, png_url = context._stored_png(self, self.latex(), self._config_latex_tool)
            self._styleData.png_url = png_url
        if self._styleData.png_url is not None:
            expr_notebook_rel_url = context.expressionNotebook(self, unofficialNameKindContext)
            html = '<a class="ProveItLink" href="' + expr_notebook_rel_url + '">'
            html += '<img src="' + self._styleData.png_url + r'" style="display:inline;vertical-align:middle;" />'
            html += '</a>'
        # record as a "displayed" (style-specific) expression
        Expression.displayed_expression_styles.add((self._style_id, self)) 
        return html
        
    def _config_latex_tool(self, lt):
        '''
        Configure the LaTeXTool from IPython.lib.latextools as required by all
        sub-expressions.
        '''
        for sub_expr in self._subExpressions:
            sub_expr._config_latex_tool(lt)

    def exprInfo(self, details=False):
        from proveit._core_.expression.expr_info import ExpressionInfo
        return ExpressionInfo(self, details)

def expressionDepth(expr):
    '''
    Returns the depth of the expression tree for the given expression.
    '''
    subDepths = [expressionDepth(subExpr) for subExpr in expr.subExprIter()]
    if len(subDepths)==0: 
        return 1 # no sub-expressions
    return max(subDepths)+1 # add 1 to the maximum of the sub-expression depths

class MakeNotImplemented(NotImplementedError):
    def __init__(self, exprSubClass):
        self.exprSubClass = exprSubClass
    def __str__(self):
        return "make method not implemented for " + str(self.exprSubClass)

class ImproperSubstitution(Exception):
    def __init__(self, message):
        self.message = message
    def __str__(self):
        return self.message

class ImproperRelabeling(Exception):
    def __init__(self, message):
        self.message = message
    def __str__(self):
        return self.message

class ScopingViolation(Exception):
    def __init__(self, message):
        self.message = message
    def __str__(self):
        return self.message

class _NoExpandedIteration(Exception):
    '''
    Used internally for _expandingIterRanges.
    '''
    def __init__(self):
        pass
    <|MERGE_RESOLUTION|>--- conflicted
+++ resolved
@@ -67,7 +67,6 @@
                 raise TypeError('Expecting subExpression elements to be of Expression type')
                 
         # note: these contained expressions are subject to style changes on an Expression instance basis
-<<<<<<< HEAD
         self._subExpressions = tuple(subExpressions)
         
         # The 'generic' version of this expression, in which deterministic 'dummy' variables
@@ -97,21 +96,6 @@
                 # be valid.  Calling "checkAssumptions" will remove repeats and generate proof by assumption for each
                 # (which may not be necessary, but does not hurt).   
                 self._meaningData._requirements = defaults.checkedAssumptions(requirements)
-=======
-        self._subExpressions = subExpressions 
-
-        # The meaning data is shared among Expressions with the same structure disregarding style
-        self._meaningData = meaningData(self._generate_unique_rep(lambda expr : hex(expr._meaning_id), coreInfo))
-        if not hasattr(self._meaningData, '_coreInfo'):
-            # initialize the data of self._meaningData
-            self._meaningData._coreInfo = tuple(coreInfo)
-            # combine requirements from all sub-expressions
-            requirements = sum([subExpression.getRequirements() for subExpression in subExpressions], tuple()) + requirements
-            # Expression requirements are essentially assumptions that need to be proven for the expression to
-            # be valid.  Calling "checkAssumptions" will remove repeats and generate proof by assumption for each
-            # (which may not be necessary, but does not hurt).   
-            self._meaningData._requirements = defaults.checkedAssumptions(requirements)
->>>>>>> 948a6131
         
         # The style data is shared among Expressions with the same structure and style -- this will contain the 'png' generated on demand.
         self._styleData = styleData(self._generate_unique_rep(lambda expr : hex(expr._style_id), coreInfo, styles))
