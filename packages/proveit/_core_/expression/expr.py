--- conflicted
+++ resolved
@@ -152,25 +152,7 @@
         """
         for subExpression in subExpressions: # update Expression.parent_expr_map
             self._styleData.addChild(self, subExpression)
-<<<<<<< HEAD
-
-        if not hasattr(self, '_max_in_scope_bound_vars'):
-            # The '_max_inscope_bound_vars' attribute is used to make
-            # unique variable assignments for Lambda parameters in the
-            # "generic version" which is invariant under
-            # alpha-conversion.  For a Lambda, this attribute is
-            # set ahead of time.
-            if len(self._subExpressions)==0:
-                self._max_in_scope_bound_vars = 0
-            else:
-                self._max_in_scope_bound_vars = \
-                    max(subexpr._max_in_scope_bound_vars for subexpr
-                        in self._subExpressions)
-
-
-=======
-    
->>>>>>> 329bf6a5
+
     def _generic_version(self):
         '''
         Retrieve (and create if necessary) the generic version of this
