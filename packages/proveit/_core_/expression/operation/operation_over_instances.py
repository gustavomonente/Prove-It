--- conflicted
+++ resolved
@@ -589,17 +589,11 @@
         if formatType == 'string':
             if fence: outStr += '['
             outStr += self.operator.formatted(formatType) + '_{'
-<<<<<<< HEAD
             if hasExplicitIparams: 
                 if hasMultiDomain:
                     outStr += domain_conditions.formatted(formatType, operatorOrOperators=',', fence=False)
                 else:
                     outStr += formattedParams
-=======
-            if hasExplicitIparams:
-                if hasMultiDomain: outStr += domain_conditions.formatted(formatType, operatorOrOperators=',', fence=False)
-                else: outStr += formattedParams
->>>>>>> 534a3905
             if not hasMultiDomain and self.domain is not None:
                 outStr += ' in '
                 if hasMultiDomain:
@@ -607,22 +601,15 @@
                 else:
                     outStr += self.domain.formatted(formatType, fence=False)
             if hasExplicitConditions:
-<<<<<<< HEAD
                 if hasExplicitIparams:
                     outStr += " | "
                 outStr += explicitConditions.formatted(formatType, fence=False)                
                 # outStr += ', '.join(condition.formatted(formatType) for condition in self.conditions
                 # if condition not in implicitConditions)
-=======
-                if hasExplicitIparams: outStr += " | "
-                outStr += explicitConditions.formatted(formatType, fence=False)
-                #outStr += ', '.join(condition.formatted(formatType) for condition in self.conditions if condition not in implicitConditions)
->>>>>>> 534a3905
             outStr += '} ' + instanceExpr.formatted(formatType,fence=True)
             if fence:
                 outStr += ']'
         if formatType == 'latex':
-<<<<<<< HEAD
             if fence:
                 outStr += r'\left['
             if wrapParams == 'True':
@@ -664,21 +651,6 @@
                     outStr += r'}~ ' + instanceExpr.formatted(formatType, fence=True)
                 else:
                     outStr += '}~' + instanceExpr.formatted(formatType, fence=True)
-=======
-            if fence: outStr += r'\left['
-            outStr += self.operator.formatted(formatType) + '_{'
-            if hasExplicitIparams:
-                if hasMultiDomain: outStr += domain_conditions.formatted(formatType, operatorOrOperators=',', fence=False)
-                else: outStr += formattedParams
-            if not hasMultiDomain and self.domain is not None:
-                outStr += r' \in '
-                outStr += self.domain.formatted(formatType, fence=False)
-            if hasExplicitConditions:
-                if hasExplicitIparams: outStr += "~|~"
-                outStr += explicitConditions.formatted(formatType, fence=False)
-                #outStr += ', '.join(condition.formatted(formatType) for condition in self.conditions if condition not in implicitConditions)
-            outStr += '}~' + instanceExpr.formatted(formatType,fence=True)
->>>>>>> 534a3905
             if fence: outStr += r'\right]'
         #print(outStr)
         return outStr
