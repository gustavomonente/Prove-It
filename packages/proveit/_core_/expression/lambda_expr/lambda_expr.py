--- conflicted
+++ resolved
@@ -230,27 +230,16 @@
              for param_var, param in zip(parameterVars, parameters)
              if param_var not in self.nonrelabelable_param_vars] 
         
-<<<<<<< HEAD
-        # Assign unique variables based upon then maximum number
-        # of bound variables in any internal scope, subtract the
-        # number of new parameters, and add the number of
-        # unbound (free) variables.
-        # To ensure assignments are deterministic (not rearranged in a 
-        # hysteretic manner), we use a starting index that is the 
-        # maximum number of in-scope bound variables plus the number
-        # of free variables, then we skip over the free variables as 
-        # they occur.
-        lambda_free_vars = free_vars(self, err_inclusively=True)
-        start_index = (self._max_in_scope_bound_vars - len(parameters) + 
-                       len(lambda_free_vars))
-=======
         # Assign canonical labels to the parameters using the first
         # available dummy variable, skipping over free variables that
         # happen to match any of these dummy variables.
         generic_parameters = parameters._generic_version()
         generic_body = self.body._generic_version()
         generic_body_free_vars = free_vars(generic_body, err_inclusively=True)
-        lambda_free_vars = generic_body_free_vars - set(bound_parameter_vars)
+        generic_parameters_free_vars = free_vars(generic_parameters, err_inclusively=True)
+        lambda_free_vars = set(generic_body_free_vars)
+        lambda_free_vars.update(generic_parameters_free_vars)
+        lambda_free_vars.difference_update(bound_parameter_vars)
         internally_bound_vars = used_vars(generic_body) - generic_body_free_vars
         start_index = len(internally_bound_vars)
         dummy_index = 0
@@ -259,7 +248,6 @@
             if dummy_var in lambda_free_vars:
                 start_index += 1
             dummy_index += 1
->>>>>>> 578102e0
         generic_param_vars = list(reversed(
                 safeDummyVars(len(bound_parameter_vars), *lambda_free_vars,
                               start_index=start_index)))
