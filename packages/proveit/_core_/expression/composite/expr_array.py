from .expr_tuple import ExprTuple
from proveit._core_.expression.expr import Expression, MakeNotImplemented
from proveit._core_.expression.style_options import StyleOptions


class ExprArray(ExprTuple):
    '''
    An ExprArray is simply an ExprTuple of ExprTuples or ExprRanges.
    The array is broken up into different rows after each ExprTuple
    or ExprRange. Each column MUST contain the same type of expression.
    '''
    def __init__(self, *expressions, styles=None):
        '''
        Initialize an ExprTuple from an iterable over Expression
        objects.
        '''
        from .expr_range import ExprRange
        if styles is None: styles = dict()
        if 'orientation' not in styles:
            styles['orientation'] = 'horizontal'
        if 'justification' not in styles:
            styles['justification'] = 'center'

        ExprTuple.__init__(self, *expressions, styles=styles)

        for entry in self:
            if not isinstance(entry, ExprTuple) and not isinstance(entry, ExprRange):
                raise ValueError("Contents of an ExprArray must be wrapped in either an ExprRange or ExprTuple.")

        # check each column for same expression throughout
        self.checkRange()
    
    @classmethod
    def _make(subClass, coreInfo, styles, subExpressions):
        if subClass != ExprArray: 
            MakeNotImplemented(subClass)
        if len(coreInfo) != 1 or coreInfo[0] != 'ExprTuple':
            raise ValueError("An ExprArray is an ExprTuple of ExprTuples, "
                             "so the ExprArray coreInfo should contain "
                             "exactly one item: 'ExprTuple'")
        return ExprArray(*subExpressions).withStyles(**styles)      
    
    def styleOptions(self):
        options = StyleOptions(self)
        options.addOption('justification',
                          ("justify to the 'left', 'center', or 'right' in the array cells"))
        options.addOption('orientation',
                          ("to be read from left to right then top to bottom ('horizontal') "
                           "or to be read top to bottom then left to right ('vertical')"))
        options.addOption(
                'parameterization', 
                ("'implicit' (default for LaTeX formatting) hides "
                 "the parameter the ExprRange so the parameterization "
                 "may be ambiguous (e.g., x_{1+1}, ..., x_{n+1}); "
                 "'explicit' (default for string formatting) reveals "
                 "the parameterization "
                 "(e.g. x_{1+1}, ..x_{k+1}.., x_{n+1})."))
        return options
    
    def remakeWithStyleCalls(self):
        '''
        In order to reconstruct this Expression to have the same styles,
        what "with..." method calls are most appropriate?  Return a 
        tuple of strings with the calls to make.  The default for the
        Operation class is to include appropriate 'withWrappingAt'
        and 'withJustification' calls.
        '''
        call_strs = []
        orientation = self.getStyle('orientation')
        if orientation != 'horizontal':
            call_strs.append('withOrientation("' + orientation + '")')
        justification = self.getStyle('justification')
        if justification != 'center':
            call_strs.append('withJustification("' + justification + '")')
        parameterization = self.getStyle('parameterization', 'default')
        if parameterization != 'default':
            if parameterization == 'explicit':
                call_strs.append('withExplicitParameterization()')
            if parameterization == 'implicit':
                call_strs.append('withImplicitParameterization()')
        return call_strs
    
    def withJustification(self, justification):
        return self.withStyles(justification=justification)
    
    def withOrientation(self, orientation):
        '''
        Wrap the expression according to the orientation: 'horizontal' or 'vertical'
        '''
        if not orientation in ('horizontal', 'vertical'):
            raise ValueError("'orientation' must be 'horizontal' or "
                             "'vertical', not %s"%orientation)
        return self.withStyles(orientation=orientation)
    
    def withExplicitParameterization(self):
        '''
        The 'parameterization':'explicit' style shows the 
        parameterization of the ExprRange explicitly.  For example,
        x_{1+1}, ..x_{k+1}.., x_{n+1}).
        '''
        return self.withStyles(parameterization='explicit')

    def withImplicitParameterization(self):
        '''
        The 'parameterization':'implicit' style does not show the
        parameterization of the ExprRange explicitly and such that the
        parameterization may be ambiguous but is more compact.  
        For example, x_{1+1}, ..., x_{n+1} could be
        x_{1+1}, ..x_{k+1}.., x_{n+1}
        or could be
        x_{1+1}, ..x_{k}.., x_{n+1}.
        '''
        return self.withStyles(parameterization='implicit')

    def withDefaultParameterizationStyle(self):
        '''
        The default is to use an 'implicit' parameterization for
        string formatting (see 'withImplicitParameterization') and
        and 'explicit' parameterization for LaTeX formatting
        (see 'withExplicitParameterization').
        '''
        return self.withoutStyle('parameterization')

    def flat(self):
        '''
        Returns the contents of the array as a flattened ExprTuple.
        For example, instead of returning [[A, B, C}, [D, E, F]] - which displays as
         A B C
         D E F
        it would return [A, B, C, D, E, F]
        '''
        output = ExprTuple()
        for entry in self:
            if isinstance(entry, ExprTuple):
                for value in entry:
                    print(value)
                    output = output.__add__([value])
            else:
                print(entry)
                output = output.__add__([entry])

        return output
    
    def string(self, **kwargs):
        return self.formatted('string', **kwargs)

    def latex(self, **kwargs):
        return self.formatted('latex', **kwargs)

    def checkRange(self):
        '''
        If there is an ExprRange contained in the array,
        every item in the same column MUST agree in length
        of the ExprRange.  If not, raise an error.
        '''
        from .expr_range import ExprRange
        from proveit.physics.quantum.circuit import MultiQubitGate, Gate
        pos = []

        k = 0
        for m, expr in enumerate(self):
            if isinstance(expr, ExprTuple):
                count = 0
                for i, entry in enumerate(expr):
                    if isinstance(entry, ExprRange):

<<<<<<< HEAD
                        if isinstance(entry.first(), MultiQubitGate) or isinstance(entry.first(), Gate):
                            # we break in this instance because we have a check in Circuit
                            return
=======
>>>>>>> 4c8eb76e
                        if m == 0:
                            placeholder = []
                            placeholder.append(i)
                            placeholder.append(entry.start_index)
                            placeholder.append(entry.end_index)
                            pos.append(placeholder)
                        else:
                            if len(pos) == 0:
                                raise ValueError('There is an invalid ExprRange in tuple number %s' % str(i))
                            for item in pos:
                                if item[0] == i:
                                    if entry.first().subExpr(1) != item[1]:
                                        raise ValueError('Columns containing ExprRanges '
                                                         'must agree for every row. %s is '
                                                         'not equal to %s.' % (entry.start_index, item[1]))
                                    if entry.last().subExpr(1) != item[2]:
                                        raise ValueError('Columns containing ExprRanges '
                                                         'must agree for every row. %s is '
                                                         'not equal to %s.' % (entry.end_index, item[2]))
                                    k += 1
                        count += 3
                    else:
                        count += 1

                if count != self.getRowLength():
                    raise ValueError('One or more rows are a different length.  Please double check your entries.')
            elif isinstance(expr, ExprRange):
                if isinstance(expr.first(), ExprTuple):
                    first = None
                    last = None
                    for i, entry in enumerate(expr.first()):

                        if isinstance(entry, ExprTuple):
                            raise ValueError('Nested ExprTuples are not supported. Fencing is an '
                                             'extraneous feature for the ExprArray class.')
                        elif isinstance(entry, ExprRange):
<<<<<<< HEAD
                            if isinstance(entry.first(), MultiQubitGate) or isinstance(entry.first(), Gate):
                                # we break in this instance because we have a check in Circuit
                                return
                            if m == 0:
                                placeholder = []
                                placeholder.append(i)
                                placeholder.append(entry.first().subExpr(1))
                                placeholder.append(entry.last().subExpr(1))
=======

                            if m == 0:
                                # we are checking that i in Aij matches all the other i's
                                placeholder = []
                                placeholder.append(i)
                                placeholder.append(entry.first().indices[0])
                                placeholder.append(entry.last().indices[0])
>>>>>>> 4c8eb76e
                                pos.append(placeholder)
                            if first is None:
                                first = entry.first().indices[0]
                            if first != entry.first().indices[0]:
                                raise ValueError('Rows containing ExprRanges must agree for every column. %s is '
                                                 'not equal to %s.' % (first, entry.first().indices[0]))

                        else:
<<<<<<< HEAD
                            if isinstance(entry, MultiQubitGate) or isinstance(entry.first(), Gate):
                                # we break in this instance because we have a check in Circuit
                                return
=======

>>>>>>> 4c8eb76e
                            if first is None:
                                first = entry.indices[0]
                            if first != entry.indices[0]:
                                raise ValueError('Rows containing ExprRanges must agree for every column. %s is '
                                                 'not equal to %s.' % (first, entry.indices[0]))
                    for entry in expr.last():
                        if isinstance(entry, ExprTuple):
                            raise ValueError('Nested ExprTuples are not supported. Fencing is an '
                                             'extraneous feature for the ExprArray class.')
                        elif isinstance(entry, ExprRange):
<<<<<<< HEAD
                            if isinstance(entry.first(), MultiQubitGate) or isinstance(entry.first(), Gate):
                                # we break in this instance because we have a check in Circuit
                                return
=======

>>>>>>> 4c8eb76e
                            if last is None:
                                last = entry.last().indices[0]
                            if last != entry.last().indices[0]:
                                raise ValueError('Rows containing ExprRanges must agree for every column. %s is '
                                                 'not equal to %s.' % (last, entry.last().indices[0]))

                        else:
<<<<<<< HEAD
                            if isinstance(entry, MultiQubitGate) or isinstance(entry.first(), Gate):
                                # we break in this instance because we have a check in Circuit
                                return
=======

>>>>>>> 4c8eb76e
                            if last is None:
                                last = entry.indices[0]
                            if last != entry.indices[0]:
                                raise ValueError('Rows containing ExprRanges must agree for every column. %s is '
<<<<<<< HEAD
                                                 'not equal to %s.' % (first, entry.subExpr(1)))
=======
                                                 'not equal to %s.' % (last, entry.indices[0]))
>>>>>>> 4c8eb76e
            n = m

        if k != len(pos):
            if n == 0:
                pass
            else:
                raise ValueError('The ExprRange in the first tuple is not in the same column '
                                 'as the ExprRange in tuple number %s' % str(n))

    def getColHeight(self, explicit=False):
        '''
        Return the height of the first column of the array in an integer form.
        (Horizontal orientation is assumed)
        '''
        from .expr_range import ExprRange
        output = 0
        for expr in self:
            if isinstance(expr, ExprTuple):
                output += 1
            elif isinstance(expr, ExprRange):
                if isinstance(expr.first(), ExprRange):
                    if explicit:
                        output += 7
                    else:
                        output += 8
                else:
                    output += 3
        return output

    def getRowLength(self, explicit=False):
        '''
        Return the length of the first row of the array in an integer form.
        (Horizontal orientation is assumed)
        '''
        from .expr_range import ExprRange
        from proveit import Variable, IndexedVar
        output = 0

        for expr in self:
            if isinstance(expr, ExprRange):
                if isinstance(expr.first(), ExprRange):
                    if isinstance(expr.first().first(), ExprTuple):
                        for value in expr.first().first():
                            output += 1
                elif isinstance(expr.first(), ExprTuple):
                    for value in expr.first():
                        if isinstance(value, ExprTuple):
                            for var in value:
                                if isinstance(var, Variable) or isinstance(var, IndexedVar):
                                    output += 1
                                elif isinstance(value, ExprTuple):
                                    for operand in value:
                                        if isinstance(operand, ExprRange) or isinstance(operand, ExprTuple):
                                            raise ValueError('This expression is nested too many times to get an '
                                                             'accurate row length. Please consolidate your ExprRange')
                                        else:
                                            output += 1
                        elif isinstance(value, ExprRange):
                            if explicit:
                                output += 5
                            else:
                                output += 3
                        else:
                            output += 1
            if isinstance(expr, ExprTuple):
                for value in expr:
                    if isinstance(value, ExprTuple):
                        for var in value:
                            if isinstance(var, ExprTuple):
                                for operand in value:
                                    if isinstance(operand, ExprRange) or isinstance(operand, ExprTuple):
                                        raise ValueError('This expression is nested too many times to get an '
                                                         'accurate row length. Please consolidate your ExprTuple')
                                    else:
                                        output += 1
                            else:
                                output += 1
                    elif isinstance(value, ExprRange):
                        if explicit:
                            output += 5
                        else:
                            output += 3
                    else:
                        output += 1
            break
        return output

    def get_formatted_sub_expressions(self, formatType, orientation, default_style, operatorOrOperators):
        '''
        Used to cycle through the ExprArray and format the output accordingly
        '''
        from .expr_range import ExprRange

        # Track whether or not ExprRange operands are using
        # "explicit" parameterization, because the operators must
        # follow suit.
        using_explicit_parameterization = []
        for k, sub_expr in enumerate(self):
            if k != 0 and orientation == 'horizontal':
                # wrap before each expression, excluding the first.
                yield r' \\' + ' \n '
            if isinstance(sub_expr, ExprRange):
                # Handle an ExprRange entry; here the "sub-expressions"
                # are really ExprRange "checkpoints" (first, last, as
                # well as the ExprRange body in the middle if using
                # an 'explicit' style for 'parameterization) as well as
                # ellipses between the checkpoints..
                using_explicit_parameterization.append(
                    sub_expr._use_explicit_parameterization(formatType))

                ell = []
                vell = []
                # ell will be used to store the vertical ellipses
                # for the horizontal orientation while vell will store
                # the horizontal ellipses for the vertical orientation
                for i, expr in enumerate(sub_expr._formatted_checkpoints(formatType,
                                                            fence=False, subFence=False,
                                                            operator=operatorOrOperators)):
                    # if orientation is 'vertical' replace all \vdots with \cdots and vice versa.
                    if i == 0 and isinstance(sub_expr.first(), ExprTuple):
                        # only do this once, right away
                        for m, entry in enumerate(sub_expr.first().entries):
                            if m == 0:
                                # for the first entry, don't include '&' for formatting purposes
                                if isinstance(entry, ExprTuple):
                                    for n, var in enumerate(entry):
                                        if n != 0:
                                            if orientation == 'horizontal':
                                                yield '& ' + var.formatted(formatType, fence=False)
                                                if self.getStyle('parameterization', default_style) == 'explicit':
                                                    ell.append(r'& \colon')
                                                else:
                                                    ell.append(r'& \vdots')
                                            else:
                                                # if the orientation is 'vertical', include the ellipses
                                                if k == 0:
                                                    yield var.formatted(formatType, fence=False)
                                                    vell.append(r'& \cdots')
                                                else:
                                                    yield '& ' + var.formatted(formatType, fence=False)
                                                    vell.append(r'& \cdots')
                                        else:
                                            # for the first entry, don't include '&' for formatting purposes

                                            if orientation == 'horizontal':
                                                yield var.formatted(formatType, fence=False)
                                                if self.getStyle('parameterization', default_style) == 'explicit':
                                                    ell.append(r'\colon')
                                                else:
                                                    ell.append(r'\vdots')
                                            else:
                                                # if the orientation is 'vertical', include the ellipses
                                                if k == 0:
                                                    yield var.formatted(formatType, fence=False)
                                                    vell.append(r'& \cdots')
                                                else:
                                                    yield '& ' + var.formatted(formatType, fence=False)
                                                    vell.append(r'& \cdots')
                                elif isinstance(entry, ExprRange):
                                    # this is first for both orientations so don't include the '&' for either
                                    using_explicit_parameterization.append(
                                        entry._use_explicit_parameterization(formatType))
                                    yield entry.first().formatted(formatType, fence=False)
                                    if orientation == 'horizontal':
                                        if self.getStyle('parameterization', default_style) == 'explicit':
                                            yield '& ..' + entry.body.formatted(formatType, fence=False) + '..'
                                            ell.append(r'\colon')
                                            ell.append(r'& \colon')
                                            ell.append(r'& \colon')
                                        else:
                                            yield r'& \cdots'
                                            ell.append(r'\vdots')
                                            ell.append('& ' + sub_expr.body.entries[m].body.formatted(formatType,
                                                                                                      fence=False))
                                            ell.append(r'& \vdots')

                                        yield '& ' + entry.last().formatted(formatType, fence=False)
                                    else:
                                        # we add an '&' after the \vdots because this is a range of a tuple of a range
                                        if self.getStyle('parameterization', default_style) == 'explicit':
                                            yield r'\colon'
                                            yield entry.body.formatted(formatType, fence=False)
                                            yield r'\colon'
                                        else:
                                            yield r'\vdots'
                                        vell.append(r'& \cdots')
                                        vell.append('& ' + sub_expr.body.entries[m].body.formatted(formatType,
                                                                                                   fence=False))
                                        yield entry.last().formatted(formatType, fence=False)
                                        vell.append(r'& \cdots')
                                else:
                                    if orientation == 'horizontal':
                                        yield entry.formatted(formatType, fence=False)
                                        if self.getStyle('parameterization', default_style) == 'explicit':
                                            ell.append(r'\colon')
                                        else:
                                            ell.append(r'\vdots')
                                    else:
                                        # if the orientation is 'vertical', include the ellipses
                                        if k == 0:
                                            yield entry.formatted(formatType, fence=False)
                                            vell.append(r'& \cdots')
                                        else:
                                            yield '& ' + entry.formatted(formatType, fence=False)
                                            vell.append(r'& \cdots')
                            else:
                                if isinstance(entry, ExprTuple):
                                    for var in entry:
                                        if orientation == 'horizontal':
                                            # this is not the first so we add '&'
                                            yield '& ' + var.formatted(formatType, fence=False)
                                            if self.getStyle('parameterization', default_style) == 'explicit':
                                                ell.append(r'& \colon')
                                            else:
                                                ell.append(r'& \vdots')
                                        else:
                                            if k == 0:
                                                # this is still technically the first column so we don't include
                                                # the '&' for formatting purposes
                                                yield var.formatted(formatType, fence=False)
                                                vell.append(r'& \cdots')
                                            else:
                                                yield '& ' + var.formatted(formatType, fence=False)
                                                vell.append(r'& \cdots')
                                elif isinstance(entry, ExprRange):
                                    using_explicit_parameterization.append(
                                        entry._use_explicit_parameterization(formatType))
                                    if orientation == 'horizontal':
                                        yield '& ' + entry.first().formatted(formatType, fence=False)
                                        if self.getStyle('parameterization', default_style) == 'explicit':
                                            ell.append(r'& \colon')
                                            ell.append(r'& \colon')
                                            ell.append(r'& \colon')
                                            yield '& ..' + entry.body.formatted(formatType, fence=False) + '..'
                                        else:
                                            ell.append(r'& \vdots')
                                            ell.append(r'& ' + sub_expr.body.entries[m].body.formatted(formatType,
                                                                                                       fence=False))
                                            ell.append(r'& \vdots')
                                            yield r'& \cdots'
                                        yield '& ' + entry.last().formatted(formatType, fence=False)

                                    else:
                                        # this is still technically the first column so we don't include
                                        # the '&' for formatting purposes
                                        yield entry.first().formatted(formatType, fence=False)

                                        if self.getStyle('parameterization', default_style) == 'explicit':
                                            yield r'\colon'
                                            yield entry.body.formatted(formatType, fence=False)
                                            yield r'\colon'
                                        else:
                                            yield r'\vdots'
                                        yield entry.last().formatted(formatType, fence=False)
                                        vell.append(r'& \cdots ')
                                        vell.append('& ' + sub_expr.body.entries[m].body.formatted(formatType,
                                                                                                   fence=False))
                                        vell.append(r'& \cdots ')
                                else:
                                    if orientation == 'horizontal':
                                        # this is not the first so we add '&'
                                        yield '& ' + entry.formatted(formatType, fence=False)
                                        if self.getStyle('parameterization', default_style) == 'explicit':
                                            ell.append(r'& \colon')
                                        else:
                                            ell.append(r'& \vdots')
                                    else:
                                        if k == 0:
                                            # this is still technically the first column so we don't include
                                            # the '&' for formatting purposes
                                            yield entry.formatted(formatType, fence=False)
                                            vell.append(r'& \cdots')
                                        else:
                                            yield '& ' + entry.formatted(formatType, fence=False)
                                            vell.append(r'& \cdots')

                    elif (expr == sub_expr.last().formatted(formatType, fence=False)) \
                            and isinstance(sub_expr.last(), ExprTuple):
                        # if orientation is 'horizontal' this is the last row
                        # if orientation is 'vertical' this is the last column
                        for m, entry in enumerate(sub_expr.last().entries):
                            if m == 0:
                                if isinstance(entry, ExprTuple):
                                    n = 0
                                    for var in entry:
                                        if n != 0:
                                            # regardless of orientation add the '&'
                                            yield '& ' + var.formatted(formatType, fence=False)
                                        else:
                                            if orientation == 'horizontal':
                                                # if its the first one, omit '&' for formatting purposes
                                                yield var.formatted(formatType, fence=False)
                                            else:
                                                # add the '&' because this is technically the last column
                                                yield '& ' + var.formatted(formatType, fence=False)
                                        n += 1
                                elif isinstance(sub_expr.last().entries[0], ExprRange):
                                    using_explicit_parameterization.append(
                                        entry._use_explicit_parameterization(formatType))
                                    if orientation == 'horizontal':
                                        # this is the first of the last row so we omit the '&'
                                        yield entry.first().formatted(formatType, fence=False)
                                        if self.getStyle('parameterization', default_style) == 'explicit':
                                            yield r'& ..' + entry.body.formatted(formatType, fence=False) + '..'
                                        else:
                                            yield r'& \cdots'
                                        yield '& ' + entry.last().formatted(formatType, fence=False)
                                    else:
                                        # this is the last column so we include all '&'
                                        yield '& ' + entry.first().formatted(formatType, fence=False)
                                        if self.getStyle('parameterization', default_style) == 'explicit':
                                            yield r'& \colon'
                                            yield '& ' + entry.body.formatted(formatType, fence=False)
                                            yield r'& \colon'
                                        else:
                                            yield r'& \vdots'
                                        yield '& ' + entry.last().formatted(formatType,fence=False)
                                else:
                                    if orientation == 'horizontal':
                                        yield entry.formatted(formatType, fence=False)
                                    else:
                                        yield '& ' + entry.formatted(formatType, fence=False)
                            else:
                                if isinstance(entry, ExprTuple):
                                    for var in entry:
                                        # this is not the first entry for either orientation so we include an '&'
                                        yield '& ' + var.formatted(formatType, fence=False)

                                elif isinstance(entry, ExprRange):
                                    using_explicit_parameterization.append(
                                        entry._use_explicit_parameterization(formatType))
                                    # this is not the first entry for either orientation so we include an '&'
                                    yield '& ' + entry.first().formatted(formatType, fence=False)

                                    if self.getStyle('parameterization', default_style) == 'explicit':
                                        if orientation == 'horizontal':
                                            yield r'& ..' + entry.body.formatted(formatType, fence=False) + '..'
                                        else:
                                            yield r'& \colon'
                                            yield '& ' + entry.body.formatted(formatType, fence=False)
                                            yield r'& \colon'
                                    else:
                                        if orientation == 'horizontal':
                                            yield r'& \cdots'
                                        else:
                                            yield r'& \vdots'
                                    yield '& ' + entry.last().formatted(formatType, fence=False)
                                else:
                                    # this is not the first entry for either orientation so we include an '&'
                                    yield '& ' + entry.formatted(formatType, fence=False)
                    elif i == 1 and isinstance(sub_expr.first(), ExprTuple):
                        if self.getStyle('parameterization', default_style) == 'explicit':
                            if orientation == 'horizontal':
                                yield r' \\ ' + '\n '
                                for entry in ell:
                                    yield entry
                                yield r' \\ ' + '\n '
                                for n, entry in enumerate(sub_expr.body):
                                    if n == 0:
                                        if isinstance(entry, ExprRange):
                                            yield entry.first().formatted(formatType, fence=False)
                                            yield '& ..' + entry.body.formatted(formatType, fence=False) + '..'
                                            yield '& ' + entry.last().formatted(formatType, fence=False)
                                        else:
                                            yield entry.formatted(formatType, fence=False)
                                    else:
                                        if isinstance(entry, ExprRange):
                                            yield '& ' + entry.first().formatted(formatType, fence=False)
                                            yield '& ..' + entry.body.formatted(formatType, ence=False) + '..'
                                            yield '& ' + entry.last().formatted(formatType, fence=False)
                                        else:
                                            yield '& ' + entry.formatted(formatType, fence=False)
                                yield r' \\ ' + '\n '
                                for entry in ell:
                                    yield entry
                                yield r' \\ ' + '\n '
                            else:
                                for entry in sub_expr.body:
                                    if isinstance(entry, ExprRange):
                                        yield '& ..' + entry.first().formatted(formatType, fence=False) + '..'
                                        yield r'& \colon'
                                        yield '& ..' + entry.body.formatted(formatType, fence=False) + '..'
                                        yield r'& \colon'
                                        yield '& ..' + entry.last().formatted(formatType, fence=False) + '..'
                                    else:
                                        yield '& ..' + entry.formatted(formatType, fence=False) + '..'
                        else:
                            if orientation == 'horizontal':
                                yield r' \\ ' + '\n '
                                for entry in ell:
                                    yield entry
                                yield r' \\ ' + '\n '
                            else:
                                for entry in vell:
                                    yield entry
                    elif isinstance(sub_expr.first(), ExprRange):
                        # ExprRange of an ExprRange
                        if isinstance(sub_expr.first().first(), ExprTuple):
                            # ExprRange of an ExprRange of an ExprTuple
                            if i == 0:
                                # we just want to do this once
                                ell = []
                                vell = []
                                for n, entry in enumerate(sub_expr.first().first()):
                                    if n == 0:
                                        yield entry.formatted(formatType, fence=False)
                                        if self.getStyle('parameterization', default_style) == 'explicit':
                                            vell.append(r'\colon')
                                        else:
                                            vell.append(r'\vdots')
                                            ell.append(r'& \cdots')

                                    else:
                                        if orientation == 'horizontal':
                                            yield '& ' + entry.formatted(formatType, fence=False)
                                        else:
                                            yield entry.formatted(formatType, fence=False)
                                        if self.getStyle('parameterization', default_style) == 'explicit':
                                            vell.append(r'& \colon')
                                        else:
                                            vell.append(r'& \vdots')
                                            ell.append(r'& \cdots')
                                if orientation == 'horizontal':
                                    yield r' \\ ' + '\n '
                                    for entry in vell:
                                        yield entry
                                    yield r' \\ ' + '\n '
                                else:
                                    for item in ell:
                                        yield item

                                if self.getStyle('parameterization', default_style) == 'explicit':
                                    for n, entry in enumerate(sub_expr.first().body):
                                        if n == 0 and orientation == 'horizontal':
                                            yield entry.formatted(formatType, fence=False)
                                        else:
                                            if orientation == 'horizontal':
                                                yield '& ' + entry.formatted(formatType, fence=False)
                                            else:
                                                yield '& ..' + entry.formatted(formatType, fence=False) + '..'
                                    if orientation == 'horizontal':
                                        yield r' \\ ' + '\n '
                                        for entry in vell:
                                            yield entry
                                        yield r' \\ ' + '\n '
                                    else:
                                        for item in ell:
                                            yield item
                                for n, entry in enumerate(sub_expr.first().last()):
                                    if n == 0 and orientation == 'horizontal':
                                        yield entry.formatted(formatType, fence=False)
                                    else:
                                        yield '& ' + entry.formatted(formatType, fence=False)
                                if orientation == 'horizontal':
                                    yield r' \\ ' + '\n '
                                    for entry in vell:
                                        yield entry
                                    yield r' \\ ' + '\n '
                                    if self.getStyle('parameterization', default_style) == 'explicit':
                                        for entry in vell:
                                            yield entry
                                        yield r' \\ ' + '\n '
                                        for n, entry in enumerate(sub_expr.body.first()):
                                            if n == 0:
                                                yield entry.formatted(formatType, fence=False)
                                            else:
                                                yield '& ' + entry.formatted(formatType, fence=False)
                                        yield r' \\ ' + '\n '
                                        for entry in vell:
                                            yield entry
                                        yield r' \\ ' + '\n '
                                        for n, entry in enumerate(sub_expr.body.body):
                                            if n == 0:
                                                yield entry.formatted(formatType, fence=False)
                                            else:
                                                yield '& ' + entry.formatted(formatType, fence=False)
                                        yield r' \\ ' + '\n '
                                        for entry in vell:
                                            yield entry
                                        yield r' \\ ' + '\n '
                                        for n, entry in enumerate(sub_expr.body.last()):
                                            if n == 0:
                                                yield entry.formatted(formatType, fence=False)
                                            else:
                                                yield '& ' + entry.formatted(formatType, fence=False)
                                        yield r' \\ ' + '\n '
                                        for entry in vell:
                                            yield entry
                                        yield r' \\ ' + '\n '

                                    for entry in vell:
                                        yield entry
                                    yield r' \\ ' + '\n '
                                else:
                                    if self.getStyle('parameterization', default_style) == 'explicit':
                                        for n, entry in enumerate(sub_expr.body.first()):
                                            placeholder = ''
                                            placeholder += '& ....' + sub_expr.body.first().entries[n].formatted(
                                                formatType, fence=False)
                                            placeholder += '..' + sub_expr.body.body.entries[n].formatted(
                                                formatType, fence=False)
                                            placeholder += '..' + sub_expr.body.last().entries[n].formatted(
                                                formatType, fence=False) + '....'
                                            yield placeholder
                                    else:
                                        for item in ell:
                                            yield item
                                            yield item
                                for n, entry in enumerate(sub_expr.last().first()):
                                    if n == 0 and orientation == 'horizontal':
                                        yield entry.formatted(formatType, fence=False)
                                    else:
                                        yield '& ' + entry.formatted(formatType, fence=False)
                                if orientation == 'horizontal':
                                    yield r' \\ ' + '\n '
                                    for entry in vell:
                                        yield entry
                                    yield r' \\ ' + '\n '
                                else:
                                    for item in ell:
                                        yield item
                                if self.getStyle('parameterization', default_style) == 'explicit':
                                    for n, entry in enumerate(sub_expr.last().body):
                                        if n == 0 and orientation == 'horizontal':
                                            yield entry.formatted(formatType, fence=False)
                                        else:
                                            if orientation == 'horizontal':
                                                yield '& ' + entry.formatted(formatType, fence=False)
                                            else:
                                                yield '& ..' + entry.formatted(formatType, fence=False) + '..'
                                    if orientation == 'horizontal':
                                        yield r' \\ ' + '\n '
                                        for entry in vell:
                                            yield entry
                                        yield r' \\ ' + '\n '
                                    else:
                                        for item in ell:
                                            yield item
                                for n, entry in enumerate(sub_expr.last().last()):
                                    if n == 0 and orientation == 'horizontal':
                                        yield entry.formatted(formatType, fence=False)
                                    else:
                                        yield '& ' + entry.formatted(formatType, fence=False)
                        else:
                            raise ValueError('ExprArrays of ExprRanges of ExprRanges are one-dimensional and therefore '
                                             'not valid ExprArrays.  Please wrap either the second ExprRange in an '
                                             'ExprTuple or place an ExprTuple in the second ExprRange.')
                    i += 1
            elif isinstance(sub_expr, ExprTuple):
                # always fence nested expression lists
                for inc, expr in enumerate(sub_expr):
                    if inc == 0:
                        # for the first instance, we don't include '&' for formatting purposes
                        if isinstance(expr, ExprRange):
                            using_explicit_parameterization.append(
                                expr._use_explicit_parameterization(formatType))
                            if orientation == 'horizontal':
                                yield expr.first().formatted(formatType, fence=False, subFence=False)
                                if self.getStyle('parameterization', default_style) == 'explicit':
                                    yield r'& ..' + expr.body.formatted(formatType, fence=False, subFence=False) + '..'
                                else:
                                    yield r'& \cdots'
                                yield '& ' + expr.last().formatted(formatType, fence=False, subFence=False)
                            else:
                                if k == 0:
                                    # this is the first column so we don't include '&'
                                    yield expr.first().formatted(formatType, fence=False, subFence=False)
                                    if self.getStyle('parameterization', default_style) == 'explicit':
                                        yield r'\colon'
                                        yield expr.body.formatted(formatType, fence=False, subFence=False)
                                        yield r'\colon'
                                    else:
                                        yield r'\vdots'
                                    yield expr.last().formatted(formatType, fence=False, subFence=False)
                                else:
                                    yield '& ' + expr.first().formatted(formatType, fence=False, subFence=False)
                                    if self.getStyle('parameterization', default_style) == 'explicit':
                                        yield r'& \colon'
                                        yield r'& ' + expr.body.formatted(formatType, fence=False, subFence=False)
                                        yield r'& \colon'
                                    else:
                                        yield r'& \vdots'
                                    yield '& ' + expr.last().formatted(formatType, fence=False, subFence=False)
                        else:
                            if orientation == 'horizontal':
                                # this is the first item in the first row so we do not include the '&'
                                yield expr.formatted(formatType, fence=False)
                            else:
                                if k == 0:
                                    # this is still the first column
                                    yield expr.formatted(formatType, fence=False, subFence=False)
                                else:
                                    # this is not the first column
                                    yield '& ' + expr.formatted(formatType, fence=False, subFence=False)
                    else:
                        if isinstance(expr, ExprRange):
                            using_explicit_parameterization.append(
                                expr._use_explicit_parameterization(formatType))
                            if orientation == 'horizontal':
                                # for this orientation this is not the first so we add '&'
                                yield '& ' + expr.first().formatted(formatType, fence=False, subFence=False)
                                if self.getStyle('parameterization', default_style) == 'explicit':
                                    yield r'& ..' + expr.body.formatted(formatType, fence=False, subFence=False) + '..'
                                else:
                                    yield r'& \cdots'
                                yield '& ' + expr.last().formatted(formatType, fence=False, subFence=False)
                            else:
                                if k == 0:
                                    # this is still the first column so we don't add '&'
                                    yield expr.first().formatted(formatType, fence=False, subFence=False)
                                    if self.getStyle('parameterization', default_style) == 'explicit':
                                        yield r'\colon'
                                        yield expr.body.formatted(formatType, fence=False, subFence=False)
                                        yield r'\colon'
                                    else:
                                        yield r'\vdots'
                                    yield expr.last().formatted(formatType, fence=False, subFence=False)
                                else:
                                    yield '& ' + expr.first().formatted(formatType, fence=False, subFence=False)
                                    if self.getStyle('parameterization', default_style) == 'explicit':
                                        yield r'& \colon'
                                        yield '& ' + expr.body.formatted(formatType, fence=False, subFence=False)
                                        yield r'& \colon'
                                    else:
                                        yield r'& \vdots'
                                    yield '& ' + expr.last().formatted(formatType, fence=False, subFence=False)
                        else:
                            if orientation == 'horizontal':
                                # this is following along the row so we include '&'
                                yield '& ' + expr.formatted(formatType, fence=False)
                            else:
                                if k == 0:
                                    # this is the first column so we don't include '&'
                                    yield expr.formatted(formatType, fence=False, subFence=False)
                                else:
                                    # this is not the first column so we do include '&'
                                    yield '& ' + expr.formatted(formatType, fence=False, subFence=False)
            else:
                raise ValueError("Expressions must be wrapped in either an ExprTuple or ExprRange")

    def formatted(self, formatType, fence=False, subFence=False, operatorOrOperators=None, implicitFirstOperator=False,
                  wrapPositions=None, justification=None, orientation=None, **kwargs):
        from .expr_range import ExprRange
        default_style = ("explicit" if formatType == 'string' else 'implicit')

        outStr = ''
        if len(self) == 0 and fence:
            # for an empty list, show the parenthesis to show something.
            return '()'

        if justification is None:
            justification = self.getStyle('justification', 'center')
        if orientation is None:
            orientation = self.getStyle('orientation', 'horizontal')

        if fence:
            outStr = '(' if formatType == 'string' else r'\left('

        if orientation == 'horizontal':
            length = self.getRowLength()
        else:
            if self.getStyle('parameterization', default_style):
                length = self.getColHeight(True)
            else:
                length = self.getColHeight()
        if formatType == 'latex':
            outStr += r'\begin{array} {%s} ' % (justification[0] * length) + '\n '

        formatted_sub_expressions = []

        for entry in self.get_formatted_sub_expressions(formatType, orientation, default_style,
                                                                    operatorOrOperators):
            formatted_sub_expressions.append(entry)

        if orientation == "vertical":
            # up until now, the formatted_sub_expression is still
            # in the order of the horizontal orientation regardless of orientation type
            k = 1
            vert = []
            if self.getStyle('parameterization', default_style) == 'explicit':
                ex = True
            else:
                ex = False
            m = self.getColHeight(ex)
            while k <= self.getRowLength(ex):
                i = 1
                j = k
                for var in self.get_formatted_sub_expressions(formatType, orientation, default_style,
                                                              operatorOrOperators):
                    if i == j:
                        vert.append(var)
                        m -= 1
                        if m == 0:
                            vert.append(r' \\' + ' \n ')
                            m = self.getColHeight(ex)
                        j += self.getRowLength(ex)
                    i += 1
                k += 1
            formatted_sub_expressions = vert

        if operatorOrOperators is None:
            operatorOrOperators = ','
        elif isinstance(operatorOrOperators, Expression) and not isinstance(operatorOrOperators, ExprTuple):
            operatorOrOperators = operatorOrOperators.formatted(formatType, fence=False)
        if isinstance(operatorOrOperators, str):
            # single operator
            formatted_operator = operatorOrOperators
            if operatorOrOperators == ',':
                # e.g.: a, b, c, d
                outStr += (' ').join(formatted_sub_expressions)
            else:
                # e.g.: a + b + c + d
                outStr += (' '+formatted_operator+' ').join(formatted_sub_expressions)
        else:
            # assume all different operators
            formatted_operators = []
            for operator in operatorOrOperators:
                if isinstance(operator, ExprRange):
                    # Handle an ExprRange entry; here the "operators"
                    # are really ExprRange "checkpoints" (first, last,
                    # as well as the ExprRange body in the middle if
                    # using an 'explicit' style for 'parameterization').
                    # For the 'ellipses', we will just use a
                    # placeholder.
                    be_explicit = self.getStyle('parameterization', default_style)
                    formatted_operators += operator._formatted_checkpoints(
                        formatType, fence=False, subFence=False, ellipses='',
                        use_explicit_parameterization=be_explicit)
                else:
                    formatted_operators.append(operator.formatted(formatType, fence=False, subFence=False))
            if len(formatted_sub_expressions) == len(formatted_operators):
                # operator preceeds each operand
                if implicitFirstOperator:
                    outStr = formatted_sub_expressions[0]  # first operator is implicit
                else:
                    outStr = formatted_operators[0] + formatted_sub_expressions[0]  # no space after first operator
                outStr += ' '  # space before next operator
                outStr += ' '.join(
                    formatted_operator + ' ' + formatted_operand for formatted_operator, formatted_operand in
                    zip(formatted_operators[1:], formatted_sub_expressions[1:]))
            elif len(formatted_sub_expressions) == len(formatted_operators) + 1:
                # operator between each operand
                outStr = ' '.join(
                    formatted_operand + ' ' + formatted_operator for formatted_operand, formatted_operator in
                    zip(formatted_sub_expressions, formatted_operators))
                outStr += ' ' + formatted_sub_expressions[-1]
            elif len(formatted_sub_expressions) != len(formatted_operators):
                raise ValueError(
                    "May only perform ExprTuple formatting if the number of operators is equal to the number "
                    "of operands(precedes each operand) or one less (between each operand); "
                    "also, operator ranges must be in correspondence with operand ranges.")

        if formatType == 'latex':
            outStr += r' \end{array}' + ' \n'
        if fence:
            outStr += ')' if formatType == 'string' else r'\right)'
        return outStr


<|MERGE_RESOLUTION|>--- conflicted
+++ resolved
@@ -164,12 +164,9 @@
                 for i, entry in enumerate(expr):
                     if isinstance(entry, ExprRange):
 
-<<<<<<< HEAD
                         if isinstance(entry.first(), MultiQubitGate) or isinstance(entry.first(), Gate):
                             # we break in this instance because we have a check in Circuit
                             return
-=======
->>>>>>> 4c8eb76e
                         if m == 0:
                             placeholder = []
                             placeholder.append(i)
@@ -206,16 +203,9 @@
                             raise ValueError('Nested ExprTuples are not supported. Fencing is an '
                                              'extraneous feature for the ExprArray class.')
                         elif isinstance(entry, ExprRange):
-<<<<<<< HEAD
                             if isinstance(entry.first(), MultiQubitGate) or isinstance(entry.first(), Gate):
                                 # we break in this instance because we have a check in Circuit
                                 return
-                            if m == 0:
-                                placeholder = []
-                                placeholder.append(i)
-                                placeholder.append(entry.first().subExpr(1))
-                                placeholder.append(entry.last().subExpr(1))
-=======
 
                             if m == 0:
                                 # we are checking that i in Aij matches all the other i's
@@ -223,7 +213,6 @@
                                 placeholder.append(i)
                                 placeholder.append(entry.first().indices[0])
                                 placeholder.append(entry.last().indices[0])
->>>>>>> 4c8eb76e
                                 pos.append(placeholder)
                             if first is None:
                                 first = entry.first().indices[0]
@@ -232,13 +221,9 @@
                                                  'not equal to %s.' % (first, entry.first().indices[0]))
 
                         else:
-<<<<<<< HEAD
                             if isinstance(entry, MultiQubitGate) or isinstance(entry.first(), Gate):
                                 # we break in this instance because we have a check in Circuit
                                 return
-=======
-
->>>>>>> 4c8eb76e
                             if first is None:
                                 first = entry.indices[0]
                             if first != entry.indices[0]:
@@ -249,13 +234,9 @@
                             raise ValueError('Nested ExprTuples are not supported. Fencing is an '
                                              'extraneous feature for the ExprArray class.')
                         elif isinstance(entry, ExprRange):
-<<<<<<< HEAD
                             if isinstance(entry.first(), MultiQubitGate) or isinstance(entry.first(), Gate):
                                 # we break in this instance because we have a check in Circuit
                                 return
-=======
-
->>>>>>> 4c8eb76e
                             if last is None:
                                 last = entry.last().indices[0]
                             if last != entry.last().indices[0]:
@@ -263,22 +244,14 @@
                                                  'not equal to %s.' % (last, entry.last().indices[0]))
 
                         else:
-<<<<<<< HEAD
                             if isinstance(entry, MultiQubitGate) or isinstance(entry.first(), Gate):
                                 # we break in this instance because we have a check in Circuit
                                 return
-=======
-
->>>>>>> 4c8eb76e
                             if last is None:
                                 last = entry.indices[0]
                             if last != entry.indices[0]:
                                 raise ValueError('Rows containing ExprRanges must agree for every column. %s is '
-<<<<<<< HEAD
-                                                 'not equal to %s.' % (first, entry.subExpr(1)))
-=======
                                                  'not equal to %s.' % (last, entry.indices[0]))
->>>>>>> 4c8eb76e
             n = m
 
         if k != len(pos):
