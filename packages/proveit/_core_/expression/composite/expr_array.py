<<<<<<< HEAD
import types

=======
>>>>>>> cbddcd77
from .expr_tuple import ExprTuple
from proveit._core_.expression.expr import Expression, MakeNotImplemented
from proveit._core_.expression.style_options import StyleOptions


class ExprArray(ExprTuple):
    '''
    An ExprArray is simply an ExprTuple of ExprTuples or ExprRanges.
    The array is broken up into different rows after each ExprTuple
    or ExprRange. Each column MUST contain the same type of expression.
    '''
    def __init__(self, *expressions, styles=None):
        '''
        Initialize an ExprTuple from an iterable over Expression
        objects.
        '''
        from .expr_range import ExprRange
        if styles is None: styles = dict()
        if 'orientation' not in styles:
            styles['orientation'] = 'horizontal'
        if 'justification' not in styles:
            styles['justification'] = 'center'

        ExprTuple.__init__(self, *expressions, styles=styles)

        for entry in self:
            if not isinstance(entry, ExprTuple) and not isinstance(entry, ExprRange):
                raise ValueError("Contents of an ExprArray must be wrapped in either an ExprRange or ExprTuple.")

        # check each column for same expression throughout
        self.checkRange()
    
    @classmethod
    def _make(subClass, coreInfo, styles, subExpressions):
        if subClass != ExprArray: 
            MakeNotImplemented(subClass)
        if len(coreInfo) != 1 or coreInfo[0] != 'ExprTuple':
            raise ValueError("An ExprArray is an ExprTuple of ExprTuples, "
                             "so the ExprArray coreInfo should contain "
                             "exactly one item: 'ExprTuple'")
        return ExprArray(*subExpressions).withStyles(**styles)      
    
    def styleOptions(self):
        options = StyleOptions(self)
        options.addOption('justification',
                          ("justify to the 'left', 'center', or 'right' in the array cells"))
        options.addOption('orientation',
                          ("to be read from left to right then top to bottom ('horizontal') "
                           "or to be read top to bottom then left to right ('vertical')"))
        options.addOption(
                'parameterization', 
                ("'implicit' (default for LaTeX formatting) hides "
                 "the parameter the ExprRange so the parameterization "
                 "may be ambiguous (e.g., x_{1+1}, ..., x_{n+1}); "
                 "'explicit' (default for string formatting) reveals "
                 "the parameterization "
                 "(e.g. x_{1+1}, ..x_{k+1}.., x_{n+1})."))
        return options
    
    def remakeWithStyleCalls(self):
        '''
        In order to reconstruct this Expression to have the same styles,
        what "with..." method calls are most appropriate?  Return a 
        tuple of strings with the calls to make.  The default for the
        Operation class is to include appropriate 'withWrappingAt'
        and 'withJustification' calls.
        '''
        call_strs = []
        orientation = self.getStyle('orientation')
        if orientation != 'horizontal':
            call_strs.append('withOrientation("' + orientation + '")')
        justification = self.getStyle('justification')
        if justification != 'center':
            call_strs.append('withJustification("' + justification + '")')
        parameterization = self.getStyle('parameterization', 'default')
        if parameterization != 'default':
            if parameterization == 'explicit':
                call_strs.append('withExplicitParameterization()')
            if parameterization == 'implicit':
                call_strs.append('withImplicitParameterization()')
        return call_strs
    
    def withJustification(self, justification):
        return self.withStyles(justification=justification)
    
    def withOrientation(self, orientation):
        '''
        Wrap the expression according to the orientation: 'horizontal' or 'vertical'
        '''
        if not orientation in ('horizontal', 'vertical'):
            raise ValueError("'orientation' must be 'horizontal' or "
                             "'vertical', not %s"%orientation)
        return self.withStyles(orientation=orientation)
    
    def withExplicitParameterization(self):
        '''
        The 'parameterization':'explicit' style shows the 
        parameterization of the ExprRange explicitly.  For example,
        x_{1+1}, ..x_{k+1}.., x_{n+1}).
        '''
        return self.withStyles(parameterization='explicit')

    def withImplicitParameterization(self):
        '''
        The 'parameterization':'implicit' style does not show the
        parameterization of the ExprRange explicitly and such that the
        parameterization may be ambiguous but is more compact.  
        For example, x_{1+1}, ..., x_{n+1} could be
        x_{1+1}, ..x_{k+1}.., x_{n+1}
        or could be
        x_{1+1}, ..x_{k}.., x_{n+1}.
        '''
        return self.withStyles(parameterization='implicit')

    def withDefaultParameterizationStyle(self):
        '''
        The default is to use an 'implicit' parameterization for
        string formatting (see 'withImplicitParameterization') and
        and 'explicit' parameterization for LaTeX formatting
        (see 'withExplicitParameterization').
        '''
        return self.withoutStyle('parameterization')
    
    def string(self, **kwargs):
        return self.formatted('string', **kwargs)

    def latex(self, **kwargs):
        return self.formatted('latex', **kwargs)

    def checkRange(self):
        '''
        If there is an ExprRange contained in the array,
        every item in the same column MUST agree in length
        of the ExprRange.  If not, raise an error.
        '''
        from .expr_range import ExprRange
<<<<<<< HEAD
        from proveit.physics.quantum.circuit import MultiQubitGate
        pos = []

        box = False
        k = 0
        for m, expr in enumerate(self):
            if isinstance(expr, ExprTuple):
                count = 0
                for i, entry in enumerate(expr):
                    if isinstance(entry, ExprRange):

                        if isinstance(entry.first(), MultiQubitGate):
                            # we break in this instance because we have a check in Circuit
                            return
=======
        pos = []
        m = 0
        k = 0
        for expr in self:
            if isinstance(expr, ExprTuple):
                i = 0
                count = 0
                for entry in expr:
                    if isinstance(entry, ExprRange):
>>>>>>> cbddcd77
                        if m == 0:
                            placeholder = []
                            placeholder.append(i)
                            placeholder.append(entry.first().subExpr(1))
                            placeholder.append(entry.last().subExpr(1))
                            pos.append(placeholder)
                        else:
                            if len(pos) == 0:
                                raise ValueError('There is an invalid ExprRange in tuple number %s' % str(i))
                            for item in pos:
                                if item[0] == i:
                                    if entry.first().subExpr(1) != item[1]:
                                        raise ValueError('Columns containing ExprRanges '
                                                         'must agree for every row. %s is '
                                                         'not equal to %s.' % (entry.first().subExpr(1), item[1]))
                                    if entry.last().subExpr(1) != item[2]:
                                        raise ValueError('Columns containing ExprRanges '
                                                         'must agree for every row. %s is '
                                                         'not equal to %s.' % (entry.last().subExpr(1), item[2]))
                                    k += 1
                        count += 3
                    else:
                        count += 1
<<<<<<< HEAD
=======
                    i += 1
>>>>>>> cbddcd77

                if count != self.getRowLength():
                    raise ValueError('One or more rows are a different length.  Please double check your entries.')
            elif isinstance(expr, ExprRange):
                if isinstance(expr.first(), ExprTuple):
                    first = None
                    last = None
<<<<<<< HEAD
                    for i, entry in enumerate(expr.first()):

=======
                    for entry in expr.first():
>>>>>>> cbddcd77
                        if isinstance(entry, ExprTuple):
                            raise ValueError('Nested ExprTuples are not supported. Fencing is an '
                                             'extraneous feature for the ExprArray class.')
                        elif isinstance(entry, ExprRange):
<<<<<<< HEAD
                            if isinstance(entry.first(), MultiQubitGate):
                                # we break in this instance because we have a check in Circuit
                                return
                            if m == 0:
                                placeholder = []
                                placeholder.append(i)
                                placeholder.append(entry.first().subExpr(1))
                                placeholder.append(entry.last().subExpr(1))
                                pos.append(placeholder)
                            box = True
=======
>>>>>>> cbddcd77
                            if first is None:
                                first = entry.first().subExpr(0).subExpr(1)
                            if first != entry.first().subExpr(0).subExpr(1):
                                raise ValueError('Rows containing ExprRanges must agree for every column. %s is '
                                                 'not equal to %s.' % (first, entry.first().subExpr(0).subExpr(1)))
                            if first != entry.last().subExpr(0).subExpr(1):
                                raise ValueError('Rows containing ExprRanges must agree for every column. %s is '
                                                 'not equal to %s.' % (first, entry.last().subExpr(0).subExpr(1)))
                        else:
<<<<<<< HEAD
                            if isinstance(entry, MultiQubitGate):
                                # we break in this instance because we have a check in Circuit
                                return
=======
>>>>>>> cbddcd77
                            if first is None:
                                first = entry.subExpr(1)
                            if first != entry.subExpr(1):
                                raise ValueError('Rows containing ExprRanges must agree for every column. %s is '
                                                 'not equal to %s.' % (first, entry.subExpr(1)))
                    for entry in expr.last():
                        if isinstance(entry, ExprTuple):
                            raise ValueError('Nested ExprTuples are not supported. Fencing is an '
                                             'extraneous feature for the ExprArray class.')
                        elif isinstance(entry, ExprRange):
<<<<<<< HEAD
                            if isinstance(entry.first(), MultiQubitGate):
                                # we break in this instance because we have a check in Circuit
                                return
=======
>>>>>>> cbddcd77
                            if last is None:
                                last = entry.first().subExpr(0).subExpr(1)
                            if last != entry.first().subExpr(0).subExpr(1):
                                raise ValueError('Rows containing ExprRanges must agree for every column. %s is '
                                                 'not equal to %s.' % (first, entry.first().subExpr(0).subExpr(1)))
                            if last != entry.last().subExpr(0).subExpr(1):
                                raise ValueError('Rows containing ExprRanges must agree for every column. %s is '
                                                 'not equal to %s.' % (first, entry.last().subExpr(0).subExpr(1)))
                        else:
<<<<<<< HEAD
                            if isinstance(entry, MultiQubitGate):
                                # we break in this instance because we have a check in Circuit
                                return
=======
>>>>>>> cbddcd77
                            if last is None:
                                last = entry.subExpr(1)
                            if last != entry.subExpr(1):
                                raise ValueError('Rows containing ExprRanges must agree for every column. %s is '
                                                 'not equal to %s.' % (first, entry.subExpr(1)))
<<<<<<< HEAD
            n = m

        if k != len(pos):
            if n == 0:
                if not box:
                    raise ValueError('ExprArrays must have more than one row.')
            else:
                raise ValueError('The ExprRange in the first tuple is not in the same column '
                                 'as the ExprRange in tuple number %s' % str(n))
=======

            m += 1
        if k != len(pos):
            raise ValueError('The ExprRange in the first tuple is not in the same column '
                             'as the ExprRange in tuple number %s' % str(m))
>>>>>>> cbddcd77

    def getColHeight(self, explicit=False):
        '''
        Return the height of the first column of the array in an integer form.
        (Horizontal orientation is assumed)
        '''
        from .expr_range import ExprRange
        output = 0
        for expr in self:
            if isinstance(expr, ExprTuple):
                output += 1
            elif isinstance(expr, ExprRange):
                if isinstance(expr.first(), ExprRange):
                    if explicit:
                        output += 7
                    else:
                        output += 8
                else:
                    output += 3
        return output

    def getRowLength(self, explicit=False):
        '''
        Return the length of the first row of the array in an integer form.
        (Horizontal orientation is assumed)
        '''
        from .expr_range import ExprRange
        from proveit import Variable, IndexedVar
        output = 0

        for expr in self:
            if isinstance(expr, ExprRange):
                if isinstance(expr.first(), ExprRange):
                    if isinstance(expr.first().first(), ExprTuple):
                        for value in expr.first().first():
                            output += 1
                elif isinstance(expr.first(), ExprTuple):
                    for value in expr.first():
<<<<<<< HEAD
                        if isinstance(value, ExprTuple):
=======
                        if isinstance(value, Variable) or isinstance(value, IndexedVar):
                            output += 1
                        elif isinstance(value, ExprTuple):
>>>>>>> cbddcd77
                            for var in value:
                                if isinstance(var, Variable) or isinstance(var, IndexedVar):
                                    output += 1
                                elif isinstance(value, ExprTuple):
                                    for operand in value:
                                        if isinstance(operand, ExprRange) or isinstance(operand, ExprTuple):
                                            raise ValueError('This expression is nested too many times to get an '
                                                             'accurate row length. Please consolidate your ExprRange')
                                        else:
                                            output += 1
                        elif isinstance(value, ExprRange):
                            if explicit:
                                output += 5
                            else:
                                output += 3
<<<<<<< HEAD
                        else:
                            output += 1
            if isinstance(expr, ExprTuple):
                for value in expr:
                    if isinstance(value, ExprTuple):
                        for var in value:
                            if isinstance(var, ExprTuple):
=======
            if isinstance(expr, ExprTuple):
                for value in expr:
                    if isinstance(value, Variable) or isinstance(value, IndexedVar):
                        output += 1
                    if isinstance(value, ExprTuple):
                        for var in value:
                            if isinstance(var, Variable) or isinstance(var, IndexedVar):
                                output += 1
                            elif isinstance(var, ExprTuple):
>>>>>>> cbddcd77
                                for operand in value:
                                    if isinstance(operand, ExprRange) or isinstance(operand, ExprTuple):
                                        raise ValueError('This expression is nested too many times to get an '
                                                         'accurate row length. Please consolidate your ExprTuple')
                                    else:
                                        output += 1
<<<<<<< HEAD
                            else:
                                output += 1
                    elif isinstance(value, ExprRange):
=======
                    if isinstance(value, ExprRange):
>>>>>>> cbddcd77
                        if explicit:
                            output += 5
                        else:
                            output += 3
<<<<<<< HEAD
                    else:
                        output += 1
            break
        return output

    def get_formatted_sub_expressions(self, formatType, orientation, default_style, operatorOrOperators):
        '''
        Used to cycle through the ExprArray and format the output accordingly
        '''
        from .expr_range import ExprRange

=======
            break
        return output

    def formatted(self, formatType, fence=False, subFence=False, operatorOrOperators=None, implicitFirstOperator=False,
                  wrapPositions=None, justification=None, orientation=None, **kwargs):
        from .expr_range import ExprRange
        default_style = ("explicit" if formatType == 'string' else 'implicit')

        outStr = ''
        if len(self) == 0 and fence:
            # for an empty list, show the parenthesis to show something.
            return '()'

        if justification is None:
            justification = self.getStyle('justification', 'center')
        if orientation is None:
            orientation = self.getStyle('orientation', 'horizontal')

        if fence:
            outStr = '(' if formatType == 'string' else r'\left('

        if orientation == 'horizontal':
            length = self.getRowLength()
        else:
            if self.getStyle('parameterization', default_style):
                length = self.getColHeight(True)
            else:
                length = self.getColHeight()
        if formatType == 'latex':
            outStr += r'\begin{array} {%s} ' % (justification[0] * length) + '\n '

        formatted_sub_expressions = []
>>>>>>> cbddcd77
        # Track whether or not ExprRange operands are using
        # "explicit" parameterization, because the operators must
        # follow suit.
        using_explicit_parameterization = []
<<<<<<< HEAD
        for k, sub_expr in enumerate(self):
            if k != 0 and orientation == 'horizontal':
                # wrap before each expression, excluding the first.
                yield r' \\' + ' \n '
=======
        k = 0
        for sub_expr in self:
            if k != 0 and orientation == 'horizontal':
                # wrap before each expression, excluding the first.
                formatted_sub_expressions.append(r' \\' + ' \n ')
>>>>>>> cbddcd77
            if isinstance(sub_expr, ExprRange):
                # Handle an ExprRange entry; here the "sub-expressions"
                # are really ExprRange "checkpoints" (first, last, as
                # well as the ExprRange body in the middle if using
                # an 'explicit' style for 'parameterization) as well as
                # ellipses between the checkpoints..
                using_explicit_parameterization.append(
                    sub_expr._use_explicit_parameterization(formatType))

<<<<<<< HEAD
                ell = []
=======
                i = 0
                ell = r''
>>>>>>> cbddcd77
                vell = []
                # ell will be used to store the vertical ellipses
                # for the horizontal orientation while vell will store
                # the horizontal ellipses for the vertical orientation
<<<<<<< HEAD
                for i, expr in enumerate(sub_expr._formatted_checkpoints(formatType,
                                                            fence=False, subFence=False,
                                                            operator=operatorOrOperators)):
                    # if orientation is 'vertical' replace all \vdots with \cdots and vice versa.
                    if i == 0 and isinstance(sub_expr.first(), ExprTuple):
                        # only do this once, right away
                        for m, entry in enumerate(sub_expr.first().entries):
                            if m == 0:
                                # for the first entry, don't include '&' for formatting purposes
                                if isinstance(entry, ExprTuple):
                                    for n, var in enumerate(entry):
                                        if n != 0:
                                            if orientation == 'horizontal':
                                                yield '& ' + var.formatted(formatType, fence=False)
                                                if self.getStyle('parameterization', default_style) == 'explicit':
                                                    ell.append(r'& \colon')
                                                else:
                                                    ell.append(r'& \vdots')
                                            else:
                                                # if the orientation is 'vertical', include the ellipses
                                                if k == 0:
                                                    yield var.formatted(formatType, fence=False)
                                                    vell.append(r'& \cdots')
                                                else:
                                                    yield '& ' + var.formatted(formatType, fence=False)
=======
                for expr in sub_expr._formatted_checkpoints(formatType,
                                                            fence=False, subFence=False,
                                                            operator=operatorOrOperators):
                    # if orientation is 'vertical' replace all \vdots with \cdots and vice versa.
                    if i == 0 and isinstance(sub_expr.first(), ExprTuple):
                        # only do this once, right away
                        m = 0
                        for entry in sub_expr.first().entries:
                            if m == 0:
                                # for the first entry, don't include '&' for formatting purposes
                                if isinstance(entry, ExprTuple):
                                    n = 0
                                    for var in entry:
                                        if n != 0:
                                            if orientation == 'horizontal':
                                                formatted_sub_expressions.append('& ' + var.formatted(formatType,
                                                                                                      fence=False))
                                                if self.getStyle('parameterization', default_style) == 'explicit':
                                                    ell += r' & \colon'
                                                else:
                                                    ell += r' & \vdots'
                                            else:
                                                # if the orientation is 'vertical', include the ellipses
                                                if k == 0:
                                                    formatted_sub_expressions.append(var.formatted(formatType,
                                                                                                   fence=False))
                                                    vell.append(r'& \cdots')
                                                else:
                                                    formatted_sub_expressions.append('& '
                                                                                     + var.formatted(formatType,
                                                                                                     fence=False))
>>>>>>> cbddcd77
                                                    vell.append(r'& \cdots')
                                        else:
                                            # for the first entry, don't include '&' for formatting purposes

                                            if orientation == 'horizontal':
<<<<<<< HEAD
                                                yield var.formatted(formatType, fence=False)
                                                if self.getStyle('parameterization', default_style) == 'explicit':
                                                    ell.append(r'\colon')
                                                else:
                                                    ell.append(r'\vdots')
                                            else:
                                                # if the orientation is 'vertical', include the ellipses
                                                if k == 0:
                                                    yield var.formatted(formatType, fence=False)
                                                    vell.append(r'& \cdots')
                                                else:
                                                    yield '& ' + var.formatted(formatType, fence=False)
                                                    vell.append(r'& \cdots')
=======
                                                formatted_sub_expressions.append(var.formatted(formatType, fence=False))
                                                if self.getStyle('parameterization', default_style) == 'explicit':
                                                    ell += r'\colon'
                                                else:
                                                    ell += r'\vdots'
                                            else:
                                                # if the orientation is 'vertical', include the ellipses
                                                if k == 0:
                                                    formatted_sub_expressions.append(var.formatted(formatType,
                                                                                                   fence=False))
                                                    vell.append(r'& \cdots')
                                                else:
                                                    formatted_sub_expressions.append('& ' + var.formatted(formatType,
                                                                                                          fence=False))
                                                    vell.append(r'& \cdots')
                                        n += 1
>>>>>>> cbddcd77
                                elif isinstance(entry, ExprRange):
                                    # this is first for both orientations so don't include the '&' for either
                                    using_explicit_parameterization.append(
                                        entry._use_explicit_parameterization(formatType))
<<<<<<< HEAD
                                    yield entry.first().formatted(formatType, fence=False)
                                    if orientation == 'horizontal':
                                        if self.getStyle('parameterization', default_style) == 'explicit':
                                            yield '& ..' + entry.body.formatted(formatType, fence=False) + '..'
                                            ell.append(r'\colon')
                                            ell.append(r'& \colon')
                                            ell.append(r'& \colon')
                                        else:
                                            yield r'& \cdots'
                                            ell.append(r'\vdots')
                                            ell.append('& ' + sub_expr.body.entries[m].body.formatted(formatType,
                                                                                                      fence=False))
                                            ell.append(r'& \vdots')

                                        yield '& ' + entry.last().formatted(formatType, fence=False)
                                    else:
                                        # we add an '&' after the \vdots because this is a range of a tuple of a range
                                        if self.getStyle('parameterization', default_style) == 'explicit':
                                            yield r'\colon'
                                            yield entry.body.formatted(formatType, fence=False)
                                            yield r'\colon'
                                        else:
                                            yield r'\vdots'
                                        vell.append(r'& \cdots')
                                        vell.append('& ' + sub_expr.body.entries[m].body.formatted(formatType,
                                                                                                   fence=False))
                                        yield entry.last().formatted(formatType, fence=False)
                                        vell.append(r'& \cdots')
                                else:
                                    if orientation == 'horizontal':
                                        yield entry.formatted(formatType, fence=False)
                                        if self.getStyle('parameterization', default_style) == 'explicit':
                                            ell.append(r'\colon')
                                        else:
                                            ell.append(r'\vdots')
                                    else:
                                        # if the orientation is 'vertical', include the ellipses
                                        if k == 0:
                                            yield entry.formatted(formatType, fence=False)
                                            vell.append(r'& \cdots')
                                        else:
                                            yield '& ' + entry.formatted(formatType, fence=False)
=======
                                    formatted_sub_expressions.append(entry.first().formatted(formatType, fence=False))
                                    if orientation == 'horizontal':
                                        if self.getStyle('parameterization', default_style) == 'explicit':
                                            formatted_sub_expressions.append('& ..' + entry.body.formatted(formatType,
                                                                                                           fence=False)
                                                                             + '..')
                                            ell += r'\colon & \colon & \colon'
                                        else:
                                            formatted_sub_expressions.append(r'& \cdots')
                                            ell += r'\vdots & & \vdots'

                                        formatted_sub_expressions.append('& ' + entry.last().formatted(formatType,
                                                                                                       fence=False))
                                    else:
                                        # we add an '&' after the \vdots because this is a range of a tuple of a range
                                        if self.getStyle('parameterization', default_style) == 'explicit':
                                            formatted_sub_expressions.append(r'\colon')
                                            formatted_sub_expressions.append(entry.body.formatted(formatType,
                                                                                                  fence=False))
                                            formatted_sub_expressions.append(r'\colon')
                                        else:
                                            formatted_sub_expressions.append(r'\vdots')
                                        vell.append(r'& \cdots')
                                        vell.append('&')
                                        formatted_sub_expressions.append(entry.last().formatted(formatType,
                                                                                                fence=False))
                                        vell.append(r'& \cdots')
                                else:
                                    if orientation == 'horizontal':
                                        formatted_sub_expressions.append(entry.formatted(formatType,
                                                                                         fence=False))
                                        if self.getStyle('parameterization', default_style) == 'explicit':
                                            ell += r'\colon'
                                        else:
                                            ell += r'\vdots'
                                    else:
                                        # if the orientation is 'vertical', include the ellipses
                                        if k == 0:
                                            formatted_sub_expressions.append(entry.formatted(formatType,
                                                                                             fence=False))
                                            vell.append(r'& \cdots')
                                        else:
                                            formatted_sub_expressions.append('& '
                                                                             + entry.formatted(formatType,
                                                                                               fence=False))
>>>>>>> cbddcd77
                                            vell.append(r'& \cdots')
                            else:
                                if isinstance(entry, ExprTuple):
                                    for var in entry:
                                        if orientation == 'horizontal':
                                            # this is not the first so we add '&'
<<<<<<< HEAD
                                            yield '& ' + var.formatted(formatType, fence=False)
                                            if self.getStyle('parameterization', default_style) == 'explicit':
                                                ell.append(r'& \colon')
                                            else:
                                                ell.append(r'& \vdots')
=======
                                            formatted_sub_expressions.append('& ' + var.formatted(formatType,
                                                                                                  fence=False))
                                            if self.getStyle('parameterization', default_style) == 'explicit':
                                                ell += r' & \colon'
                                            else:
                                                ell += r' & \vdots'
>>>>>>> cbddcd77
                                        else:
                                            if k == 0:
                                                # this is still technically the first column so we don't include
                                                # the '&' for formatting purposes
<<<<<<< HEAD
                                                yield var.formatted(formatType, fence=False)
                                                vell.append(r'& \cdots')
                                            else:
                                                yield '& ' + var.formatted(formatType, fence=False)
=======
                                                formatted_sub_expressions.append(var.formatted(formatType, fence=False))
                                                vell.append(r'& \cdots')
                                            else:
                                                formatted_sub_expressions.append('& ' + var.formatted(formatType,
                                                                                                      fence=False))
>>>>>>> cbddcd77
                                                vell.append(r'& \cdots')
                                elif isinstance(entry, ExprRange):
                                    using_explicit_parameterization.append(
                                        entry._use_explicit_parameterization(formatType))
                                    if orientation == 'horizontal':
<<<<<<< HEAD
                                        yield '& ' + entry.first().formatted(formatType, fence=False)
                                        if self.getStyle('parameterization', default_style) == 'explicit':
                                            ell.append(r'& \colon')
                                            ell.append(r'& \colon')
                                            ell.append(r'& \colon')
                                            yield '& ..' + entry.body.formatted(formatType, fence=False) + '..'
                                        else:
                                            ell.append(r'& \vdots')
                                            ell.append(r'& ' + sub_expr.body.entries[m].body.formatted(formatType,
                                                                                                       fence=False))
                                            ell.append(r'& \vdots')
                                            yield r'& \cdots'
                                        yield '& ' + entry.last().formatted(formatType, fence=False)
=======
                                        formatted_sub_expressions.append('& ' + entry.first().formatted(formatType,
                                                                                                        fence=False))
                                        if self.getStyle('parameterization', default_style) == 'explicit':
                                            ell += r' & \colon &\colon & \colon'
                                            formatted_sub_expressions.append('& ..' + entry.body.formatted(formatType,
                                                                                                           fence=False)
                                                                             + '..')
                                        else:
                                            ell += r' & \vdots & & \vdots'
                                            formatted_sub_expressions.append(r'& \cdots')
                                        formatted_sub_expressions.append('& ' + entry.last().formatted(formatType,
                                                                                                       fence=False))
>>>>>>> cbddcd77

                                    else:
                                        # this is still technically the first column so we don't include
                                        # the '&' for formatting purposes
<<<<<<< HEAD
                                        yield entry.first().formatted(formatType, fence=False)

                                        if self.getStyle('parameterization', default_style) == 'explicit':
                                            yield r'\colon'
                                            yield entry.body.formatted(formatType, fence=False)
                                            yield r'\colon'
                                        else:
                                            yield r'\vdots'
                                        yield entry.last().formatted(formatType, fence=False)
                                        vell.append(r'& \cdots ')
                                        vell.append('& ' + sub_expr.body.entries[m].body.formatted(formatType,
                                                                                                   fence=False))
=======
                                        formatted_sub_expressions.append(entry.first().formatted(formatType,
                                                                                                 fence=False))

                                        if self.getStyle('parameterization', default_style) == 'explicit':
                                            formatted_sub_expressions.append(r'\colon')
                                            formatted_sub_expressions.append(entry.body.formatted(formatType,
                                                                                                  fence=False))
                                            formatted_sub_expressions.append(r'\colon')
                                        else:
                                            formatted_sub_expressions.append(r'\vdots')
                                        formatted_sub_expressions.append(entry.last().formatted(formatType,
                                                                                                fence=False))
                                        vell.append(r'& \cdots ')
                                        vell.append('&')
>>>>>>> cbddcd77
                                        vell.append(r'& \cdots ')
                                else:
                                    if orientation == 'horizontal':
                                        # this is not the first so we add '&'
<<<<<<< HEAD
                                        yield '& ' + entry.formatted(formatType, fence=False)
                                        if self.getStyle('parameterization', default_style) == 'explicit':
                                            ell.append(r'& \colon')
                                        else:
                                            ell.append(r'& \vdots')
=======
                                        formatted_sub_expressions.append('& ' + entry.formatted(formatType,
                                                                                                fence=False))
                                        if self.getStyle('parameterization', default_style) == 'explicit':
                                            ell += r' & \colon'
                                        else:
                                            ell += r' & \vdots'
>>>>>>> cbddcd77
                                    else:
                                        if k == 0:
                                            # this is still technically the first column so we don't include
                                            # the '&' for formatting purposes
<<<<<<< HEAD
                                            yield entry.formatted(formatType, fence=False)
                                            vell.append(r'& \cdots')
                                        else:
                                            yield '& ' + entry.formatted(formatType, fence=False)
                                            vell.append(r'& \cdots')
=======
                                            formatted_sub_expressions.append(entry.formatted(formatType, fence=False))
                                            vell.append(r'& \cdots')
                                        else:
                                            formatted_sub_expressions.append('& ' + entry.formatted(formatType,
                                                                                                    fence=False))
                                            vell.append(r'& \cdots')
                            m += 1
>>>>>>> cbddcd77

                    elif (expr == sub_expr.last().formatted(formatType, fence=False)) \
                            and isinstance(sub_expr.last(), ExprTuple):
                        # if orientation is 'horizontal' this is the last row
                        # if orientation is 'vertical' this is the last column
<<<<<<< HEAD
                        for m, entry in enumerate(sub_expr.last().entries):
=======
                        m = 0
                        for entry in sub_expr.last().entries:
>>>>>>> cbddcd77
                            if m == 0:
                                if isinstance(entry, ExprTuple):
                                    n = 0
                                    for var in entry:
                                        if n != 0:
                                            # regardless of orientation add the '&'
<<<<<<< HEAD
                                            yield '& ' + var.formatted(formatType, fence=False)
                                        else:
                                            if orientation == 'horizontal':
                                                # if its the first one, omit '&' for formatting purposes
                                                yield var.formatted(formatType, fence=False)
                                            else:
                                                # add the '&' because this is technically the last column
                                                yield '& ' + var.formatted(formatType, fence=False)
=======
                                            formatted_sub_expressions.append('& ' + var.formatted(formatType,
                                                                                                  fence=False))
                                        else:
                                            if orientation == 'horizontal':
                                                # if its the first one, omit '&' for formatting purposes
                                                formatted_sub_expressions.append(var.formatted(formatType, fence=False))
                                            else:
                                                # add the '&' because this is technically the last column
                                                formatted_sub_expressions.append('& ' + var.formatted(formatType,
                                                                                                      fence=False))
>>>>>>> cbddcd77
                                        n += 1
                                elif isinstance(sub_expr.last().entries[0], ExprRange):
                                    using_explicit_parameterization.append(
                                        entry._use_explicit_parameterization(formatType))
                                    if orientation == 'horizontal':
                                        # this is the first of the last row so we omit the '&'
<<<<<<< HEAD
                                        yield entry.first().formatted(formatType, fence=False)
                                        if self.getStyle('parameterization', default_style) == 'explicit':
                                            yield r'& ..' + entry.body.formatted(formatType, fence=False) + '..'
                                        else:
                                            yield r'& \cdots'
                                        yield '& ' + entry.last().formatted(formatType, fence=False)
                                    else:
                                        # this is the last column so we include all '&'
                                        yield '& ' + entry.first().formatted(formatType, fence=False)
                                        if self.getStyle('parameterization', default_style) == 'explicit':
                                            yield r'& \colon'
                                            yield '& ' + entry.body.formatted(formatType, fence=False)
                                            yield r'& \colon'
                                        else:
                                            yield r'& \vdots'
                                        yield '& ' + entry.last().formatted(formatType,fence=False)
                                else:
                                    if orientation == 'horizontal':
                                        yield entry.formatted(formatType, fence=False)
                                    else:
                                        yield '& ' + entry.formatted(formatType, fence=False)
=======
                                        formatted_sub_expressions.append(entry.first().formatted(formatType,
                                                                                                 fence=False))
                                        if self.getStyle('parameterization', default_style) == 'explicit':
                                            formatted_sub_expressions.append(r'& ..' + entry.body.formatted(formatType,
                                                                                                            fence=False)
                                                                             + '..')
                                        else:
                                            formatted_sub_expressions.append(r'& \cdots')
                                        formatted_sub_expressions.append('& ' + entry.last().formatted(formatType,
                                                                                                       fence=False))
                                    else:
                                        # this is the last column so we include all '&'
                                        formatted_sub_expressions.append('& ' + entry.first().formatted(formatType,
                                                                                                        fence=False))
                                        if self.getStyle('parameterization', default_style) == 'explicit':
                                            formatted_sub_expressions.append(r'& \colon')
                                            formatted_sub_expressions.append('& ' + entry.body.formatted(formatType,
                                                                                                         fence=False))
                                            formatted_sub_expressions.append(r'& \colon')
                                        else:
                                            formatted_sub_expressions.append(r'& \vdots')
                                        formatted_sub_expressions.append('& ' + entry.last().formatted(formatType,
                                                                                                       fence=False))
                                else:
                                    if orientation == 'horizontal':
                                        formatted_sub_expressions.append(entry.formatted(formatType,
                                                                                         fence=False))
                                    else:
                                        formatted_sub_expressions.append('& ' + entry.formatted(formatType,
                                                                         fence=False))
>>>>>>> cbddcd77
                            else:
                                if isinstance(entry, ExprTuple):
                                    for var in entry:
                                        # this is not the first entry for either orientation so we include an '&'
<<<<<<< HEAD
                                        yield '& ' + var.formatted(formatType, fence=False)
=======
                                        formatted_sub_expressions.append('& ' + var.formatted(formatType, fence=False))
>>>>>>> cbddcd77

                                elif isinstance(entry, ExprRange):
                                    using_explicit_parameterization.append(
                                        entry._use_explicit_parameterization(formatType))
                                    # this is not the first entry for either orientation so we include an '&'
<<<<<<< HEAD
                                    yield '& ' + entry.first().formatted(formatType, fence=False)

                                    if self.getStyle('parameterization', default_style) == 'explicit':
                                        if orientation == 'horizontal':
                                            yield r'& ..' + entry.body.formatted(formatType, fence=False) + '..'
                                        else:
                                            yield r'& \colon'
                                            yield '& ' + entry.body.formatted(formatType, fence=False)
                                            yield r'& \colon'
                                    else:
                                        if orientation == 'horizontal':
                                            yield r'& \cdots'
                                        else:
                                            yield r'& \vdots'
                                    yield '& ' + entry.last().formatted(formatType, fence=False)
                                else:
                                    # this is not the first entry for either orientation so we include an '&'
                                    yield '& ' + entry.formatted(formatType, fence=False)
                    elif i == 1 and isinstance(sub_expr.first(), ExprTuple):
                        if self.getStyle('parameterization', default_style) == 'explicit':
                            if orientation == 'horizontal':
                                yield r' \\ ' + '\n '
                                for entry in ell:
                                    yield entry
                                yield r' \\ ' + '\n '
                                for n, entry in enumerate(sub_expr.body):
                                    if n == 0:
                                        if isinstance(entry, ExprRange):
                                            yield entry.first().formatted(formatType, fence=False)
                                            yield '& ..' + entry.body.formatted(formatType, fence=False) + '..'
                                            yield '& ' + entry.last().formatted(formatType, fence=False)
                                        else:
                                            yield entry.formatted(formatType, fence=False)
                                    else:
                                        if isinstance(entry, ExprRange):
                                            yield '& ' + entry.first().formatted(formatType, fence=False)
                                            yield '& ..' + entry.body.formatted(formatType, ence=False) + '..'
                                            yield '& ' + entry.last().formatted(formatType, fence=False)
                                        else:
                                            yield '& ' + entry.formatted(formatType, fence=False)
                                yield r' \\ ' + '\n '
                                for entry in ell:
                                    yield entry
                                yield r' \\ ' + '\n '
                            else:
                                for entry in sub_expr.body:
                                    if isinstance(entry, ExprRange):
                                        yield '& ..' + entry.first().formatted(formatType, fence=False) + '..'
                                        yield r'& \colon'
                                        yield '& ..' + entry.body.formatted(formatType, fence=False) + '..'
                                        yield r'& \colon'
                                        yield '& ..' + entry.last().formatted(formatType, fence=False) + '..'
                                    else:
                                        yield '& ..' + entry.formatted(formatType, fence=False) + '..'
                        else:
                            if orientation == 'horizontal':
                                yield r' \\ ' + '\n '
                                for entry in ell:
                                    yield entry
                                yield r' \\ ' + '\n '
                            else:
                                for entry in vell:
                                    yield entry
=======
                                    formatted_sub_expressions.append('& ' + entry.first().formatted(formatType,
                                                                                                    fence=False))

                                    if self.getStyle('parameterization', default_style) == 'explicit':
                                        if orientation == 'horizontal':
                                            formatted_sub_expressions.append(r'& ..' + entry.body.formatted(formatType,
                                                                                                            fence=False)
                                                                             + '..')
                                        else:
                                            formatted_sub_expressions.append(r'& \colon')
                                            formatted_sub_expressions.append('& ' + entry.body.formatted(formatType,
                                                                                                         fence=False))
                                            formatted_sub_expressions.append(r'& \colon')
                                    else:
                                        if orientation == 'horizontal':
                                            formatted_sub_expressions.append(r'& \cdots')
                                        else:
                                            formatted_sub_expressions.append(r'& \vdots')
                                    formatted_sub_expressions.append('& ' + entry.last().formatted(formatType,
                                                                                                   fence=False))
                                else:
                                    # this is not the first entry for either orientation so we include an '&'
                                    formatted_sub_expressions.append('& ' + entry.formatted(formatType, fence=False))
                            m += 1
                    elif i == 1 and isinstance(sub_expr.first(), ExprTuple):
                        if self.getStyle('parameterization', default_style) == 'explicit':
                            if orientation == 'horizontal':
                                formatted_sub_expressions.append(r' \\ ' + '\n ' + ell + r' \\ ' + '\n ')
                                n = 0
                                for entry in sub_expr.body:
                                    if n == 0:
                                        if isinstance(entry, ExprRange):
                                            formatted_sub_expressions.append(entry.first().formatted(formatType,
                                                                                                     fence=False))
                                            formatted_sub_expressions.append('& ..' + entry.body.formatted(formatType,
                                                                                                           fence=False)
                                                                             + '..')
                                            formatted_sub_expressions.append('& ' + entry.last().formatted(formatType,
                                                                                                           fence=False))
                                        else:
                                            formatted_sub_expressions.append(entry.formatted(formatType, fence=False))
                                    else:
                                        if isinstance(entry, ExprRange):
                                            formatted_sub_expressions.append('& ' + entry.first().formatted(formatType,
                                                                                                            fence=False)
                                                                             )
                                            formatted_sub_expressions.append('& ..' + entry.body.formatted(formatType,
                                                                                                           fence=False)
                                                                             + '..')
                                            formatted_sub_expressions.append('& ' + entry.last().formatted(formatType,
                                                                                                           fence=False))
                                        else:
                                            formatted_sub_expressions.append('& ' + entry.formatted(formatType,
                                                                                                    fence=False))
                                    n += 1
                                formatted_sub_expressions.append(r' \\ ' + '\n ' + ell + r' \\ ' + '\n ')
                            else:
                                for entry in sub_expr.body:
                                    if isinstance(entry, ExprRange):
                                        formatted_sub_expressions.append('& ..' + entry.first().formatted(formatType,
                                                                                                          fence=False)
                                                                         + '..')
                                        formatted_sub_expressions.append(r'& \colon')
                                        formatted_sub_expressions.append('& ..' + entry.body.formatted(formatType,
                                                                                                       fence=False)
                                                                         + '..')
                                        formatted_sub_expressions.append(r'& \colon')
                                        formatted_sub_expressions.append('& ..' + entry.last().formatted(formatType,
                                                                                                         fence=False)
                                                                         + '..')
                                    else:
                                        formatted_sub_expressions.append('& ..' + entry.formatted(formatType,
                                                                                                  fence=False) + '..')
                        else:
                            if orientation == 'horizontal':
                                formatted_sub_expressions.append(r' \\ ' + '\n ' + ell + r' \\ ' + '\n ')
                            else:
                                for entry in vell:
                                    formatted_sub_expressions.append(entry)
>>>>>>> cbddcd77
                    elif isinstance(sub_expr.first(), ExprRange):
                        # ExprRange of an ExprRange
                        if isinstance(sub_expr.first().first(), ExprTuple):
                            # ExprRange of an ExprRange of an ExprTuple
                            if i == 0:
                                # we just want to do this once
                                ell = []
<<<<<<< HEAD
                                vell = []
                                for n, entry in enumerate(sub_expr.first().first()):
                                    if n == 0:
                                        yield entry.formatted(formatType, fence=False)
                                        if self.getStyle('parameterization', default_style) == 'explicit':
                                            vell.append(r'\colon')
                                        else:
                                            vell.append(r'\vdots')
                                            ell.append(r'& \cdots')

                                    else:
                                        if orientation == 'horizontal':
                                            yield '& ' + entry.formatted(formatType, fence=False)
                                        else:
                                            yield entry.formatted(formatType, fence=False)
                                        if self.getStyle('parameterization', default_style) == 'explicit':
                                            vell.append(r'& \colon')
                                        else:
                                            vell.append(r'& \vdots')
                                            ell.append(r'& \cdots')
                                if orientation == 'horizontal':
                                    yield r' \\ ' + '\n '
                                    for entry in vell:
                                        yield entry
                                    yield r' \\ ' + '\n '
                                else:
                                    for item in ell:
                                        yield item

                                if self.getStyle('parameterization', default_style) == 'explicit':
                                    for n, entry in enumerate(sub_expr.first().body):
                                        if n == 0 and orientation == 'horizontal':
                                            yield entry.formatted(formatType, fence=False)
                                        else:
                                            if orientation == 'horizontal':
                                                yield '& ' + entry.formatted(formatType, fence=False)
                                            else:
                                                yield '& ..' + entry.formatted(formatType, fence=False) + '..'
                                    if orientation == 'horizontal':
                                        yield r' \\ ' + '\n '
                                        for entry in vell:
                                            yield entry
                                        yield r' \\ ' + '\n '
                                    else:
                                        for item in ell:
                                            yield item
                                for n, entry in enumerate(sub_expr.first().last()):
                                    if n == 0 and orientation == 'horizontal':
                                        yield entry.formatted(formatType, fence=False)
                                    else:
                                        yield '& ' + entry.formatted(formatType, fence=False)
                                if orientation == 'horizontal':
                                    yield r' \\ ' + '\n '
                                    for entry in vell:
                                        yield entry
                                    yield r' \\ ' + '\n '
                                    if self.getStyle('parameterization', default_style) == 'explicit':
                                        for entry in vell:
                                            yield entry
                                        yield r' \\ ' + '\n '
                                        for n, entry in enumerate(sub_expr.body.first()):
                                            if n == 0:
                                                yield entry.formatted(formatType, fence=False)
                                            else:
                                                yield '& ' + entry.formatted(formatType, fence=False)
                                        yield r' \\ ' + '\n '
                                        for entry in vell:
                                            yield entry
                                        yield r' \\ ' + '\n '
                                        for n, entry in enumerate(sub_expr.body.body):
                                            if n == 0:
                                                yield entry.formatted(formatType, fence=False)
                                            else:
                                                yield '& ' + entry.formatted(formatType, fence=False)
                                        yield r' \\ ' + '\n '
                                        for entry in vell:
                                            yield entry
                                        yield r' \\ ' + '\n '
                                        for n, entry in enumerate(sub_expr.body.last()):
                                            if n == 0:
                                                yield entry.formatted(formatType, fence=False)
                                            else:
                                                yield '& ' + entry.formatted(formatType, fence=False)
                                        yield r' \\ ' + '\n '
                                        for entry in vell:
                                            yield entry
                                        yield r' \\ ' + '\n '

                                    for entry in vell:
                                        yield entry
                                    yield r' \\ ' + '\n '
                                else:
                                    if self.getStyle('parameterization', default_style) == 'explicit':
                                        for n, entry in enumerate(sub_expr.body.first()):
=======
                                vell = ''
                                n = 0
                                for entry in sub_expr.first().first():
                                    if n == 0:
                                        formatted_sub_expressions.append(entry.formatted(formatType, fence=False))
                                        if self.getStyle('parameterization', default_style) == 'explicit':
                                            vell += r'\colon'
                                        else:
                                            vell += r'\vdots'
                                            ell.append(r' & \cdots')

                                    else:
                                        if orientation == 'horizontal':
                                            formatted_sub_expressions.append('& ' + entry.formatted(formatType,
                                                                                                    fence=False))
                                        else:
                                            formatted_sub_expressions.append(entry.formatted(formatType, fence=False))
                                        if self.getStyle('parameterization', default_style) == 'explicit':
                                            vell += r' & \colon'
                                        else:
                                            vell += r' & \vdots'
                                            ell.append(r' & \cdots')
                                    n += 1
                                if orientation == 'horizontal':
                                    formatted_sub_expressions.append(r'\\ ' + '\n ' + vell + r'\\ ' + '\n')
                                else:
                                    for item in ell:
                                        formatted_sub_expressions.append(item)

                                if self.getStyle('parameterization', default_style) == 'explicit':
                                    n = 0
                                    for entry in sub_expr.first().body:
                                        if n == 0 and orientation == 'horizontal':
                                            formatted_sub_expressions.append(entry.formatted(formatType, fence=False))
                                        else:
                                            if orientation == 'horizontal':
                                                formatted_sub_expressions.append('& ' + entry.formatted(formatType,
                                                                                                        fence=False))
                                            else:
                                                formatted_sub_expressions.append('& ..' + entry.formatted(formatType,
                                                                                                          fence=False)
                                                                                 + '..')
                                        n += 1
                                    if orientation == 'horizontal':
                                        formatted_sub_expressions.append(r'\\ ' + '\n ' + vell + r'\\ ' + '\n')
                                    else:
                                        for item in ell:
                                            formatted_sub_expressions.append(item)
                                n = 0
                                for entry in sub_expr.first().last():
                                    if n == 0 and orientation == 'horizontal':
                                        formatted_sub_expressions.append(entry.formatted(formatType, fence=False))
                                    else:
                                        formatted_sub_expressions.append('& ' + entry.formatted(formatType, fence=False)
                                                                         )
                                    n += 1
                                if orientation == 'horizontal':
                                    formatted_sub_expressions.append(r'\\ ' + '\n ' + vell + r'\\ ' + '\n')
                                    if self.getStyle('parameterization', default_style) == 'explicit':
                                        formatted_sub_expressions.append(vell + r'\\ ' + '\n')
                                        n = 0
                                        for entry in sub_expr.body.first():
                                            if n == 0:
                                                formatted_sub_expressions.append(entry.formatted(formatType,
                                                                                                 fence=False))
                                            else:
                                                formatted_sub_expressions.append('& ' + entry.formatted(formatType,
                                                                                                        fence=False)
                                                                                 )
                                            n += 1
                                        formatted_sub_expressions.append(r'\\ ' + '\n ' + vell + r'\\ ' + '\n')
                                        n = 0
                                        for entry in sub_expr.body.body:
                                            if n == 0:
                                                formatted_sub_expressions.append(entry.formatted(formatType,
                                                                                                 fence=False))
                                            else:
                                                formatted_sub_expressions.append('& ' + entry.formatted(formatType,
                                                                                                        fence=False)
                                                                                 )
                                            n += 1
                                        n = 0
                                        formatted_sub_expressions.append(r'\\ ' + '\n ' + vell + r'\\ ' + '\n')
                                        for entry in sub_expr.body.last():
                                            if n == 0:
                                                formatted_sub_expressions.append(entry.formatted(formatType,
                                                                                                 fence=False))
                                            else:
                                                formatted_sub_expressions.append('& ' + entry.formatted(formatType,
                                                                                                        fence=False)
                                                                                 )
                                            n += 1
                                        formatted_sub_expressions.append(r'\\ ' + '\n ' + vell + r'\\ ' + '\n')

                                    formatted_sub_expressions.append(vell + r'\\ ' + '\n')
                                else:
                                    if self.getStyle('parameterization', default_style) == 'explicit':

                                        n = 0
                                        for entry in sub_expr.body.first():
>>>>>>> cbddcd77
                                            placeholder = ''
                                            placeholder += '& ....' + sub_expr.body.first().entries[n].formatted(
                                                formatType, fence=False)
                                            placeholder += '..' + sub_expr.body.body.entries[n].formatted(
                                                formatType, fence=False)
                                            placeholder += '..' + sub_expr.body.last().entries[n].formatted(
                                                formatType, fence=False) + '....'
<<<<<<< HEAD
                                            yield placeholder
                                    else:
                                        for item in ell:
                                            yield item
                                            yield item
                                for n, entry in enumerate(sub_expr.last().first()):
                                    if n == 0 and orientation == 'horizontal':
                                        yield entry.formatted(formatType, fence=False)
                                    else:
                                        yield '& ' + entry.formatted(formatType, fence=False)
                                if orientation == 'horizontal':
                                    yield r' \\ ' + '\n '
                                    for entry in vell:
                                        yield entry
                                    yield r' \\ ' + '\n '
                                else:
                                    for item in ell:
                                        yield item
                                if self.getStyle('parameterization', default_style) == 'explicit':
                                    for n, entry in enumerate(sub_expr.last().body):
                                        if n == 0 and orientation == 'horizontal':
                                            yield entry.formatted(formatType, fence=False)
                                        else:
                                            if orientation == 'horizontal':
                                                yield '& ' + entry.formatted(formatType, fence=False)
                                            else:
                                                yield '& ..' + entry.formatted(formatType, fence=False) + '..'
                                    if orientation == 'horizontal':
                                        yield r' \\ ' + '\n '
                                        for entry in vell:
                                            yield entry
                                        yield r' \\ ' + '\n '
                                    else:
                                        for item in ell:
                                            yield item
                                for n, entry in enumerate(sub_expr.last().last()):
                                    if n == 0 and orientation == 'horizontal':
                                        yield entry.formatted(formatType, fence=False)
                                    else:
                                        yield '& ' + entry.formatted(formatType, fence=False)
=======
                                            n += 1
                                            formatted_sub_expressions.append(placeholder)
                                    else:
                                        for item in ell:
                                            formatted_sub_expressions.append(item)
                                            formatted_sub_expressions.append(item)
                                n = 0
                                for entry in sub_expr.last().first():
                                    if n == 0 and orientation == 'horizontal':
                                        formatted_sub_expressions.append(entry.formatted(formatType, fence=False))
                                    else:
                                        formatted_sub_expressions.append('& ' + entry.formatted(formatType, fence=False)
                                                                         )
                                    n += 1
                                if orientation == 'horizontal':
                                    formatted_sub_expressions.append(r'\\ ' + '\n ' + vell + r'\\ ' + '\n')
                                else:
                                    for item in ell:
                                        formatted_sub_expressions.append(item)
                                if self.getStyle('parameterization', default_style) == 'explicit':
                                    n = 0
                                    for entry in sub_expr.last().body:
                                        if n == 0 and orientation == 'horizontal':
                                            formatted_sub_expressions.append(entry.formatted(formatType, fence=False))
                                        else:
                                            if orientation == 'horizontal':
                                                formatted_sub_expressions.append('& ' + entry.formatted(formatType,
                                                                                                        fence=False))
                                            else:
                                                formatted_sub_expressions.append('& ..' + entry.formatted(formatType,
                                                                                                          fence=False)
                                                                                 + '..')
                                        n += 1
                                    if orientation == 'horizontal':
                                        formatted_sub_expressions.append(r'\\ ' + '\n ' + vell + r'\\ ' + '\n')
                                    else:
                                        for item in ell:
                                            formatted_sub_expressions.append(item)
                                n = 0
                                for entry in sub_expr.last().last():
                                    if n == 0 and orientation == 'horizontal':
                                        formatted_sub_expressions.append(entry.formatted(formatType, fence=False))
                                    else:
                                        formatted_sub_expressions.append('& ' + entry.formatted(formatType, fence=False)
                                                                         )
                                    n += 1
>>>>>>> cbddcd77
                        else:
                            raise ValueError('ExprArrays of ExprRanges of ExprRanges are one-dimensional and therefore '
                                             'not valid ExprArrays.  Please wrap either the second ExprRange in an '
                                             'ExprTuple or place an ExprTuple in the second ExprRange.')
                    i += 1
            elif isinstance(sub_expr, ExprTuple):
                # always fence nested expression lists
<<<<<<< HEAD
                for inc, expr in enumerate(sub_expr):
=======
                inc = 0
                for expr in sub_expr:
>>>>>>> cbddcd77
                    if inc == 0:
                        # for the first instance, we don't include '&' for formatting purposes
                        if isinstance(expr, ExprRange):
                            using_explicit_parameterization.append(
                                expr._use_explicit_parameterization(formatType))
                            if orientation == 'horizontal':
<<<<<<< HEAD
                                yield expr.first().formatted(formatType, fence=False, subFence=False)
                                if self.getStyle('parameterization', default_style) == 'explicit':
                                    yield r'& ..' + expr.body.formatted(formatType, fence=False, subFence=False) + '..'
                                else:
                                    yield r'& \cdots'
                                yield '& ' + expr.last().formatted(formatType, fence=False, subFence=False)
                            else:
                                if k == 0:
                                    # this is the first column so we don't include '&'
                                    yield expr.first().formatted(formatType, fence=False, subFence=False)
                                    if self.getStyle('parameterization', default_style) == 'explicit':
                                        yield r'\colon'
                                        yield expr.body.formatted(formatType, fence=False, subFence=False)
                                        yield r'\colon'
                                    else:
                                        yield r'\vdots'
                                    yield expr.last().formatted(formatType, fence=False, subFence=False)
                                else:
                                    yield '& ' + expr.first().formatted(formatType, fence=False, subFence=False)
                                    if self.getStyle('parameterization', default_style) == 'explicit':
                                        yield r'& \colon'
                                        yield r'& ' + expr.body.formatted(formatType, fence=False, subFence=False)
                                        yield r'& \colon'
                                    else:
                                        yield r'& \vdots'
                                    yield '& ' + expr.last().formatted(formatType, fence=False, subFence=False)
                        else:
                            if orientation == 'horizontal':
                                # this is the first item in the first row so we do not include the '&'
                                yield expr.formatted(formatType, fence=False)
                            else:
                                if k == 0:
                                    # this is still the first column
                                    yield expr.formatted(formatType, fence=False, subFence=False)
                                else:
                                    # this is not the first column
                                    yield '& ' + expr.formatted(formatType, fence=False, subFence=False)
=======
                                formatted_sub_expressions.append(expr.first().formatted(formatType,
                                                                                        fence=False, subFence=False))
                                if self.getStyle('parameterization', default_style) == 'explicit':
                                    formatted_sub_expressions.append(r'& ..' + expr.body.formatted(formatType,
                                                                                                   fence=False,
                                                                                                   subFence=False)
                                                                     + '..')
                                else:
                                    formatted_sub_expressions.append(r'& \cdots')
                                formatted_sub_expressions.append('& ' + expr.last().formatted(formatType,
                                                                                              fence=False,
                                                                                              subFence=False))
                            else:
                                if k == 0:
                                    # this is the first column so we don't include '&'
                                    formatted_sub_expressions.append(expr.first().formatted(formatType,
                                                                                            fence=False,
                                                                                            subFence=False))
                                    if self.getStyle('parameterization', default_style) == 'explicit':
                                        formatted_sub_expressions.append(r'\colon')
                                        formatted_sub_expressions.append(expr.body.formatted(formatType, fence=False,
                                                                                             subFence=False))
                                        formatted_sub_expressions.append(r'\colon')
                                    else:
                                        formatted_sub_expressions.append(r'\vdots')
                                    formatted_sub_expressions.append(expr.last().formatted(formatType,
                                                                                           fence=False,
                                                                                           subFence=False))
                                else:
                                    formatted_sub_expressions.append('& ' + expr.first().formatted(formatType,
                                                                                                   fence=False,
                                                                                                   subFence=False))
                                    if self.getStyle('parameterization', default_style) == 'explicit':
                                        formatted_sub_expressions.append(r'& \colon')
                                        formatted_sub_expressions.append(r'& ' + expr.body.formatted(formatType,
                                                                                                     fence=False,
                                                                                                     subFence=False))
                                        formatted_sub_expressions.append(r'& \colon')
                                    else:
                                        formatted_sub_expressions.append(r'& \vdots')
                                    formatted_sub_expressions.append('& ' + expr.last().formatted(formatType,
                                                                                                  fence=False,
                                                                                                  subFence=False))
                        else:
                            if orientation == 'horizontal':
                                # this is the first item in the first row so we do not include the '&'
                                formatted_sub_expressions.append(expr.formatted(formatType,
                                                                                fence=False, subFence=False))
                            else:
                                if k == 0:
                                    # this is still the first column
                                    formatted_sub_expressions.append(expr.formatted(formatType,
                                                                                    fence=False, subFence=False))
                                else:
                                    # this is not the first column
                                    formatted_sub_expressions.append('& ' + expr.formatted(formatType,
                                                                                           fence=False,
                                                                                           subFence=False))
>>>>>>> cbddcd77
                    else:
                        if isinstance(expr, ExprRange):
                            using_explicit_parameterization.append(
                                expr._use_explicit_parameterization(formatType))
                            if orientation == 'horizontal':
                                # for this orientation this is not the first so we add '&'
<<<<<<< HEAD
                                yield '& ' + expr.first().formatted(formatType, fence=False, subFence=False)
                                if self.getStyle('parameterization', default_style) == 'explicit':
                                    yield r'& ..' + expr.body.formatted(formatType, fence=False, subFence=False) + '..'
                                else:
                                    yield r'& \cdots'
                                yield '& ' + expr.last().formatted(formatType, fence=False, subFence=False)
                            else:
                                if k == 0:
                                    # this is still the first column so we don't add '&'
                                    yield expr.first().formatted(formatType, fence=False, subFence=False)
                                    if self.getStyle('parameterization', default_style) == 'explicit':
                                        yield r'\colon'
                                        yield expr.body.formatted(formatType, fence=False, subFence=False)
                                        yield r'\colon'
                                    else:
                                        yield r'\vdots'
                                    yield expr.last().formatted(formatType, fence=False, subFence=False)
                                else:
                                    yield '& ' + expr.first().formatted(formatType, fence=False, subFence=False)
                                    if self.getStyle('parameterization', default_style) == 'explicit':
                                        yield r'& \colon'
                                        yield '& ' + expr.body.formatted(formatType, fence=False, subFence=False)
                                        yield r'& \colon'
                                    else:
                                        yield r'& \vdots'
                                    yield '& ' + expr.last().formatted(formatType, fence=False, subFence=False)
                        else:
                            if orientation == 'horizontal':
                                # this is following along the row so we include '&'
                                yield '& ' + expr.formatted(formatType, fence=False)
                            else:
                                if k == 0:
                                    # this is the first column so we don't include '&'
                                    yield expr.formatted(formatType, fence=False, subFence=False)
                                else:
                                    # this is not the first column so we do include '&'
                                    yield '& ' + expr.formatted(formatType, fence=False, subFence=False)
            else:
                raise ValueError("Expressions must be wrapped in either an ExprTuple or ExprRange")

    def formatted(self, formatType, fence=False, subFence=False, operatorOrOperators=None, implicitFirstOperator=False,
                  wrapPositions=None, justification=None, orientation=None, **kwargs):
        from .expr_range import ExprRange
        default_style = ("explicit" if formatType == 'string' else 'implicit')

        outStr = ''
        if len(self) == 0 and fence:
            # for an empty list, show the parenthesis to show something.
            return '()'

        if justification is None:
            justification = self.getStyle('justification', 'center')
        if orientation is None:
            orientation = self.getStyle('orientation', 'horizontal')

        if fence:
            outStr = '(' if formatType == 'string' else r'\left('

        if orientation == 'horizontal':
            length = self.getRowLength()
        else:
            if self.getStyle('parameterization', default_style):
                length = self.getColHeight(True)
            else:
                length = self.getColHeight()
        if formatType == 'latex':
            outStr += r'\begin{array} {%s} ' % (justification[0] * length) + '\n '

        formatted_sub_expressions = []

        for entry in self.get_formatted_sub_expressions(formatType, orientation, default_style,
                                                                    operatorOrOperators):
            formatted_sub_expressions.append(entry)
=======
                                formatted_sub_expressions.append('& ' + expr.first().formatted(formatType,
                                                                                               fence=False,
                                                                                               subFence=False))
                                if self.getStyle('parameterization', default_style) == 'explicit':
                                    formatted_sub_expressions.append(r'& ..' + expr.body.formatted(formatType,
                                                                                                   fence=False,
                                                                                                   subFence=False)
                                                                     + '..')
                                else:
                                    formatted_sub_expressions.append(r'& \cdots')
                                formatted_sub_expressions.append('& ' + expr.last().formatted(formatType,
                                                                                              fence=False,
                                                                                              subFence=False))
                            else:
                                if k == 0:
                                    # this is still the first column so we don't add '&'
                                    formatted_sub_expressions.append(expr.first().formatted(formatType,
                                                                                            fence=False,
                                                                                            subFence=False))
                                    if self.getStyle('parameterization', default_style) == 'explicit':
                                        formatted_sub_expressions.append(r'\colon')
                                        formatted_sub_expressions.append(expr.body.formatted(formatType,
                                                                                             fence=False,
                                                                                             subFence=False))
                                        formatted_sub_expressions.append(r'\colon')
                                    else:
                                        formatted_sub_expressions.append(r'\vdots')
                                    formatted_sub_expressions.append(expr.last().formatted(formatType,
                                                                                           fence=False,
                                                                                           subFence=False))
                                else:
                                    formatted_sub_expressions.append('& ' + expr.first().formatted(formatType,
                                                                                                   fence=False,
                                                                                                   subFence=False))
                                    if self.getStyle('parameterization', default_style) == 'explicit':
                                        formatted_sub_expressions.append(r'& \colon')
                                        formatted_sub_expressions.append('& ' + expr.body.formatted(formatType,
                                                                                                    fence=False,
                                                                                                    subFence=False))
                                        formatted_sub_expressions.append(r'& \colon')
                                    else:
                                        formatted_sub_expressions.append(r'& \vdots')
                                    formatted_sub_expressions.append('& ' + expr.last().formatted(formatType,
                                                                                                  fence=False,
                                                                                                  subFence=False))

                        else:
                            if orientation == 'horizontal':
                                # this is following along the row so we include '&'
                                formatted_sub_expressions.append('& ' + expr.formatted(formatType,
                                                                                       fence=False, subFence=False))
                            else:
                                if k == 0:
                                    # this is the first column so we don't include '&'
                                    formatted_sub_expressions.append(expr.formatted(formatType,
                                                                                    fence=False, subFence=False))
                                else:
                                    # this is not the first column so we do include '&'
                                    formatted_sub_expressions.append('& ' + expr.formatted(formatType,
                                                                                           fence=False, subFence=False))
                    inc += 1
            else:
                raise ValueError("Expressions must be wrapped in either an ExprTuple or ExprRange")
            k += 1
>>>>>>> cbddcd77

        if orientation == "vertical":
            # up until now, the formatted_sub_expression is still
            # in the order of the horizontal orientation regardless of orientation type
            k = 1
            vert = []
            if self.getStyle('parameterization', default_style) == 'explicit':
                ex = True
            else:
                ex = False
            m = self.getColHeight(ex)
            while k <= self.getRowLength(ex):
                i = 1
                j = k
<<<<<<< HEAD
                for var in self.get_formatted_sub_expressions(formatType, orientation, default_style,
                                                              operatorOrOperators):
=======
                for var in formatted_sub_expressions:
>>>>>>> cbddcd77
                    if i == j:
                        vert.append(var)
                        m -= 1
                        if m == 0:
                            vert.append(r' \\' + ' \n ')
                            m = self.getColHeight(ex)
                        j += self.getRowLength(ex)
                    i += 1
                k += 1
            formatted_sub_expressions = vert

        if operatorOrOperators is None:
            operatorOrOperators = ','
        elif isinstance(operatorOrOperators, Expression) and not isinstance(operatorOrOperators, ExprTuple):
            operatorOrOperators = operatorOrOperators.formatted(formatType, fence=False)
        if isinstance(operatorOrOperators, str):
            # single operator
            formatted_operator = operatorOrOperators
            if operatorOrOperators == ',':
                # e.g.: a, b, c, d
                outStr += (' ').join(formatted_sub_expressions)
            else:
                # e.g.: a + b + c + d
                outStr += (' '+formatted_operator+' ').join(formatted_sub_expressions)
        else:
            # assume all different operators
            formatted_operators = []
            for operator in operatorOrOperators:
                if isinstance(operator, ExprRange):
                    # Handle an ExprRange entry; here the "operators"
                    # are really ExprRange "checkpoints" (first, last,
                    # as well as the ExprRange body in the middle if
                    # using an 'explicit' style for 'parameterization').
                    # For the 'ellipses', we will just use a
                    # placeholder.
<<<<<<< HEAD
                    be_explicit = self.getStyle('parameterization', default_style)
=======
                    be_explicit = using_explicit_parameterization.pop(0)
>>>>>>> cbddcd77
                    formatted_operators += operator._formatted_checkpoints(
                        formatType, fence=False, subFence=False, ellipses='',
                        use_explicit_parameterization=be_explicit)
                else:
                    formatted_operators.append(operator.formatted(formatType, fence=False, subFence=False))
            if len(formatted_sub_expressions) == len(formatted_operators):
                # operator preceeds each operand
                if implicitFirstOperator:
                    outStr = formatted_sub_expressions[0]  # first operator is implicit
                else:
                    outStr = formatted_operators[0] + formatted_sub_expressions[0]  # no space after first operator
                outStr += ' '  # space before next operator
                outStr += ' '.join(
                    formatted_operator + ' ' + formatted_operand for formatted_operator, formatted_operand in
                    zip(formatted_operators[1:], formatted_sub_expressions[1:]))
            elif len(formatted_sub_expressions) == len(formatted_operators) + 1:
                # operator between each operand
                outStr = ' '.join(
                    formatted_operand + ' ' + formatted_operator for formatted_operand, formatted_operator in
                    zip(formatted_sub_expressions, formatted_operators))
                outStr += ' ' + formatted_sub_expressions[-1]
            elif len(formatted_sub_expressions) != len(formatted_operators):
                raise ValueError(
                    "May only perform ExprTuple formatting if the number of operators is equal to the number "
                    "of operands(precedes each operand) or one less (between each operand); "
                    "also, operator ranges must be in correspondence with operand ranges.")

        if formatType == 'latex':
            outStr += r' \end{array}' + ' \n'
        if fence:
            outStr += ')' if formatType == 'string' else r'\right)'
        return outStr


<|MERGE_RESOLUTION|>--- conflicted
+++ resolved
@@ -1,8 +1,3 @@
-<<<<<<< HEAD
-import types
-
-=======
->>>>>>> cbddcd77
 from .expr_tuple import ExprTuple
 from proveit._core_.expression.expr import Expression, MakeNotImplemented
 from proveit._core_.expression.style_options import StyleOptions
@@ -139,7 +134,6 @@
         of the ExprRange.  If not, raise an error.
         '''
         from .expr_range import ExprRange
-<<<<<<< HEAD
         from proveit.physics.quantum.circuit import MultiQubitGate
         pos = []
 
@@ -154,17 +148,6 @@
                         if isinstance(entry.first(), MultiQubitGate):
                             # we break in this instance because we have a check in Circuit
                             return
-=======
-        pos = []
-        m = 0
-        k = 0
-        for expr in self:
-            if isinstance(expr, ExprTuple):
-                i = 0
-                count = 0
-                for entry in expr:
-                    if isinstance(entry, ExprRange):
->>>>>>> cbddcd77
                         if m == 0:
                             placeholder = []
                             placeholder.append(i)
@@ -188,10 +171,6 @@
                         count += 3
                     else:
                         count += 1
-<<<<<<< HEAD
-=======
-                    i += 1
->>>>>>> cbddcd77
 
                 if count != self.getRowLength():
                     raise ValueError('One or more rows are a different length.  Please double check your entries.')
@@ -199,17 +178,12 @@
                 if isinstance(expr.first(), ExprTuple):
                     first = None
                     last = None
-<<<<<<< HEAD
                     for i, entry in enumerate(expr.first()):
 
-=======
-                    for entry in expr.first():
->>>>>>> cbddcd77
                         if isinstance(entry, ExprTuple):
                             raise ValueError('Nested ExprTuples are not supported. Fencing is an '
                                              'extraneous feature for the ExprArray class.')
                         elif isinstance(entry, ExprRange):
-<<<<<<< HEAD
                             if isinstance(entry.first(), MultiQubitGate):
                                 # we break in this instance because we have a check in Circuit
                                 return
@@ -220,8 +194,6 @@
                                 placeholder.append(entry.last().subExpr(1))
                                 pos.append(placeholder)
                             box = True
-=======
->>>>>>> cbddcd77
                             if first is None:
                                 first = entry.first().subExpr(0).subExpr(1)
                             if first != entry.first().subExpr(0).subExpr(1):
@@ -231,12 +203,9 @@
                                 raise ValueError('Rows containing ExprRanges must agree for every column. %s is '
                                                  'not equal to %s.' % (first, entry.last().subExpr(0).subExpr(1)))
                         else:
-<<<<<<< HEAD
                             if isinstance(entry, MultiQubitGate):
                                 # we break in this instance because we have a check in Circuit
                                 return
-=======
->>>>>>> cbddcd77
                             if first is None:
                                 first = entry.subExpr(1)
                             if first != entry.subExpr(1):
@@ -247,12 +216,9 @@
                             raise ValueError('Nested ExprTuples are not supported. Fencing is an '
                                              'extraneous feature for the ExprArray class.')
                         elif isinstance(entry, ExprRange):
-<<<<<<< HEAD
                             if isinstance(entry.first(), MultiQubitGate):
                                 # we break in this instance because we have a check in Circuit
                                 return
-=======
->>>>>>> cbddcd77
                             if last is None:
                                 last = entry.first().subExpr(0).subExpr(1)
                             if last != entry.first().subExpr(0).subExpr(1):
@@ -262,18 +228,14 @@
                                 raise ValueError('Rows containing ExprRanges must agree for every column. %s is '
                                                  'not equal to %s.' % (first, entry.last().subExpr(0).subExpr(1)))
                         else:
-<<<<<<< HEAD
                             if isinstance(entry, MultiQubitGate):
                                 # we break in this instance because we have a check in Circuit
                                 return
-=======
->>>>>>> cbddcd77
                             if last is None:
                                 last = entry.subExpr(1)
                             if last != entry.subExpr(1):
                                 raise ValueError('Rows containing ExprRanges must agree for every column. %s is '
                                                  'not equal to %s.' % (first, entry.subExpr(1)))
-<<<<<<< HEAD
             n = m
 
         if k != len(pos):
@@ -283,13 +245,6 @@
             else:
                 raise ValueError('The ExprRange in the first tuple is not in the same column '
                                  'as the ExprRange in tuple number %s' % str(n))
-=======
-
-            m += 1
-        if k != len(pos):
-            raise ValueError('The ExprRange in the first tuple is not in the same column '
-                             'as the ExprRange in tuple number %s' % str(m))
->>>>>>> cbddcd77
 
     def getColHeight(self, explicit=False):
         '''
@@ -328,13 +283,7 @@
                             output += 1
                 elif isinstance(expr.first(), ExprTuple):
                     for value in expr.first():
-<<<<<<< HEAD
                         if isinstance(value, ExprTuple):
-=======
-                        if isinstance(value, Variable) or isinstance(value, IndexedVar):
-                            output += 1
-                        elif isinstance(value, ExprTuple):
->>>>>>> cbddcd77
                             for var in value:
                                 if isinstance(var, Variable) or isinstance(var, IndexedVar):
                                     output += 1
@@ -350,7 +299,6 @@
                                 output += 5
                             else:
                                 output += 3
-<<<<<<< HEAD
                         else:
                             output += 1
             if isinstance(expr, ExprTuple):
@@ -358,35 +306,19 @@
                     if isinstance(value, ExprTuple):
                         for var in value:
                             if isinstance(var, ExprTuple):
-=======
-            if isinstance(expr, ExprTuple):
-                for value in expr:
-                    if isinstance(value, Variable) or isinstance(value, IndexedVar):
-                        output += 1
-                    if isinstance(value, ExprTuple):
-                        for var in value:
-                            if isinstance(var, Variable) or isinstance(var, IndexedVar):
-                                output += 1
-                            elif isinstance(var, ExprTuple):
->>>>>>> cbddcd77
                                 for operand in value:
                                     if isinstance(operand, ExprRange) or isinstance(operand, ExprTuple):
                                         raise ValueError('This expression is nested too many times to get an '
                                                          'accurate row length. Please consolidate your ExprTuple')
                                     else:
                                         output += 1
-<<<<<<< HEAD
                             else:
                                 output += 1
                     elif isinstance(value, ExprRange):
-=======
-                    if isinstance(value, ExprRange):
->>>>>>> cbddcd77
                         if explicit:
                             output += 5
                         else:
                             output += 3
-<<<<<<< HEAD
                     else:
                         output += 1
             break
@@ -398,56 +330,14 @@
         '''
         from .expr_range import ExprRange
 
-=======
-            break
-        return output
-
-    def formatted(self, formatType, fence=False, subFence=False, operatorOrOperators=None, implicitFirstOperator=False,
-                  wrapPositions=None, justification=None, orientation=None, **kwargs):
-        from .expr_range import ExprRange
-        default_style = ("explicit" if formatType == 'string' else 'implicit')
-
-        outStr = ''
-        if len(self) == 0 and fence:
-            # for an empty list, show the parenthesis to show something.
-            return '()'
-
-        if justification is None:
-            justification = self.getStyle('justification', 'center')
-        if orientation is None:
-            orientation = self.getStyle('orientation', 'horizontal')
-
-        if fence:
-            outStr = '(' if formatType == 'string' else r'\left('
-
-        if orientation == 'horizontal':
-            length = self.getRowLength()
-        else:
-            if self.getStyle('parameterization', default_style):
-                length = self.getColHeight(True)
-            else:
-                length = self.getColHeight()
-        if formatType == 'latex':
-            outStr += r'\begin{array} {%s} ' % (justification[0] * length) + '\n '
-
-        formatted_sub_expressions = []
->>>>>>> cbddcd77
         # Track whether or not ExprRange operands are using
         # "explicit" parameterization, because the operators must
         # follow suit.
         using_explicit_parameterization = []
-<<<<<<< HEAD
         for k, sub_expr in enumerate(self):
             if k != 0 and orientation == 'horizontal':
                 # wrap before each expression, excluding the first.
                 yield r' \\' + ' \n '
-=======
-        k = 0
-        for sub_expr in self:
-            if k != 0 and orientation == 'horizontal':
-                # wrap before each expression, excluding the first.
-                formatted_sub_expressions.append(r' \\' + ' \n ')
->>>>>>> cbddcd77
             if isinstance(sub_expr, ExprRange):
                 # Handle an ExprRange entry; here the "sub-expressions"
                 # are really ExprRange "checkpoints" (first, last, as
@@ -457,17 +347,11 @@
                 using_explicit_parameterization.append(
                     sub_expr._use_explicit_parameterization(formatType))
 
-<<<<<<< HEAD
                 ell = []
-=======
-                i = 0
-                ell = r''
->>>>>>> cbddcd77
                 vell = []
                 # ell will be used to store the vertical ellipses
                 # for the horizontal orientation while vell will store
                 # the horizontal ellipses for the vertical orientation
-<<<<<<< HEAD
                 for i, expr in enumerate(sub_expr._formatted_checkpoints(formatType,
                                                             fence=False, subFence=False,
                                                             operator=operatorOrOperators)):
@@ -493,45 +377,11 @@
                                                     vell.append(r'& \cdots')
                                                 else:
                                                     yield '& ' + var.formatted(formatType, fence=False)
-=======
-                for expr in sub_expr._formatted_checkpoints(formatType,
-                                                            fence=False, subFence=False,
-                                                            operator=operatorOrOperators):
-                    # if orientation is 'vertical' replace all \vdots with \cdots and vice versa.
-                    if i == 0 and isinstance(sub_expr.first(), ExprTuple):
-                        # only do this once, right away
-                        m = 0
-                        for entry in sub_expr.first().entries:
-                            if m == 0:
-                                # for the first entry, don't include '&' for formatting purposes
-                                if isinstance(entry, ExprTuple):
-                                    n = 0
-                                    for var in entry:
-                                        if n != 0:
+                                                    vell.append(r'& \cdots')
+                                        else:
+                                            # for the first entry, don't include '&' for formatting purposes
+
                                             if orientation == 'horizontal':
-                                                formatted_sub_expressions.append('& ' + var.formatted(formatType,
-                                                                                                      fence=False))
-                                                if self.getStyle('parameterization', default_style) == 'explicit':
-                                                    ell += r' & \colon'
-                                                else:
-                                                    ell += r' & \vdots'
-                                            else:
-                                                # if the orientation is 'vertical', include the ellipses
-                                                if k == 0:
-                                                    formatted_sub_expressions.append(var.formatted(formatType,
-                                                                                                   fence=False))
-                                                    vell.append(r'& \cdots')
-                                                else:
-                                                    formatted_sub_expressions.append('& '
-                                                                                     + var.formatted(formatType,
-                                                                                                     fence=False))
->>>>>>> cbddcd77
-                                                    vell.append(r'& \cdots')
-                                        else:
-                                            # for the first entry, don't include '&' for formatting purposes
-
-                                            if orientation == 'horizontal':
-<<<<<<< HEAD
                                                 yield var.formatted(formatType, fence=False)
                                                 if self.getStyle('parameterization', default_style) == 'explicit':
                                                     ell.append(r'\colon')
@@ -545,29 +395,10 @@
                                                 else:
                                                     yield '& ' + var.formatted(formatType, fence=False)
                                                     vell.append(r'& \cdots')
-=======
-                                                formatted_sub_expressions.append(var.formatted(formatType, fence=False))
-                                                if self.getStyle('parameterization', default_style) == 'explicit':
-                                                    ell += r'\colon'
-                                                else:
-                                                    ell += r'\vdots'
-                                            else:
-                                                # if the orientation is 'vertical', include the ellipses
-                                                if k == 0:
-                                                    formatted_sub_expressions.append(var.formatted(formatType,
-                                                                                                   fence=False))
-                                                    vell.append(r'& \cdots')
-                                                else:
-                                                    formatted_sub_expressions.append('& ' + var.formatted(formatType,
-                                                                                                          fence=False))
-                                                    vell.append(r'& \cdots')
-                                        n += 1
->>>>>>> cbddcd77
                                 elif isinstance(entry, ExprRange):
                                     # this is first for both orientations so don't include the '&' for either
                                     using_explicit_parameterization.append(
                                         entry._use_explicit_parameterization(formatType))
-<<<<<<< HEAD
                                     yield entry.first().formatted(formatType, fence=False)
                                     if orientation == 'horizontal':
                                         if self.getStyle('parameterization', default_style) == 'explicit':
@@ -610,95 +441,30 @@
                                             vell.append(r'& \cdots')
                                         else:
                                             yield '& ' + entry.formatted(formatType, fence=False)
-=======
-                                    formatted_sub_expressions.append(entry.first().formatted(formatType, fence=False))
-                                    if orientation == 'horizontal':
-                                        if self.getStyle('parameterization', default_style) == 'explicit':
-                                            formatted_sub_expressions.append('& ..' + entry.body.formatted(formatType,
-                                                                                                           fence=False)
-                                                                             + '..')
-                                            ell += r'\colon & \colon & \colon'
-                                        else:
-                                            formatted_sub_expressions.append(r'& \cdots')
-                                            ell += r'\vdots & & \vdots'
-
-                                        formatted_sub_expressions.append('& ' + entry.last().formatted(formatType,
-                                                                                                       fence=False))
-                                    else:
-                                        # we add an '&' after the \vdots because this is a range of a tuple of a range
-                                        if self.getStyle('parameterization', default_style) == 'explicit':
-                                            formatted_sub_expressions.append(r'\colon')
-                                            formatted_sub_expressions.append(entry.body.formatted(formatType,
-                                                                                                  fence=False))
-                                            formatted_sub_expressions.append(r'\colon')
-                                        else:
-                                            formatted_sub_expressions.append(r'\vdots')
-                                        vell.append(r'& \cdots')
-                                        vell.append('&')
-                                        formatted_sub_expressions.append(entry.last().formatted(formatType,
-                                                                                                fence=False))
-                                        vell.append(r'& \cdots')
-                                else:
-                                    if orientation == 'horizontal':
-                                        formatted_sub_expressions.append(entry.formatted(formatType,
-                                                                                         fence=False))
-                                        if self.getStyle('parameterization', default_style) == 'explicit':
-                                            ell += r'\colon'
-                                        else:
-                                            ell += r'\vdots'
-                                    else:
-                                        # if the orientation is 'vertical', include the ellipses
-                                        if k == 0:
-                                            formatted_sub_expressions.append(entry.formatted(formatType,
-                                                                                             fence=False))
-                                            vell.append(r'& \cdots')
-                                        else:
-                                            formatted_sub_expressions.append('& '
-                                                                             + entry.formatted(formatType,
-                                                                                               fence=False))
->>>>>>> cbddcd77
                                             vell.append(r'& \cdots')
                             else:
                                 if isinstance(entry, ExprTuple):
                                     for var in entry:
                                         if orientation == 'horizontal':
                                             # this is not the first so we add '&'
-<<<<<<< HEAD
                                             yield '& ' + var.formatted(formatType, fence=False)
                                             if self.getStyle('parameterization', default_style) == 'explicit':
                                                 ell.append(r'& \colon')
                                             else:
                                                 ell.append(r'& \vdots')
-=======
-                                            formatted_sub_expressions.append('& ' + var.formatted(formatType,
-                                                                                                  fence=False))
-                                            if self.getStyle('parameterization', default_style) == 'explicit':
-                                                ell += r' & \colon'
-                                            else:
-                                                ell += r' & \vdots'
->>>>>>> cbddcd77
                                         else:
                                             if k == 0:
                                                 # this is still technically the first column so we don't include
                                                 # the '&' for formatting purposes
-<<<<<<< HEAD
                                                 yield var.formatted(formatType, fence=False)
                                                 vell.append(r'& \cdots')
                                             else:
                                                 yield '& ' + var.formatted(formatType, fence=False)
-=======
-                                                formatted_sub_expressions.append(var.formatted(formatType, fence=False))
-                                                vell.append(r'& \cdots')
-                                            else:
-                                                formatted_sub_expressions.append('& ' + var.formatted(formatType,
-                                                                                                      fence=False))
->>>>>>> cbddcd77
                                                 vell.append(r'& \cdots')
                                 elif isinstance(entry, ExprRange):
                                     using_explicit_parameterization.append(
                                         entry._use_explicit_parameterization(formatType))
                                     if orientation == 'horizontal':
-<<<<<<< HEAD
                                         yield '& ' + entry.first().formatted(formatType, fence=False)
                                         if self.getStyle('parameterization', default_style) == 'explicit':
                                             ell.append(r'& \colon')
@@ -712,25 +478,10 @@
                                             ell.append(r'& \vdots')
                                             yield r'& \cdots'
                                         yield '& ' + entry.last().formatted(formatType, fence=False)
-=======
-                                        formatted_sub_expressions.append('& ' + entry.first().formatted(formatType,
-                                                                                                        fence=False))
-                                        if self.getStyle('parameterization', default_style) == 'explicit':
-                                            ell += r' & \colon &\colon & \colon'
-                                            formatted_sub_expressions.append('& ..' + entry.body.formatted(formatType,
-                                                                                                           fence=False)
-                                                                             + '..')
-                                        else:
-                                            ell += r' & \vdots & & \vdots'
-                                            formatted_sub_expressions.append(r'& \cdots')
-                                        formatted_sub_expressions.append('& ' + entry.last().formatted(formatType,
-                                                                                                       fence=False))
->>>>>>> cbddcd77
 
                                     else:
                                         # this is still technically the first column so we don't include
                                         # the '&' for formatting purposes
-<<<<<<< HEAD
                                         yield entry.first().formatted(formatType, fence=False)
 
                                         if self.getStyle('parameterization', default_style) == 'explicit':
@@ -743,77 +494,36 @@
                                         vell.append(r'& \cdots ')
                                         vell.append('& ' + sub_expr.body.entries[m].body.formatted(formatType,
                                                                                                    fence=False))
-=======
-                                        formatted_sub_expressions.append(entry.first().formatted(formatType,
-                                                                                                 fence=False))
-
-                                        if self.getStyle('parameterization', default_style) == 'explicit':
-                                            formatted_sub_expressions.append(r'\colon')
-                                            formatted_sub_expressions.append(entry.body.formatted(formatType,
-                                                                                                  fence=False))
-                                            formatted_sub_expressions.append(r'\colon')
-                                        else:
-                                            formatted_sub_expressions.append(r'\vdots')
-                                        formatted_sub_expressions.append(entry.last().formatted(formatType,
-                                                                                                fence=False))
-                                        vell.append(r'& \cdots ')
-                                        vell.append('&')
->>>>>>> cbddcd77
                                         vell.append(r'& \cdots ')
                                 else:
                                     if orientation == 'horizontal':
                                         # this is not the first so we add '&'
-<<<<<<< HEAD
                                         yield '& ' + entry.formatted(formatType, fence=False)
                                         if self.getStyle('parameterization', default_style) == 'explicit':
                                             ell.append(r'& \colon')
                                         else:
                                             ell.append(r'& \vdots')
-=======
-                                        formatted_sub_expressions.append('& ' + entry.formatted(formatType,
-                                                                                                fence=False))
-                                        if self.getStyle('parameterization', default_style) == 'explicit':
-                                            ell += r' & \colon'
-                                        else:
-                                            ell += r' & \vdots'
->>>>>>> cbddcd77
                                     else:
                                         if k == 0:
                                             # this is still technically the first column so we don't include
                                             # the '&' for formatting purposes
-<<<<<<< HEAD
                                             yield entry.formatted(formatType, fence=False)
                                             vell.append(r'& \cdots')
                                         else:
                                             yield '& ' + entry.formatted(formatType, fence=False)
                                             vell.append(r'& \cdots')
-=======
-                                            formatted_sub_expressions.append(entry.formatted(formatType, fence=False))
-                                            vell.append(r'& \cdots')
-                                        else:
-                                            formatted_sub_expressions.append('& ' + entry.formatted(formatType,
-                                                                                                    fence=False))
-                                            vell.append(r'& \cdots')
-                            m += 1
->>>>>>> cbddcd77
 
                     elif (expr == sub_expr.last().formatted(formatType, fence=False)) \
                             and isinstance(sub_expr.last(), ExprTuple):
                         # if orientation is 'horizontal' this is the last row
                         # if orientation is 'vertical' this is the last column
-<<<<<<< HEAD
                         for m, entry in enumerate(sub_expr.last().entries):
-=======
-                        m = 0
-                        for entry in sub_expr.last().entries:
->>>>>>> cbddcd77
                             if m == 0:
                                 if isinstance(entry, ExprTuple):
                                     n = 0
                                     for var in entry:
                                         if n != 0:
                                             # regardless of orientation add the '&'
-<<<<<<< HEAD
                                             yield '& ' + var.formatted(formatType, fence=False)
                                         else:
                                             if orientation == 'horizontal':
@@ -822,25 +532,12 @@
                                             else:
                                                 # add the '&' because this is technically the last column
                                                 yield '& ' + var.formatted(formatType, fence=False)
-=======
-                                            formatted_sub_expressions.append('& ' + var.formatted(formatType,
-                                                                                                  fence=False))
-                                        else:
-                                            if orientation == 'horizontal':
-                                                # if its the first one, omit '&' for formatting purposes
-                                                formatted_sub_expressions.append(var.formatted(formatType, fence=False))
-                                            else:
-                                                # add the '&' because this is technically the last column
-                                                formatted_sub_expressions.append('& ' + var.formatted(formatType,
-                                                                                                      fence=False))
->>>>>>> cbddcd77
                                         n += 1
                                 elif isinstance(sub_expr.last().entries[0], ExprRange):
                                     using_explicit_parameterization.append(
                                         entry._use_explicit_parameterization(formatType))
                                     if orientation == 'horizontal':
                                         # this is the first of the last row so we omit the '&'
-<<<<<<< HEAD
                                         yield entry.first().formatted(formatType, fence=False)
                                         if self.getStyle('parameterization', default_style) == 'explicit':
                                             yield r'& ..' + entry.body.formatted(formatType, fence=False) + '..'
@@ -862,53 +559,16 @@
                                         yield entry.formatted(formatType, fence=False)
                                     else:
                                         yield '& ' + entry.formatted(formatType, fence=False)
-=======
-                                        formatted_sub_expressions.append(entry.first().formatted(formatType,
-                                                                                                 fence=False))
-                                        if self.getStyle('parameterization', default_style) == 'explicit':
-                                            formatted_sub_expressions.append(r'& ..' + entry.body.formatted(formatType,
-                                                                                                            fence=False)
-                                                                             + '..')
-                                        else:
-                                            formatted_sub_expressions.append(r'& \cdots')
-                                        formatted_sub_expressions.append('& ' + entry.last().formatted(formatType,
-                                                                                                       fence=False))
-                                    else:
-                                        # this is the last column so we include all '&'
-                                        formatted_sub_expressions.append('& ' + entry.first().formatted(formatType,
-                                                                                                        fence=False))
-                                        if self.getStyle('parameterization', default_style) == 'explicit':
-                                            formatted_sub_expressions.append(r'& \colon')
-                                            formatted_sub_expressions.append('& ' + entry.body.formatted(formatType,
-                                                                                                         fence=False))
-                                            formatted_sub_expressions.append(r'& \colon')
-                                        else:
-                                            formatted_sub_expressions.append(r'& \vdots')
-                                        formatted_sub_expressions.append('& ' + entry.last().formatted(formatType,
-                                                                                                       fence=False))
-                                else:
-                                    if orientation == 'horizontal':
-                                        formatted_sub_expressions.append(entry.formatted(formatType,
-                                                                                         fence=False))
-                                    else:
-                                        formatted_sub_expressions.append('& ' + entry.formatted(formatType,
-                                                                         fence=False))
->>>>>>> cbddcd77
                             else:
                                 if isinstance(entry, ExprTuple):
                                     for var in entry:
                                         # this is not the first entry for either orientation so we include an '&'
-<<<<<<< HEAD
                                         yield '& ' + var.formatted(formatType, fence=False)
-=======
-                                        formatted_sub_expressions.append('& ' + var.formatted(formatType, fence=False))
->>>>>>> cbddcd77
 
                                 elif isinstance(entry, ExprRange):
                                     using_explicit_parameterization.append(
                                         entry._use_explicit_parameterization(formatType))
                                     # this is not the first entry for either orientation so we include an '&'
-<<<<<<< HEAD
                                     yield '& ' + entry.first().formatted(formatType, fence=False)
 
                                     if self.getStyle('parameterization', default_style) == 'explicit':
@@ -972,87 +632,6 @@
                             else:
                                 for entry in vell:
                                     yield entry
-=======
-                                    formatted_sub_expressions.append('& ' + entry.first().formatted(formatType,
-                                                                                                    fence=False))
-
-                                    if self.getStyle('parameterization', default_style) == 'explicit':
-                                        if orientation == 'horizontal':
-                                            formatted_sub_expressions.append(r'& ..' + entry.body.formatted(formatType,
-                                                                                                            fence=False)
-                                                                             + '..')
-                                        else:
-                                            formatted_sub_expressions.append(r'& \colon')
-                                            formatted_sub_expressions.append('& ' + entry.body.formatted(formatType,
-                                                                                                         fence=False))
-                                            formatted_sub_expressions.append(r'& \colon')
-                                    else:
-                                        if orientation == 'horizontal':
-                                            formatted_sub_expressions.append(r'& \cdots')
-                                        else:
-                                            formatted_sub_expressions.append(r'& \vdots')
-                                    formatted_sub_expressions.append('& ' + entry.last().formatted(formatType,
-                                                                                                   fence=False))
-                                else:
-                                    # this is not the first entry for either orientation so we include an '&'
-                                    formatted_sub_expressions.append('& ' + entry.formatted(formatType, fence=False))
-                            m += 1
-                    elif i == 1 and isinstance(sub_expr.first(), ExprTuple):
-                        if self.getStyle('parameterization', default_style) == 'explicit':
-                            if orientation == 'horizontal':
-                                formatted_sub_expressions.append(r' \\ ' + '\n ' + ell + r' \\ ' + '\n ')
-                                n = 0
-                                for entry in sub_expr.body:
-                                    if n == 0:
-                                        if isinstance(entry, ExprRange):
-                                            formatted_sub_expressions.append(entry.first().formatted(formatType,
-                                                                                                     fence=False))
-                                            formatted_sub_expressions.append('& ..' + entry.body.formatted(formatType,
-                                                                                                           fence=False)
-                                                                             + '..')
-                                            formatted_sub_expressions.append('& ' + entry.last().formatted(formatType,
-                                                                                                           fence=False))
-                                        else:
-                                            formatted_sub_expressions.append(entry.formatted(formatType, fence=False))
-                                    else:
-                                        if isinstance(entry, ExprRange):
-                                            formatted_sub_expressions.append('& ' + entry.first().formatted(formatType,
-                                                                                                            fence=False)
-                                                                             )
-                                            formatted_sub_expressions.append('& ..' + entry.body.formatted(formatType,
-                                                                                                           fence=False)
-                                                                             + '..')
-                                            formatted_sub_expressions.append('& ' + entry.last().formatted(formatType,
-                                                                                                           fence=False))
-                                        else:
-                                            formatted_sub_expressions.append('& ' + entry.formatted(formatType,
-                                                                                                    fence=False))
-                                    n += 1
-                                formatted_sub_expressions.append(r' \\ ' + '\n ' + ell + r' \\ ' + '\n ')
-                            else:
-                                for entry in sub_expr.body:
-                                    if isinstance(entry, ExprRange):
-                                        formatted_sub_expressions.append('& ..' + entry.first().formatted(formatType,
-                                                                                                          fence=False)
-                                                                         + '..')
-                                        formatted_sub_expressions.append(r'& \colon')
-                                        formatted_sub_expressions.append('& ..' + entry.body.formatted(formatType,
-                                                                                                       fence=False)
-                                                                         + '..')
-                                        formatted_sub_expressions.append(r'& \colon')
-                                        formatted_sub_expressions.append('& ..' + entry.last().formatted(formatType,
-                                                                                                         fence=False)
-                                                                         + '..')
-                                    else:
-                                        formatted_sub_expressions.append('& ..' + entry.formatted(formatType,
-                                                                                                  fence=False) + '..')
-                        else:
-                            if orientation == 'horizontal':
-                                formatted_sub_expressions.append(r' \\ ' + '\n ' + ell + r' \\ ' + '\n ')
-                            else:
-                                for entry in vell:
-                                    formatted_sub_expressions.append(entry)
->>>>>>> cbddcd77
                     elif isinstance(sub_expr.first(), ExprRange):
                         # ExprRange of an ExprRange
                         if isinstance(sub_expr.first().first(), ExprTuple):
@@ -1060,7 +639,6 @@
                             if i == 0:
                                 # we just want to do this once
                                 ell = []
-<<<<<<< HEAD
                                 vell = []
                                 for n, entry in enumerate(sub_expr.first().first()):
                                     if n == 0:
@@ -1155,108 +733,6 @@
                                 else:
                                     if self.getStyle('parameterization', default_style) == 'explicit':
                                         for n, entry in enumerate(sub_expr.body.first()):
-=======
-                                vell = ''
-                                n = 0
-                                for entry in sub_expr.first().first():
-                                    if n == 0:
-                                        formatted_sub_expressions.append(entry.formatted(formatType, fence=False))
-                                        if self.getStyle('parameterization', default_style) == 'explicit':
-                                            vell += r'\colon'
-                                        else:
-                                            vell += r'\vdots'
-                                            ell.append(r' & \cdots')
-
-                                    else:
-                                        if orientation == 'horizontal':
-                                            formatted_sub_expressions.append('& ' + entry.formatted(formatType,
-                                                                                                    fence=False))
-                                        else:
-                                            formatted_sub_expressions.append(entry.formatted(formatType, fence=False))
-                                        if self.getStyle('parameterization', default_style) == 'explicit':
-                                            vell += r' & \colon'
-                                        else:
-                                            vell += r' & \vdots'
-                                            ell.append(r' & \cdots')
-                                    n += 1
-                                if orientation == 'horizontal':
-                                    formatted_sub_expressions.append(r'\\ ' + '\n ' + vell + r'\\ ' + '\n')
-                                else:
-                                    for item in ell:
-                                        formatted_sub_expressions.append(item)
-
-                                if self.getStyle('parameterization', default_style) == 'explicit':
-                                    n = 0
-                                    for entry in sub_expr.first().body:
-                                        if n == 0 and orientation == 'horizontal':
-                                            formatted_sub_expressions.append(entry.formatted(formatType, fence=False))
-                                        else:
-                                            if orientation == 'horizontal':
-                                                formatted_sub_expressions.append('& ' + entry.formatted(formatType,
-                                                                                                        fence=False))
-                                            else:
-                                                formatted_sub_expressions.append('& ..' + entry.formatted(formatType,
-                                                                                                          fence=False)
-                                                                                 + '..')
-                                        n += 1
-                                    if orientation == 'horizontal':
-                                        formatted_sub_expressions.append(r'\\ ' + '\n ' + vell + r'\\ ' + '\n')
-                                    else:
-                                        for item in ell:
-                                            formatted_sub_expressions.append(item)
-                                n = 0
-                                for entry in sub_expr.first().last():
-                                    if n == 0 and orientation == 'horizontal':
-                                        formatted_sub_expressions.append(entry.formatted(formatType, fence=False))
-                                    else:
-                                        formatted_sub_expressions.append('& ' + entry.formatted(formatType, fence=False)
-                                                                         )
-                                    n += 1
-                                if orientation == 'horizontal':
-                                    formatted_sub_expressions.append(r'\\ ' + '\n ' + vell + r'\\ ' + '\n')
-                                    if self.getStyle('parameterization', default_style) == 'explicit':
-                                        formatted_sub_expressions.append(vell + r'\\ ' + '\n')
-                                        n = 0
-                                        for entry in sub_expr.body.first():
-                                            if n == 0:
-                                                formatted_sub_expressions.append(entry.formatted(formatType,
-                                                                                                 fence=False))
-                                            else:
-                                                formatted_sub_expressions.append('& ' + entry.formatted(formatType,
-                                                                                                        fence=False)
-                                                                                 )
-                                            n += 1
-                                        formatted_sub_expressions.append(r'\\ ' + '\n ' + vell + r'\\ ' + '\n')
-                                        n = 0
-                                        for entry in sub_expr.body.body:
-                                            if n == 0:
-                                                formatted_sub_expressions.append(entry.formatted(formatType,
-                                                                                                 fence=False))
-                                            else:
-                                                formatted_sub_expressions.append('& ' + entry.formatted(formatType,
-                                                                                                        fence=False)
-                                                                                 )
-                                            n += 1
-                                        n = 0
-                                        formatted_sub_expressions.append(r'\\ ' + '\n ' + vell + r'\\ ' + '\n')
-                                        for entry in sub_expr.body.last():
-                                            if n == 0:
-                                                formatted_sub_expressions.append(entry.formatted(formatType,
-                                                                                                 fence=False))
-                                            else:
-                                                formatted_sub_expressions.append('& ' + entry.formatted(formatType,
-                                                                                                        fence=False)
-                                                                                 )
-                                            n += 1
-                                        formatted_sub_expressions.append(r'\\ ' + '\n ' + vell + r'\\ ' + '\n')
-
-                                    formatted_sub_expressions.append(vell + r'\\ ' + '\n')
-                                else:
-                                    if self.getStyle('parameterization', default_style) == 'explicit':
-
-                                        n = 0
-                                        for entry in sub_expr.body.first():
->>>>>>> cbddcd77
                                             placeholder = ''
                                             placeholder += '& ....' + sub_expr.body.first().entries[n].formatted(
                                                 formatType, fence=False)
@@ -1264,7 +740,6 @@
                                                 formatType, fence=False)
                                             placeholder += '..' + sub_expr.body.last().entries[n].formatted(
                                                 formatType, fence=False) + '....'
-<<<<<<< HEAD
                                             yield placeholder
                                     else:
                                         for item in ell:
@@ -1305,54 +780,6 @@
                                         yield entry.formatted(formatType, fence=False)
                                     else:
                                         yield '& ' + entry.formatted(formatType, fence=False)
-=======
-                                            n += 1
-                                            formatted_sub_expressions.append(placeholder)
-                                    else:
-                                        for item in ell:
-                                            formatted_sub_expressions.append(item)
-                                            formatted_sub_expressions.append(item)
-                                n = 0
-                                for entry in sub_expr.last().first():
-                                    if n == 0 and orientation == 'horizontal':
-                                        formatted_sub_expressions.append(entry.formatted(formatType, fence=False))
-                                    else:
-                                        formatted_sub_expressions.append('& ' + entry.formatted(formatType, fence=False)
-                                                                         )
-                                    n += 1
-                                if orientation == 'horizontal':
-                                    formatted_sub_expressions.append(r'\\ ' + '\n ' + vell + r'\\ ' + '\n')
-                                else:
-                                    for item in ell:
-                                        formatted_sub_expressions.append(item)
-                                if self.getStyle('parameterization', default_style) == 'explicit':
-                                    n = 0
-                                    for entry in sub_expr.last().body:
-                                        if n == 0 and orientation == 'horizontal':
-                                            formatted_sub_expressions.append(entry.formatted(formatType, fence=False))
-                                        else:
-                                            if orientation == 'horizontal':
-                                                formatted_sub_expressions.append('& ' + entry.formatted(formatType,
-                                                                                                        fence=False))
-                                            else:
-                                                formatted_sub_expressions.append('& ..' + entry.formatted(formatType,
-                                                                                                          fence=False)
-                                                                                 + '..')
-                                        n += 1
-                                    if orientation == 'horizontal':
-                                        formatted_sub_expressions.append(r'\\ ' + '\n ' + vell + r'\\ ' + '\n')
-                                    else:
-                                        for item in ell:
-                                            formatted_sub_expressions.append(item)
-                                n = 0
-                                for entry in sub_expr.last().last():
-                                    if n == 0 and orientation == 'horizontal':
-                                        formatted_sub_expressions.append(entry.formatted(formatType, fence=False))
-                                    else:
-                                        formatted_sub_expressions.append('& ' + entry.formatted(formatType, fence=False)
-                                                                         )
-                                    n += 1
->>>>>>> cbddcd77
                         else:
                             raise ValueError('ExprArrays of ExprRanges of ExprRanges are one-dimensional and therefore '
                                              'not valid ExprArrays.  Please wrap either the second ExprRange in an '
@@ -1360,19 +787,13 @@
                     i += 1
             elif isinstance(sub_expr, ExprTuple):
                 # always fence nested expression lists
-<<<<<<< HEAD
                 for inc, expr in enumerate(sub_expr):
-=======
-                inc = 0
-                for expr in sub_expr:
->>>>>>> cbddcd77
                     if inc == 0:
                         # for the first instance, we don't include '&' for formatting purposes
                         if isinstance(expr, ExprRange):
                             using_explicit_parameterization.append(
                                 expr._use_explicit_parameterization(formatType))
                             if orientation == 'horizontal':
-<<<<<<< HEAD
                                 yield expr.first().formatted(formatType, fence=False, subFence=False)
                                 if self.getStyle('parameterization', default_style) == 'explicit':
                                     yield r'& ..' + expr.body.formatted(formatType, fence=False, subFence=False) + '..'
@@ -1410,73 +831,12 @@
                                 else:
                                     # this is not the first column
                                     yield '& ' + expr.formatted(formatType, fence=False, subFence=False)
-=======
-                                formatted_sub_expressions.append(expr.first().formatted(formatType,
-                                                                                        fence=False, subFence=False))
-                                if self.getStyle('parameterization', default_style) == 'explicit':
-                                    formatted_sub_expressions.append(r'& ..' + expr.body.formatted(formatType,
-                                                                                                   fence=False,
-                                                                                                   subFence=False)
-                                                                     + '..')
-                                else:
-                                    formatted_sub_expressions.append(r'& \cdots')
-                                formatted_sub_expressions.append('& ' + expr.last().formatted(formatType,
-                                                                                              fence=False,
-                                                                                              subFence=False))
-                            else:
-                                if k == 0:
-                                    # this is the first column so we don't include '&'
-                                    formatted_sub_expressions.append(expr.first().formatted(formatType,
-                                                                                            fence=False,
-                                                                                            subFence=False))
-                                    if self.getStyle('parameterization', default_style) == 'explicit':
-                                        formatted_sub_expressions.append(r'\colon')
-                                        formatted_sub_expressions.append(expr.body.formatted(formatType, fence=False,
-                                                                                             subFence=False))
-                                        formatted_sub_expressions.append(r'\colon')
-                                    else:
-                                        formatted_sub_expressions.append(r'\vdots')
-                                    formatted_sub_expressions.append(expr.last().formatted(formatType,
-                                                                                           fence=False,
-                                                                                           subFence=False))
-                                else:
-                                    formatted_sub_expressions.append('& ' + expr.first().formatted(formatType,
-                                                                                                   fence=False,
-                                                                                                   subFence=False))
-                                    if self.getStyle('parameterization', default_style) == 'explicit':
-                                        formatted_sub_expressions.append(r'& \colon')
-                                        formatted_sub_expressions.append(r'& ' + expr.body.formatted(formatType,
-                                                                                                     fence=False,
-                                                                                                     subFence=False))
-                                        formatted_sub_expressions.append(r'& \colon')
-                                    else:
-                                        formatted_sub_expressions.append(r'& \vdots')
-                                    formatted_sub_expressions.append('& ' + expr.last().formatted(formatType,
-                                                                                                  fence=False,
-                                                                                                  subFence=False))
-                        else:
-                            if orientation == 'horizontal':
-                                # this is the first item in the first row so we do not include the '&'
-                                formatted_sub_expressions.append(expr.formatted(formatType,
-                                                                                fence=False, subFence=False))
-                            else:
-                                if k == 0:
-                                    # this is still the first column
-                                    formatted_sub_expressions.append(expr.formatted(formatType,
-                                                                                    fence=False, subFence=False))
-                                else:
-                                    # this is not the first column
-                                    formatted_sub_expressions.append('& ' + expr.formatted(formatType,
-                                                                                           fence=False,
-                                                                                           subFence=False))
->>>>>>> cbddcd77
                     else:
                         if isinstance(expr, ExprRange):
                             using_explicit_parameterization.append(
                                 expr._use_explicit_parameterization(formatType))
                             if orientation == 'horizontal':
                                 # for this orientation this is not the first so we add '&'
-<<<<<<< HEAD
                                 yield '& ' + expr.first().formatted(formatType, fence=False, subFence=False)
                                 if self.getStyle('parameterization', default_style) == 'explicit':
                                     yield r'& ..' + expr.body.formatted(formatType, fence=False, subFence=False) + '..'
@@ -1550,72 +910,6 @@
         for entry in self.get_formatted_sub_expressions(formatType, orientation, default_style,
                                                                     operatorOrOperators):
             formatted_sub_expressions.append(entry)
-=======
-                                formatted_sub_expressions.append('& ' + expr.first().formatted(formatType,
-                                                                                               fence=False,
-                                                                                               subFence=False))
-                                if self.getStyle('parameterization', default_style) == 'explicit':
-                                    formatted_sub_expressions.append(r'& ..' + expr.body.formatted(formatType,
-                                                                                                   fence=False,
-                                                                                                   subFence=False)
-                                                                     + '..')
-                                else:
-                                    formatted_sub_expressions.append(r'& \cdots')
-                                formatted_sub_expressions.append('& ' + expr.last().formatted(formatType,
-                                                                                              fence=False,
-                                                                                              subFence=False))
-                            else:
-                                if k == 0:
-                                    # this is still the first column so we don't add '&'
-                                    formatted_sub_expressions.append(expr.first().formatted(formatType,
-                                                                                            fence=False,
-                                                                                            subFence=False))
-                                    if self.getStyle('parameterization', default_style) == 'explicit':
-                                        formatted_sub_expressions.append(r'\colon')
-                                        formatted_sub_expressions.append(expr.body.formatted(formatType,
-                                                                                             fence=False,
-                                                                                             subFence=False))
-                                        formatted_sub_expressions.append(r'\colon')
-                                    else:
-                                        formatted_sub_expressions.append(r'\vdots')
-                                    formatted_sub_expressions.append(expr.last().formatted(formatType,
-                                                                                           fence=False,
-                                                                                           subFence=False))
-                                else:
-                                    formatted_sub_expressions.append('& ' + expr.first().formatted(formatType,
-                                                                                                   fence=False,
-                                                                                                   subFence=False))
-                                    if self.getStyle('parameterization', default_style) == 'explicit':
-                                        formatted_sub_expressions.append(r'& \colon')
-                                        formatted_sub_expressions.append('& ' + expr.body.formatted(formatType,
-                                                                                                    fence=False,
-                                                                                                    subFence=False))
-                                        formatted_sub_expressions.append(r'& \colon')
-                                    else:
-                                        formatted_sub_expressions.append(r'& \vdots')
-                                    formatted_sub_expressions.append('& ' + expr.last().formatted(formatType,
-                                                                                                  fence=False,
-                                                                                                  subFence=False))
-
-                        else:
-                            if orientation == 'horizontal':
-                                # this is following along the row so we include '&'
-                                formatted_sub_expressions.append('& ' + expr.formatted(formatType,
-                                                                                       fence=False, subFence=False))
-                            else:
-                                if k == 0:
-                                    # this is the first column so we don't include '&'
-                                    formatted_sub_expressions.append(expr.formatted(formatType,
-                                                                                    fence=False, subFence=False))
-                                else:
-                                    # this is not the first column so we do include '&'
-                                    formatted_sub_expressions.append('& ' + expr.formatted(formatType,
-                                                                                           fence=False, subFence=False))
-                    inc += 1
-            else:
-                raise ValueError("Expressions must be wrapped in either an ExprTuple or ExprRange")
-            k += 1
->>>>>>> cbddcd77
 
         if orientation == "vertical":
             # up until now, the formatted_sub_expression is still
@@ -1630,12 +924,8 @@
             while k <= self.getRowLength(ex):
                 i = 1
                 j = k
-<<<<<<< HEAD
                 for var in self.get_formatted_sub_expressions(formatType, orientation, default_style,
                                                               operatorOrOperators):
-=======
-                for var in formatted_sub_expressions:
->>>>>>> cbddcd77
                     if i == j:
                         vert.append(var)
                         m -= 1
@@ -1671,11 +961,7 @@
                     # using an 'explicit' style for 'parameterization').
                     # For the 'ellipses', we will just use a
                     # placeholder.
-<<<<<<< HEAD
                     be_explicit = self.getStyle('parameterization', default_style)
-=======
-                    be_explicit = using_explicit_parameterization.pop(0)
->>>>>>> cbddcd77
                     formatted_operators += operator._formatted_checkpoints(
                         formatType, fence=False, subFence=False, ellipses='',
                         use_explicit_parameterization=be_explicit)
