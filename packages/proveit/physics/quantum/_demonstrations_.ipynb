--- conflicted
+++ resolved
@@ -10,842 +10,10 @@
   },
   {
    "cell_type": "code",
-   "execution_count": 1,
-   "metadata": {},
-   "outputs": [],
-   "source": [
-    "import proveit\n",
-    "#proveit.defaults.automation = False # prevents proveit from calling automations that are currently broken\n",
-    "from proveit import ExprArray, ExprTuple, ExprRange, IndexedVar, varRange\n",
-    "from proveit._common_ import A, B, C, D, E, F, G, K, M, Q, R, S, U, a, b, f, g, h, i, j, k, m, n, p, q, r, s, t, u, x, y \n",
-    "from proveit.core_expr_types import Len\n",
-    "from proveit.core_expr_types.expr_array._common_ import Aij, Bij, Cij, Dij, Eij, Qij, Rij, Sij\n",
-    "from proveit.logic import Equals, Implies, InSet, Forall\n",
-    "from proveit.logic.set_theory import Set\n",
-    "from proveit.number import Add, Neg, zero, one, two, three, four, five, six, seven, eight, nine, Naturals, NaturalsPos, Complexes\n",
-    "from proveit.number.numeral.deci._theorems_ import posnat1, posnat4\n",
-    "from proveit.physics.quantum.circuit import Gate, Target, Circuit, Input, Output, MultiQubitGate, IdentityOp, CircuitEquiv\n",
-    "from proveit.physics.quantum._common_ import H, X, Z, I, ket1, ket0, ketPlus, ketMinus, SPACE, CONTROL, CLASSICAL_CONTROL\n",
-    "#from proveit.physics.quantum._axioms_ import substitution\n",
-    "#from proveit.physics.quantum._theorems_ import single_time_equiv\n",
-    "%begin demonstrations"
-   ]
-  },
-  {
-   "cell_type": "code",
-   "execution_count": 2,
-   "metadata": {},
-   "outputs": [
-    {
-     "ename": "NameError",
-     "evalue": "name 'indexed_var' is not defined",
-     "output_type": "error",
-     "traceback": [
-      "\u001b[1;31m---------------------------------------------------------------------------\u001b[0m",
-      "\u001b[1;31mNameError\u001b[0m                                 Traceback (most recent call last)",
-      "\u001b[1;32m<ipython-input-2-0012df77ffec>\u001b[0m in \u001b[0;36m<module>\u001b[1;34m\u001b[0m\n\u001b[0;32m      5\u001b[0m \u001b[1;33m\u001b[0m\u001b[0m\n\u001b[0;32m      6\u001b[0m             CircuitEquiv(\n\u001b[1;32m----> 7\u001b[1;33m                         \u001b[0mCircuit\u001b[0m\u001b[1;33m(\u001b[0m\u001b[0mExprArray\u001b[0m\u001b[1;33m(\u001b[0m\u001b[0mExprRange\u001b[0m\u001b[1;33m(\u001b[0m\u001b[0mi\u001b[0m\u001b[1;33m,\u001b[0m \u001b[0mExprTuple\u001b[0m\u001b[1;33m(\u001b[0m\u001b[0mMultiQubitGate\u001b[0m\u001b[1;33m(\u001b[0m\u001b[0mindexed_var\u001b[0m\u001b[1;33m(\u001b[0m\u001b[0mB\u001b[0m\u001b[1;33m,\u001b[0m \u001b[0mi\u001b[0m\u001b[1;33m)\u001b[0m\u001b[1;33m,\u001b[0m \u001b[0mindexed_var\u001b[0m\u001b[1;33m(\u001b[0m\u001b[0mS\u001b[0m\u001b[1;33m,\u001b[0m \u001b[0mi\u001b[0m\u001b[1;33m)\u001b[0m\u001b[1;33m)\u001b[0m\u001b[1;33m)\u001b[0m\u001b[1;33m,\u001b[0m \u001b[0mone\u001b[0m\u001b[1;33m,\u001b[0m \u001b[0mm\u001b[0m\u001b[1;33m)\u001b[0m\u001b[1;33m)\u001b[0m\u001b[1;33m)\u001b[0m\u001b[1;33m,\u001b[0m\u001b[1;33m\u001b[0m\u001b[1;33m\u001b[0m\u001b[0m\n\u001b[0m\u001b[0;32m      8\u001b[0m                         \u001b[0mCircuit\u001b[0m\u001b[1;33m(\u001b[0m\u001b[0mExprArray\u001b[0m\u001b[1;33m(\u001b[0m\u001b[0mExprRange\u001b[0m\u001b[1;33m(\u001b[0m\u001b[0mi\u001b[0m\u001b[1;33m,\u001b[0m \u001b[0mExprTuple\u001b[0m\u001b[1;33m(\u001b[0m\u001b[0mMultiQubitGate\u001b[0m\u001b[1;33m(\u001b[0m\u001b[0mindexed_var\u001b[0m\u001b[1;33m(\u001b[0m\u001b[0mD\u001b[0m\u001b[1;33m,\u001b[0m \u001b[0mi\u001b[0m\u001b[1;33m)\u001b[0m\u001b[1;33m,\u001b[0m \u001b[0mindexed_var\u001b[0m\u001b[1;33m(\u001b[0m\u001b[0mS\u001b[0m\u001b[1;33m,\u001b[0m \u001b[0mi\u001b[0m\u001b[1;33m)\u001b[0m\u001b[1;33m)\u001b[0m\u001b[1;33m)\u001b[0m\u001b[1;33m,\u001b[0m \u001b[0mone\u001b[0m\u001b[1;33m,\u001b[0m \u001b[0mm\u001b[0m\u001b[1;33m)\u001b[0m\u001b[1;33m)\u001b[0m\u001b[1;33m)\u001b[0m\u001b[1;33m\u001b[0m\u001b[1;33m\u001b[0m\u001b[0m\n\u001b[0;32m      9\u001b[0m             )\n",
-      "\u001b[1;31mNameError\u001b[0m: name 'indexed_var' is not defined"
-     ]
-    }
-   ],
-   "source": [
-    "print(Forall ((h, k, m), Forall((varRange(A, [one, one], [m, k]), varRange(B, one, m), \n",
-    "                                                varRange(C, [one, one], [m, h]), varRange(D, one, m), \n",
-    "                                                varRange(S, one, m), varRange(R, [one, one], [m, k]), \n",
-    "                                                varRange(Q, [one, one], [m, h])), \n",
-    "        \n",
-    "            CircuitEquiv(\n",
-    "                        Circuit(ExprArray(ExprRange(i, ExprTuple(MultiQubitGate(IndexedVar(B, i), IndexedVar(S, i))), one, m))),\n",
-    "                        Circuit(ExprArray(ExprRange(i, ExprTuple(MultiQubitGate(IndexedVar(D, i), IndexedVar(S, i))), one, m)))\n",
-    "            )\n",
-    "    ).wrapParams(), domain=NaturalsPos).withWrapping().latex())"
-   ]
-  },
-  {
-   "cell_type": "code",
-   "execution_count": null,
-   "metadata": {},
-   "outputs": [],
-   "source": [
-    "Forall ((h, k, m), Forall((varRange(A, [one, one], [m, k]), varRange(B, one, m), \n",
-    "                                                varRange(C, [one, one], [m, h]), varRange(D, one, m), \n",
-    "                                                varRange(S, one, m), varRange(R, [one, one], [m, k]), \n",
-    "                                                varRange(Q, [one, one], [m, h])), \n",
-    "        \n",
-    "            CircuitEquiv(\n",
-    "                        Circuit(ExprArray(ExprRange(i, ExprTuple(MultiQubitGate(IndexedVar(B, i), IndexedVar(S, i))), one, m))),\n",
-    "                        Circuit(ExprArray(ExprRange(i, ExprTuple(MultiQubitGate(IndexedVar(D, i), IndexedVar(S, i))), one, m)))\n",
-    "            )\n",
-    "    ).wrapParams(), domain=NaturalsPos)"
-   ]
-  },
-  {
-   "cell_type": "code",
-   "execution_count": null,
-   "metadata": {},
-   "outputs": [],
-   "source": [
-    "Forall ((h, k, m), Forall((varRange(A, [one, one], [m, k]), varRange(B, one, m), \n",
-    "                                                varRange(C, [one, one], [m, h]), varRange(D, one, m), \n",
-    "                                                varRange(S, one, m), varRange(R, [one, one], [m, k]), \n",
-    "                                                varRange(Q, [one, one], [m, h])), \n",
-    "        \n",
-    "            CircuitEquiv(\n",
-    "                        Circuit(ExprArray(ExprRange(i, ExprTuple(MultiQubitGate(IndexedVar(B, i), IndexedVar(S, i))), one, m))),\n",
-    "                        Circuit(ExprArray(ExprRange(i, ExprTuple(MultiQubitGate(IndexedVar(D, i), IndexedVar(S, i))), one, m)))\n",
-    "            )\n",
-    "    ).wrapParams(), domain=NaturalsPos)"
-   ]
-  },
-  {
-   "cell_type": "code",
-   "execution_count": null,
-   "metadata": {},
-   "outputs": [],
-   "source": [
-    "Forall((varRange(A, [one, one], [m, k]), varRange(B, one, m), \n",
-    "                                                varRange(C, [one, one], [m, h]), varRange(D, one, m), \n",
-    "                                                varRange(S, one, m), varRange(R, [one, one], [m, k]), \n",
-    "                                                varRange(Q, [one, one], [m, h])), \n",
-    "        \n",
-    "            CircuitEquiv(\n",
-    "                        Circuit(ExprArray(ExprRange(i, ExprTuple(MultiQubitGate(IndexedVar(B, i), IndexedVar(S, i))), one, m))),\n",
-    "                        Circuit(ExprArray(ExprRange(i, ExprTuple(MultiQubitGate(IndexedVar(D, i), IndexedVar(S, i))), one, m)))\n",
-    "            )\n",
-    "    ).wrapParams()"
-   ]
-  },
-  {
-   "cell_type": "code",
-   "execution_count": null,
-   "metadata": {},
-   "outputs": [],
-   "source": [
-    "Forall ((h, k, m), Forall((varRange(A, [one, one], [m, k]), varRange(B, one, m), \n",
-    "                                                varRange(C, [one, one], [m, h]), varRange(D, one, m), \n",
-    "                                                varRange(S, one, m), varRange(R, [one, one], [m, k]), \n",
-    "                                                varRange(Q, [one, one], [m, h])), \n",
-    "        Implies(\n",
-    "            CircuitEquiv(\n",
-    "                        Circuit(ExprArray(ExprRange(i, ExprTuple(MultiQubitGate(IndexedVar(B, i), IndexedVar(S, i))), one, m))),\n",
-    "                        Circuit(ExprArray(ExprRange(i, ExprTuple(MultiQubitGate(IndexedVar(D, i), IndexedVar(S, i))), one, m)))\n",
-    "            ),\n",
-    "            CircuitEquiv(\n",
-    "                        Circuit(ExprArray(ExprRange(i, ExprTuple(ExprRange(j, MultiQubitGate(Aij, Rij), one, k), \n",
-    "                                            MultiQubitGate(IndexedVar(B, i), IndexedVar(S, i)),\n",
-    "                                            ExprRange(j, MultiQubitGate(Cij, Qij), one, h)), \n",
-    "                                    one, m))),\n",
-    "                        Circuit(ExprArray(ExprRange(i, ExprTuple(ExprRange(j, MultiQubitGate(Aij, Rij), one, k), \n",
-    "                                            MultiQubitGate(IndexedVar(D, i), IndexedVar(S, i)),\n",
-    "                                            ExprRange(j, MultiQubitGate(Cij, Qij), one, h)), \n",
-    "                                    one, m)))\n",
-    "            )\n",
-    "        ).withWrappingAt(2)\n",
-    "    ).wrapParams(), domain=NaturalsPos)"
-   ]
-  },
-  {
-   "cell_type": "code",
-   "execution_count": null,
-   "metadata": {},
-   "outputs": [],
-   "source": [
-    "lhs = Circuit(ExprArray(ExprTuple(MultiQubitGate(CONTROL, Set(one, two))), \n",
-    "        ExprTuple(MultiQubitGate(Z, Set(one, two))), \n",
-    "        ExprTuple(MultiQubitGate(CONTROL, Set(three, four))), \n",
-    "        ExprTuple(MultiQubitGate(Z, Set(three, four)))))"
-   ]
-  },
-  {
-   "cell_type": "code",
-   "execution_count": null,
-   "metadata": {},
-   "outputs": [],
-   "source": [
-    "rhs = Circuit(ExprArray(ExprTuple(MultiQubitGate(CONTROL, Set(one, two))), \n",
-    "        ExprTuple(MultiQubitGate(Z, Set(one, two))), \n",
-    "        ExprTuple(MultiQubitGate(CONTROL, Set(three, four))), \n",
-    "        ExprTuple(MultiQubitGate(Z, Set(three, four)))))"
-   ]
-  },
-  {
-   "cell_type": "code",
-   "execution_count": null,
-   "metadata": {},
-   "outputs": [],
-   "source": [
-    "#CircuitEquiv(lhs, rhs).prove(assumptions=[CircuitEquiv(lhs, rhs)])"
-   ]
-  },
-  {
-   "cell_type": "code",
-   "execution_count": null,
-   "metadata": {},
-   "outputs": [],
-   "source": [
-    "big = Circuit(ExprArray(ExprTuple(Gate(H), MultiQubitGate(CONTROL, Set(one, two)), Gate(X)), \n",
-    "        ExprTuple(Gate(H), MultiQubitGate(Z, Set(one, two)), \n",
-    "                  Gate(X)), \n",
-    "        ExprTuple(Gate(H), MultiQubitGate(CONTROL, Set(three, four)), Gate(X)), \n",
-    "        ExprTuple(Gate(H), MultiQubitGate(Z, Set(three, four)), \n",
-    "                  Gate(X))))"
-   ]
-  },
-  {
-   "cell_type": "code",
-   "execution_count": null,
-   "metadata": {},
-   "outputs": [],
-   "source": [
-    "big_left = Circuit(ExprArray(ExprTuple(Gate(H)), \n",
-    "        ExprTuple(Gate(H)), \n",
-    "        ExprTuple(Gate(H)), \n",
-    "        ExprTuple(Gate(H))))\n"
-   ]
-  },
-  {
-   "cell_type": "code",
-   "execution_count": null,
-   "metadata": {},
-   "outputs": [],
-   "source": [
-    "big_right = Circuit(ExprArray(ExprTuple(Gate(X)), \n",
-    "        ExprTuple(Gate(X)), \n",
-    "        ExprTuple(Gate(X)), \n",
-    "        ExprTuple(Gate(X))))"
-   ]
-  },
-  {
-   "cell_type": "code",
-   "execution_count": null,
-   "metadata": {},
-   "outputs": [],
-   "source": [
-    "# single variables, no ExprTuple, unflattened\n",
-    "single_time_equiv.specialize({h: one, k: one, m: four, A: big_left, B: lhs, C: big_right, D: rhs, \n",
-    "                              R: [Set(), Set(), Set(), Set()], S:[Set(one, two), Set(one, two), Set(three, four), \n",
-    "                                                                  Set(three, four)], \n",
-    "                              Q: [Set(), Set(), Set(), Set()]}, assumptions=[CircuitEquiv(lhs, rhs)])"
-   ]
-  },
-  {
-   "cell_type": "code",
-   "execution_count": null,
-   "metadata": {},
-   "outputs": [],
-   "source": [
-    "# single variables, but flattened\n",
-    "single_time_equiv.specialize({h: one, k: one, m: four, A: ExprTuple(Gate(H), Gate(H), Gate(H), Gate(H)), \n",
-    "                              B: ExprTuple(MultiQubitGate(CONTROL, Set(one, two)), MultiQubitGate(Z, Set(one, two)), \n",
-    "                                           MultiQubitGate(CONTROL, Set(three, four)), MultiQubitGate(Z, Set(three, four))), \n",
-    "                              C: ExprTuple(Gate(X), Gate(X), Gate(X), Gate(X)), \n",
-    "                              D: ExprTuple(MultiQubitGate(CONTROL, Set(one, two)), MultiQubitGate(Z, Set(one, two)), \n",
-    "                                           MultiQubitGate(CONTROL, Set(three, four)), MultiQubitGate(Z, Set(three, four))), \n",
-    "                              R: ExprTuple(Set(), Set(), Set(), Set()), S:ExprTuple(Set(one, two), Set(one, two), \n",
-    "                                                                                    Set(three, four), Set(three, four)), \n",
-    "                              Q: ExprTuple(Set(), Set(), Set(), Set())}, assumptions=[CircuitEquiv(lhs, rhs)])"
-   ]
-  },
-  {
-   "cell_type": "code",
-   "execution_count": null,
-   "metadata": {},
-   "outputs": [],
-   "source": [
-    "# 3 by 4, subbing two controlled z gates\n",
-    "single_time_equiv.specialize({h: one, k: one, m: four, \n",
-    "                              ExprTuple(ExprRange(i, ExprRange(j, Aij, one, k), one, m)): ExprTuple(Gate(H), Gate(H), \n",
-    "                                                                                                    Gate(H), Gate(H)), \n",
-    "                              ExprTuple(varRange(B, one, m)): ExprTuple(MultiQubitGate(CONTROL, Set(one, two)), \n",
-    "                                                                        MultiQubitGate(Z, Set(one, two)),\n",
-    "                                                                        MultiQubitGate(CONTROL, Set(three, four)), \n",
-    "                                                                        MultiQubitGate(Z, Set(three, four))), \n",
-    "                              ExprTuple(varRange(C, [one, one], [m, h])): ExprTuple(Gate(X), Gate(X), Gate(X), Gate(X)), \n",
-    "                              ExprTuple(varRange(D, one, m)): ExprTuple(MultiQubitGate(CONTROL, Set(one, two)), \n",
-    "                                                                        MultiQubitGate(Z, Set(one, two)), \n",
-    "                                           MultiQubitGate(CONTROL, Set(three, four)), MultiQubitGate(Z, Set(three, four))), \n",
-    "                              ExprTuple(varRange(S, one, m)): ExprTuple(Set(one, two), Set(one, two), \n",
-    "                                                                        Set(three, four), Set(three, four)), \n",
-    "                              ExprTuple(varRange(R, [one, one], [m, k])): ExprTuple(Set(), Set(), Set(), Set()), \n",
-    "                              ExprTuple(varRange(Q, [one, one], [m, h])): ExprTuple(Set(), Set(), Set(), Set())}, \n",
-    "                             assumptions=[CircuitEquiv(lhs, rhs)])"
-   ]
-  },
-  {
-   "cell_type": "code",
-   "execution_count": null,
-   "metadata": {},
-   "outputs": [],
-   "source": [
-    "# 3 by 2 array, subbing controlled z gate\n",
-    "single_time_equiv.specialize({h: one, k: one, m: two, \n",
-    "                              ExprTuple(ExprRange(i, ExprRange(j, Aij, one, k), one, m)): ExprTuple(Gate(H), Gate(H)), \n",
-    "                              ExprTuple(varRange(B, one, m)): ExprTuple(MultiQubitGate(CONTROL, Set(one, two)), MultiQubitGate(Z, Set(one, two))), \n",
-    "                              ExprTuple(varRange(C, [one, one], [m, h])): ExprTuple(Gate(X), Gate(X)), \n",
-    "                              ExprTuple(varRange(D, one, m)): ExprTuple(MultiQubitGate(CONTROL, Set(one, two)), MultiQubitGate(Z, Set(one, two))), \n",
-    "                              ExprTuple(varRange(S, one, m)): ExprTuple(Set(one, two), Set(one, two)), \n",
-    "                              ExprTuple(varRange(R, [one, one], [m, k])): ExprTuple(Set(), Set()), \n",
-    "                              ExprTuple(varRange(Q, [one, one], [m, h])): ExprTuple(Set(), Set())}, \n",
-    "                             assumptions=[CircuitEquiv(Circuit(ExprArray(ExprTuple(MultiQubitGate(CONTROL, Set(one, two))), ExprTuple(MultiQubitGate(Z, Set(one, two))))), Circuit(ExprArray(ExprTuple(MultiQubitGate(CONTROL, Set(one, two))), ExprTuple(MultiQubitGate(Z, Set(one, two))))))])"
-   ]
-  },
-  {
-   "cell_type": "code",
-   "execution_count": null,
-   "metadata": {},
-   "outputs": [],
-   "source": [
-    "# 3 by 1 array, subbing Gate(z)\n",
-    "single_time_equiv.specialize({h: one, k: one, m: one, \n",
-    "                              ExprTuple(ExprRange(i, ExprRange(j, Aij, one, k), one, m)): ExprTuple(Gate(H)), \n",
-    "                              ExprTuple(varRange(B, one, m)): ExprTuple(Gate(Z)), \n",
-    "                              ExprTuple(varRange(C, [one, one], [m, h])): ExprTuple(Gate(X)), \n",
-    "                              ExprTuple(varRange(D, one, m)): ExprTuple(Gate(Z)), \n",
-    "                              ExprTuple(varRange(S, one, m)): ExprTuple(Set()), \n",
-    "                              ExprTuple(varRange(R, [one, one], [m, k])): ExprTuple(Set()), \n",
-    "                              ExprTuple(varRange(Q, [one, one], [m, h])): ExprTuple(Set())}, \n",
-    "                             assumptions=[CircuitEquiv(Circuit(ExprArray(ExprTuple(Gate(Z)))), Circuit(ExprArray(ExprTuple(Gate(Z)))))])"
-   ]
-  },
-  {
-   "cell_type": "code",
-   "execution_count": null,
-   "metadata": {},
-   "outputs": [],
-   "source": [
-    "dir(ExprRange(i, ExprRange(j, Aij, one, one), one, one))"
-   ]
-  },
-  {
-   "cell_type": "code",
-   "execution_count": null,
-   "metadata": {},
-   "outputs": [],
-   "source": [
-    "ExprArray(ExprRange(i, ExprRange(j, Aij, one, one), one, one)).length()"
-   ]
-  },
-  {
-   "cell_type": "code",
-   "execution_count": null,
-   "metadata": {},
-   "outputs": [],
-   "source": [
-    "# 3 by 1 array, subbing Gate(z)\n",
-    "single_time_equiv.specialize({h: one, k: one, m: one, \n",
-    "                              ExprTuple(ExprRange(i, ExprRange(j, Aij, one, one), one, one)): ExprTuple(Gate(H)), \n",
-    "                              ExprTuple(varRange(B, one, one)): ExprTuple(Gate(Z)), \n",
-    "                              ExprTuple(varRange(C, [one, one], [one, one])): ExprTuple(Gate(X)), \n",
-    "                              ExprTuple(varRange(D, one, one)): ExprTuple(Gate(Z)), \n",
-    "                              ExprTuple(varRange(S, one, one)): ExprTuple(Set()), \n",
-    "                              ExprTuple(varRange(R, [one, one], [one, one])): ExprTuple(Set()), \n",
-    "                              ExprTuple(varRange(Q, [one, one], [one, one])): ExprTuple(Set())}, \n",
-    "                             assumptions=[CircuitEquiv(Circuit(ExprArray(ExprTuple(Gate(Z)))), Circuit(ExprArray(ExprTuple(Gate(Z)))))])"
-   ]
-  },
-  {
-   "cell_type": "code",
-   "execution_count": null,
-   "metadata": {},
-   "outputs": [],
-   "source": [
-    "# 3 by 2 array, subbing controlled z gate - UNFLATTENED\n",
-    "single_time_equiv.specialize({h: one, k: one, m: two, \n",
-    "                              ExprTuple(ExprRange(i, ExprRange(j, Aij, one, k), one, m)): ExprTuple(ExprTuple(Gate(H)), ExprTuple(Gate(H))), \n",
-    "                              ExprTuple(varRange(B, one, m)): ExprTuple(ExprTuple(MultiQubitGate(CONTROL, Set(one, two))), ExprTuple(MultiQubitGate(Z, Set(one, two)))), \n",
-    "                              ExprTuple(varRange(C, [one, one], [m, h])): ExprTuple(ExprTuple(Gate(X)), ExprTuple(Gate(X))), \n",
-    "                              ExprTuple(varRange(D, one, m)): ExprTuple(ExprTuple(MultiQubitGate(CONTROL, Set(one, two))), ExprTuple(MultiQubitGate(Z, Set(one, two)))), \n",
-    "                              ExprTuple(varRange(S, one, m)): ExprTuple(Set(one, two), Set(one, two)), \n",
-    "                              ExprTuple(varRange(R, [one, one], [m, k])): ExprTuple(Set(), Set()), \n",
-    "                              ExprTuple(varRange(Q, [one, one], [m, h])): ExprTuple(Set(), Set())}, \n",
-    "                             assumptions=[CircuitEquiv(Circuit(ExprArray(ExprTuple(MultiQubitGate(CONTROL, Set(one, two))), ExprTuple(MultiQubitGate(Z, Set(one, two))))), Circuit(ExprArray(ExprTuple(MultiQubitGate(CONTROL, Set(one, two))), ExprTuple(MultiQubitGate(Z, Set(one, two))))))])"
-   ]
-  },
-  {
-   "cell_type": "code",
-   "execution_count": null,
-   "metadata": {},
-   "outputs": [],
-   "source": [
-    "ExprTuple(varRange(R, [one, one], [one, one]))\n",
-    "                              "
-   ]
-  },
-  {
-   "cell_type": "code",
-   "execution_count": null,
-   "metadata": {},
-   "outputs": [],
-   "source": [
-    "ExprTuple(ExprRange(j, Rij, one, one))"
-   ]
-  },
-  {
-   "cell_type": "code",
-   "execution_count": null,
-   "metadata": {},
-   "outputs": [],
-   "source": [
-    "from proveit.core_expr_types.tuples._theorems_ import singular_range_reduction\n",
-    "singular_range_reduction"
-   ]
-  },
-  {
-   "cell_type": "code",
-   "execution_count": null,
-   "metadata": {},
-   "outputs": [],
-   "source": [
-    "singular_range_reduction.specialize({})"
-   ]
-  },
-  {
-   "cell_type": "code",
-   "execution_count": null,
-   "metadata": {},
-   "outputs": [],
-   "source": [
-    "# 3 by 1 array, subbing Gate(z) - UNFLATTENED\n",
-    "single_time_equiv.specialize({h: one, k: one, m: one,  \n",
-    "                              A: ExprTuple(ExprTuple(Gate(H))), \n",
-    "                              B: ExprTuple(ExprTuple(Gate(Z))), \n",
-    "                              C: ExprTuple(ExprTuple(Gate(X))), \n",
-    "                              D: ExprTuple(ExprTuple(Gate(Z))), \n",
-    "                              S: ExprTuple(Set()), \n",
-    "                              R: ExprTuple(Set()),\n",
-    "                              Q: ExprTuple(Set()),\n",
-    "                             }, \n",
-    "                             \n",
-    "                             assumptions=[CircuitEquiv(Circuit(ExprArray(ExprTuple(Gate(Z)))), \n",
-    "                                                       Circuit(ExprArray(ExprTuple(Gate(Z))))),\n",
-    "                                         ])"
-   ]
-  },
-  {
-   "cell_type": "code",
-   "execution_count": null,
-   "metadata": {},
-   "outputs": [],
-   "source": [
-    "Len(ExprRange(i, ExprRange(j, ExprTuple(i, j), one, one), one, one)).computation()"
-   ]
-  },
-  {
-   "cell_type": "code",
-   "execution_count": null,
-   "metadata": {},
-   "outputs": [],
-   "source": [
-    "single_time_equiv"
-   ]
-  },
-  {
-   "cell_type": "code",
-   "execution_count": null,
-   "metadata": {},
-   "outputs": [],
-   "source": [
-    "# 3 by 1 array, subbing Gate(z) - UNFLATTENED\n",
-    "single_time_equiv.instantiate({h: one, k: one, m: one, \n",
-    "                              ExprTuple(ExprRange(i, ExprRange(j, Aij, one, one), one, one)): ExprTuple(ExprTuple(Gate(H))), \n",
-    "                              ExprTuple(varRange(B, one, one)): ExprTuple(ExprTuple(Gate(Z))), \n",
-    "                              ExprTuple(varRange(C, [one, one], [one, one])): ExprTuple(ExprTuple(Gate(X))), \n",
-    "                              ExprTuple(varRange(D, one, one)): ExprTuple(ExprTuple(Gate(Z))), \n",
-    "                              ExprTuple(varRange(S, one, one)): ExprTuple(Set()), \n",
-    "                              ExprTuple(varRange(R, [one, one], [one, one])): ExprTuple(Set()),\n",
-    "                              #ExprTuple(ExprRange(j, IndexedVar(R, [one, j]), one, one)): ExprTuple(Set()),\n",
-    "                              ExprTuple(varRange(Q, [one, one], [one, one])): ExprTuple(Set()),\n",
-    "                             ExprTuple(ExprRange(j, IndexedVar(Q, [one, j]), one, one)): ExprTuple(Set()),\n",
-    "                             ExprTuple(varRange(Q, i, j)): ExprTuple(Set())}, \n",
-    "                             assumptions=[CircuitEquiv(Circuit(ExprArray(ExprTuple(Gate(Z)))), \n",
-    "                                                       Circuit(ExprArray(ExprTuple(Gate(Z))))),\n",
-    "                                         #Equals(Len(varRange(R, i, j)), one), Equals(Len(varRange(Q, i, j)), one),\n",
-    "                                         InSet(Add(j, Neg(i), one), Naturals), InSet(j, Complexes),\n",
-    "                                         InSet(Neg(i), Complexes), Equals(Add(j, Neg(i)), zero)])"
-   ]
-  },
-  {
-   "cell_type": "code",
-   "execution_count": null,
-   "metadata": {},
-   "outputs": [],
-   "source": [
-    "# 3 by 1 array, subbing Gate(z) - UNFLATTENED\n",
-    "single_time_equiv.instantiate({h: one, k: one, m: one, \n",
-    "                              ExprTuple(ExprRange(i, ExprRange(j, Aij, one, one), one, one)): ExprTuple(ExprTuple(Gate(H))), \n",
-    "                              ExprTuple(varRange(B, one, one)): ExprTuple(ExprTuple(Gate(Z))), \n",
-    "                              ExprTuple(varRange(C, [one, one], [one, one])): ExprTuple(ExprTuple(Gate(X))), \n",
-    "                              ExprTuple(varRange(D, one, one)): ExprTuple(ExprTuple(Gate(Z))), \n",
-    "                              ExprTuple(varRange(S, one, one)): ExprTuple(Set()), \n",
-    "                              ExprTuple(varRange(R, [one, one], [one, one])): ExprTuple(Set()),\n",
-    "                              #ExprTuple(ExprRange(j, IndexedVar(R, [one, j]), one, one)): ExprTuple(Set()),\n",
-    "                              ExprTuple(varRange(Q, [one, one], [one, one])): ExprTuple(Set()),\n",
-    "                             ExprTuple(ExprRange(j, IndexedVar(Q, [one, j]), one, one)): ExprTuple(Set()),\n",
-    "                             ExprTuple(varRange(Q, i, j)): ExprTuple(Set())}, \n",
-    "                             assumptions=[CircuitEquiv(Circuit(ExprArray(ExprTuple(Gate(Z)))), \n",
-    "                                                       Circuit(ExprArray(ExprTuple(Gate(Z))))),\n",
-    "                                         #Equals(Len(varRange(R, i, j)), one), Equals(Len(varRange(Q, i, j)), one),\n",
-    "                                         InSet(Add(j, Neg(i), one), Naturals), InSet(j, Complexes),\n",
-    "                                         InSet(Neg(i), Complexes), Equals(Add(j, Neg(i)), zero)])"
-   ]
-  },
-  {
-   "cell_type": "code",
-   "execution_count": null,
-   "metadata": {},
-   "outputs": [],
-   "source": []
-  },
-  {
-   "cell_type": "code",
-   "execution_count": null,
-   "metadata": {},
-   "outputs": [],
-   "source": [
-    "Sig = IndexedVar(S,(i,g)) "
-   ]
-  },
-  {
-   "cell_type": "code",
-   "execution_count": null,
-   "metadata": {},
-   "outputs": [],
-   "source": [
-    "Sj = IndexedVar(S, j)"
-   ]
-  },
-  {
-   "cell_type": "code",
-   "execution_count": null,
-   "metadata": {},
-   "outputs": [],
-   "source": [
-    "MultiQubitGate(Sig, one).subExpr(1).subExpr(0).subExpr(0).subExpr(0)"
-   ]
-  },
-  {
-   "cell_type": "code",
-   "execution_count": null,
-   "metadata": {},
-   "outputs": [],
-   "source": [
-    "MultiQubitGate(Sj, one).subExpr(1).subExpr(0).subExpr(0)"
-   ]
-  },
-  {
-   "cell_type": "code",
-   "execution_count": null,
-   "metadata": {},
-   "outputs": [],
-   "source": [
-    "#ExprRange(i, ExprTuple(ExprRange(h, MultiQubitGate(Aih, A), one, m), ExprRange(j, MultiQubitGate(Bij, A), one, n), ExprRange(k, MultiQubitGate(Cik, A), one, p)), one, q).first().entries[0].first().subExpr(1).subExpr(1)"
-   ]
-  },
-  {
-   "cell_type": "code",
-   "execution_count": null,
-   "metadata": {},
-   "outputs": [],
-   "source": []
-  },
-  {
-   "cell_type": "code",
-   "execution_count": null,
-   "metadata": {},
-   "outputs": [],
-   "source": [
-    "CircuitEquiv(\n",
-    "                    Circuit(ExprArray(ExprTuple(ExprRange(j, MultiQubitGate(IndexedVar(B, j), Set(Add(m, one), Add(m, k, two))), one, n)),\n",
-    "                            ExprTuple(ExprRange(j, MultiQubitGate(IndexedVar(D, j), Set(Add(m, one), Add(m, k, two))), one, n)))),\n",
-    "                    Circuit(ExprArray(ExprTuple(ExprRange(j, MultiQubitGate(IndexedVar(F, j), Set(Add(m, one), Add(m, k, two))), one, n)),\n",
-    "                            ExprTuple(ExprRange(j, MultiQubitGate(IndexedVar(G, j), Set(Add(m, one), Add(m, k, two))), one, n))))\n",
-    "            ).lhs"
-   ]
-  },
-  {
-   "cell_type": "code",
-   "execution_count": null,
-   "metadata": {},
-   "outputs": [],
-   "source": [
-    "ExprRange(i, ExprTuple(ExprRange(j, MultiQubitGate(Aij, Sij), one, n)), one, m).first().entries[0].first()"
-   ]
-  },
-  {
-   "cell_type": "code",
-   "execution_count": null,
-   "metadata": {},
-   "outputs": [],
-   "source": [
-    "ExprRange(j, Gate(Aij), one, n).first().subExpr(1).subExpr(1)"
-   ]
-  },
-  {
-   "cell_type": "code",
-   "execution_count": null,
-   "metadata": {},
-   "outputs": [],
-   "source": [
-    "Circuit(ExprArray(ExprRange(i, ExprTuple(ExprRange(j, Gate(Aij), one, n)), one, m),\n",
-    "                     ExprTuple(ExprRange(j, MultiQubitGate(IndexedVar(B, j), Set(Add(m, one), Add(m, k, two))), one, n)),\n",
-    "        ExprRange(i, ExprTuple(ExprRange(j, MultiQubitGate(Cij, Rij), one, n)), one, k),\n",
-    "                     ExprTuple(ExprRange(j, MultiQubitGate(IndexedVar(D, j), Set(Add(m, one), Add(m, k, two))), one, n)),\n",
-    "        ExprRange(i, ExprTuple(ExprRange(j, Gate(Eij), one, n)), one, p)))"
-   ]
-  },
-  {
-   "cell_type": "code",
-   "execution_count": null,
-   "metadata": {},
-   "outputs": [],
-   "source": [
-    "Circuit(ExprArray(ExprRange(i, ExprTuple(ExprRange(j, MultiQubitGate(Aij, Sij), one, n)), one, m),\n",
-    "                     ExprTuple(ExprRange(j, MultiQubitGate(IndexedVar(B, j), Set(Add(m, one), Add(m, k, two))), one, n)),\n",
-    "        ExprRange(i, ExprTuple(ExprRange(j, MultiQubitGate(Cij, Rij), one, n)), one, k),\n",
-    "                     ExprTuple(ExprRange(j, MultiQubitGate(IndexedVar(D, j), Set(Add(m, one), Add(m, k, two))), one, n)),\n",
-    "        ExprRange(i, ExprTuple(ExprRange(j, MultiQubitGate(Eij, Qij), one, n)), one, p)))"
-   ]
-  },
-  {
-   "cell_type": "code",
-   "execution_count": null,
-   "metadata": {},
-   "outputs": [],
-   "source": [
-    "Circuit(ExprArray(ExprRange(i, ExprTuple(ExprRange(j, MultiQubitGate(Aij, Sij), one, n)), one, m),\n",
-    "                     ExprTuple(ExprRange(j, MultiQubitGate(IndexedVar(B, j), Set(two, four)), one, n)),\n",
-    "        ExprRange(i, ExprTuple(ExprRange(j, MultiQubitGate(Cij, Rij), one, n)), one, k),\n",
-    "                     ExprTuple(ExprRange(j, MultiQubitGate(IndexedVar(D, j), Set(two, five)), one, n)),\n",
-    "        ExprRange(i, ExprTuple(ExprRange(j, MultiQubitGate(Eij, Qij), one, n)), one, p)))"
-   ]
-  },
-  {
-   "cell_type": "code",
-   "execution_count": null,
-   "metadata": {},
-   "outputs": [],
-   "source": [
-    "\n",
-    "        Implies(\n",
-    "            CircuitEquiv(\n",
-    "                    Circuit(ExprArray(ExprTuple(ExprRange(j, MultiQubitGate(indexed_var(B, j), Set(Add(m, one), Add(m, k, two))), one, n)),\n",
-    "                            ExprTuple(ExprRange(j, MultiQubitGate(indexed_var(D, j), Set(Add(m, one), Add(m, k, two))), one, n)))),\n",
-    "                    Circuit(ExprArray(ExprTuple(ExprRange(j, MultiQubitGate(indexed_var(F, j), Set(Add(m, one), Add(m, k, two))), one, n)),\n",
-    "                            ExprTuple(ExprRange(j, MultiQubitGate(indexed_var(G, j), Set(Add(m, one), Add(m, k, two))), one, n))))\n",
-    "            ),\n",
-    "            CircuitEquiv(\n",
-    "                    Circuit(ExprArray(ExprRange(i, ExprTuple(ExprRange(j, MultiQubitGate(Aij, Sij), one, n)), one, m),\n",
-    "                            ExprTuple(ExprRange(j, MultiQubitGate(indexed_var(B, j), Set(Add(m, one), Add(m, k, two))), one, n)),\n",
-    "                            ExprRange(i, ExprTuple(ExprRange(j, MultiQubitGate(Cij, Rij), one, n)), one, k),\n",
-    "                            ExprTuple(ExprRange(j, MultiQubitGate(indexed_var(D, j), Set(Add(m, one), Add(m, k, two))), one, n)),\n",
-    "                            ExprRange(i, ExprTuple(ExprRange(j, MultiQubitGate(Eij, Qij), one, n)), one, p))),\n",
-    "                    Circuit(ExprArray(ExprRange(i, ExprTuple(ExprRange(j, MultiQubitGate(Aij, Sij), one, n)), one, m),\n",
-    "                            ExprTuple(ExprRange(j, MultiQubitGate(indexed_var(F, j), Set(Add(m, one), Add(m, k, two))), one, n)),\n",
-    "                            ExprRange(i, ExprTuple(ExprRange(j, MultiQubitGate(Cij, Rij), one, n)), one, k),\n",
-    "                            ExprTuple(ExprRange(j, MultiQubitGate(indexed_var(G, j), Set(Add(m, one), Add(m, k, two))), one, n)),\n",
-    "                            ExprRange(i, ExprTuple(ExprRange(j, MultiQubitGate(Eij, Qij), one, n)), one, p))))\n",
-    "            )\n",
-    "        \n"
-   ]
-  },
-  {
-   "cell_type": "code",
-   "execution_count": null,
-   "metadata": {},
-   "outputs": [],
-   "source": [
-    "Circuit(ExprArray(ExprTuple(Input(ket0), Gate(H), MultiQubitGate(X, Set(one, three)), Gate(H), Output(ketPlus)), \n",
-    "        ExprTuple(Input(ket1), MultiQubitGate(H, Set(two, three)), MultiQubitGate(H, Set(two)), Gate(X), Output(ketMinus)),\n",
-    "       ExprTuple(Input(ket1), MultiQubitGate(H, Set(two, three)), MultiQubitGate(X, Set(one, three)), Gate(X), Output(ketMinus))))"
-   ]
-  },
-  {
-   "cell_type": "code",
-   "execution_count": null,
-   "metadata": {},
-   "outputs": [],
-   "source": [
-    "Circuit(ExprArray(ExprRange(i, ExprTuple(MultiQubitGate(indexed_var(B, i), indexed_var(S, i))), one, m))).getRowLength()"
-   ]
-  },
-  {
-   "cell_type": "code",
-   "execution_count": null,
-   "metadata": {},
-   "outputs": [],
-   "source": [
-    "Circuit(ExprArray(ExprTuple(ExprRange(j, Gate(indexed_var(B, j)), one, n))))"
-   ]
-  },
-  {
-   "cell_type": "code",
-   "execution_count": null,
-   "metadata": {},
-   "outputs": [],
-   "source": [
-    "CircuitEquiv(\n",
-    "                    Circuit(ExprArray(ExprTuple(ExprRange(j, Gate(indexed_var(B, j)), one, n)))),\n",
-    "                    Circuit(ExprArray(ExprTuple(ExprRange(j, Gate(indexed_var(D, j)), one, n)))))"
-   ]
-  },
-  {
-   "cell_type": "code",
-   "execution_count": null,
-   "metadata": {},
-   "outputs": [],
-   "source": [
-    "Circuit(ExprArray(ExprRange(i, ExprTuple(ExprRange(j, MultiQubitGate(Cij, Rij), one, n)), one, k)))"
-   ]
-  },
-  {
-   "cell_type": "code",
-   "execution_count": null,
-   "metadata": {},
-   "outputs": [],
-   "source": [
-    "Circuit(ExprArray(ExprRange(i, ExprTuple(ExprRange(j, MultiQubitGate(Aij, Sij), one, n)), one, m),\n",
-    "                            ExprTuple(ExprRange(j, Gate(indexed_var(B, j)), one, n)),\n",
-    "                            ExprRange(i, ExprTuple(ExprRange(j, MultiQubitGate(Cij, Rij), one, n)), one, k)))"
-   ]
-  },
-  {
-   "cell_type": "code",
-   "execution_count": null,
-   "metadata": {},
-   "outputs": [],
-   "source": [
-    "CircuitEquiv(\n",
-    "                    Circuit(ExprArray(ExprRange(i, ExprTuple(ExprRange(j, MultiQubitGate(Aij, Sij), one, n)), one, m),\n",
-    "                            ExprTuple(ExprRange(j, Gate(indexed_var(B, j)), one, n)),\n",
-    "                            ExprRange(i, ExprTuple(ExprRange(j, MultiQubitGate(Cij, Rij), one, n)), one, k))),\n",
-    "                    Circuit(ExprArray(ExprRange(i, ExprTuple(ExprRange(j, MultiQubitGate(Aij, Sij), one, n)), one, m),\n",
-    "                            ExprTuple(ExprRange(j, Gate(indexed_var(D, j)), one, n)),\n",
-    "                            ExprRange(i, ExprTuple(ExprRange(j, MultiQubitGate(Cij, Rij), one, n)), one, k)))\n",
-    "            )"
-   ]
-  },
-  {
-   "cell_type": "code",
-   "execution_count": null,
-   "metadata": {},
-   "outputs": [],
-   "source": [
-    "Circuit(ExprArray(ExprRange(i, ExprTuple(ExprRange(j, MultiQubitGate(Aij, Rij), one, k), \n",
-    "                                            MultiQubitGate(indexed_var(B, i), indexed_var(S, i)),\n",
-    "                               ExprRange(j, MultiQubitGate(Cij, Qij), one, h)), \n",
-    "                                    one, m)))"
-   ]
-  },
-  {
-   "cell_type": "code",
-   "execution_count": null,
-   "metadata": {},
-   "outputs": [],
-   "source": [
-    "print(Implies(\n",
-    "            CircuitEquiv(\n",
-    "                        Circuit(ExprArray(ExprRange(i, ExprTuple(MultiQubitGate(indexed_var(B, i), indexed_var(S, i))), one, m))),\n",
-    "                        Circuit(ExprArray(ExprRange(i, ExprTuple(MultiQubitGate(indexed_var(D, i), indexed_var(S, i))), one, m)))\n",
-    "            ),\n",
-    "            CircuitEquiv(\n",
-    "                        Circuit(ExprArray(ExprRange(i, ExprTuple(ExprRange(j, MultiQubitGate(Aij, Rij), one, k), \n",
-    "                                            MultiQubitGate(indexed_var(B, i), indexed_var(S, i)),\n",
-    "                                            ExprRange(j, MultiQubitGate(Cij, Qij), one, h)), \n",
-    "                                    one, m))),\n",
-    "                        Circuit(ExprArray(ExprRange(i, ExprTuple(ExprRange(j, MultiQubitGate(Aij, Rij), one, k), \n",
-    "                                            MultiQubitGate(indexed_var(D, i), indexed_var(S, i)),\n",
-    "                                            ExprRange(j, MultiQubitGate(Cij, Qij), one, h)), \n",
-    "                                    one, m)))\n",
-    "            )\n",
-    "        ).withWrappingAt(1).latex())"
-   ]
-  },
-  {
-   "cell_type": "code",
-   "execution_count": null,
-   "metadata": {},
-   "outputs": [],
-   "source": [
-    "Implies(\n",
-    "            CircuitEquiv(\n",
-    "                        Circuit(ExprArray(ExprRange(i, ExprTuple(MultiQubitGate(indexed_var(B, i), indexed_var(S, i))), one, m))),\n",
-    "                        Circuit(ExprArray(ExprRange(i, ExprTuple(MultiQubitGate(indexed_var(D, i), indexed_var(S, i))), one, m)))\n",
-    "            ),\n",
-    "            CircuitEquiv(\n",
-    "                        Circuit(ExprArray(ExprRange(i, ExprTuple(ExprRange(j, MultiQubitGate(Aij, Rij), one, k), \n",
-    "                                            MultiQubitGate(indexed_var(B, i), indexed_var(S, i)),\n",
-    "                                            ExprRange(j, MultiQubitGate(Cij, Qij), one, h)), \n",
-    "                                    one, m))),\n",
-    "                        Circuit(ExprArray(ExprRange(i, ExprTuple(ExprRange(j, MultiQubitGate(Aij, Rij), one, k), \n",
-    "                                            MultiQubitGate(indexed_var(D, i), indexed_var(S, i)),\n",
-    "                                            ExprRange(j, MultiQubitGate(Cij, Qij), one, h)), \n",
-    "                                    one, m)))\n",
-    "            )\n",
-    "        ).withWrappingAt(1)"
-   ]
-  },
-  {
-   "cell_type": "code",
-   "execution_count": null,
-   "metadata": {},
-   "outputs": [],
-   "source": [
-    "CircuitEquiv(Circuit(ExprArray(ExprRange(i, ExprTuple(ExprRange(j, MultiQubitGate(Aij, Sij), one, m)), one, q))),\n",
-    "                     Circuit(ExprArray(ExprRange(i, ExprTuple(ExprRange(j, MultiQubitGate(Aij, Sij), one, m)), one, q))))"
-   ]
-  },
-  {
-   "cell_type": "code",
-   "execution_count": null,
-   "metadata": {},
-   "outputs": [],
-   "source": [
-    "print(CircuitEquiv(ExprArray(Circuit(ExprRange(i, ExprTuple(ExprRange(j, MultiQubitGate(Aij, Sij), one, m)), one, q))),\n",
-    "                   ExprArray(Circuit(ExprRange(i, ExprTuple(ExprRange(j, MultiQubitGate(Aij, Sij), one, m)), one, q)))).latex())"
-   ]
-  },
-  {
-   "cell_type": "code",
-   "execution_count": null,
-   "metadata": {},
-   "outputs": [],
-   "source": [
-    "Circuit(ExprArray(ExprRange(i, ExprTuple(ExprRange(j, MultiQubitGate(Aij, Sij), one, m)), one, q),\n",
-    "        ExprTuple(ExprRange(j, MultiQubitGate(Bij, Sij), one, m)),\n",
-    "        ExprRange(i, ExprTuple(ExprRange(j, MultiQubitGate(Cij, Sij), one, m)), one, s)))"
-   ]
-  },
-  {
-   "cell_type": "code",
-   "execution_count": null,
-   "metadata": {},
-   "outputs": [],
-   "source": [
-    "Circuit(ExprArray(ExprRange(i, ExprTuple(ExprRange(j, MultiQubitGate(Bij, Sij), one, n)), one, m)))"
-   ]
-  },
-  {
-   "cell_type": "code",
-   "execution_count": null,
-   "metadata": {},
-   "outputs": [],
-   "source": [
-    "Circuit(ExprArray(ExprTuple(Input(ket0), Gate(H), Output(ketPlus)), \n",
-    "        ExprTuple(Input(ket1), MultiQubitGate(H, Set(two)), Output(ketMinus))))\n",
-    "# MultiQubitGate of a single gate - automatic equality reductions. "
-   ]
-  },
-  {
-   "cell_type": "code",
-   "execution_count": null,
-   "metadata": {},
-   "outputs": [],
-   "source": [
-<<<<<<< HEAD
-    "Circuit(ExprArray(ExprTuple(Input(ket0), Gate(IdentityOp()), Output(ketPlus)), \n",
-    "        ExprTuple(Input(ket1), Gate(), Output(ketMinus))))\n",
-    "# Empty gate reduction"
-=======
+   "execution_count": null,
+   "metadata": {},
+   "outputs": [],
+   "source": [
     "import proveit\n",
     "#proveit.defaults.automation = False # prevents proveit from calling automations that are currently broken\n",
     "from proveit import ExprArray, ExprTuple, ExprRange, IndexedVar, varRange, Literal\n",
@@ -865,18 +33,14 @@
     "#from proveit.physics.quantum._theorems_ import single_time_equiv, time_equiv\n",
     "from proveit.physics.quantum.quantumOps import Ket\n",
     "%begin demonstrations"
->>>>>>> 1f7fba67
-   ]
-  },
-  {
-   "cell_type": "code",
-   "execution_count": null,
-   "metadata": {},
-   "outputs": [],
-   "source": [
-<<<<<<< HEAD
-    "#Circuit(ExprRange(i, Gate(ExprRange(j, Aij, one, n)), one, m))"
-=======
+   ]
+  },
+  {
+   "cell_type": "code",
+   "execution_count": null,
+   "metadata": {},
+   "outputs": [],
+   "source": [
     "from proveit.logic import Forall\n",
     "Forall ((g, h, k, m, n), \n",
     "                                        Forall((varRange(A, [one, one], [m, g]), varRange(B, [one, one], [m, h]), \n",
@@ -1751,7 +915,6 @@
     "# Circuit(ExprArray(ExprTuple(Input(ket0), Gate(IdentityOp()), Output(ketPlus)), \n",
     "#         ExprTuple(Input(ket1), Gate(), Output(ketMinus))))\n",
     "# # Empty gate reduction"
->>>>>>> 1f7fba67
    ]
   },
   {
@@ -2182,15 +1345,6 @@
    "metadata": {},
    "outputs": [],
    "source": [
-<<<<<<< HEAD
-    "try:\n",
-    "    Circuit(ExprArray(ExprRange(i, ExprTuple(ExprRange(j, Aij, one, m)), one, q),\n",
-    "         ExprTuple(ExprRange(j, Bij, one, m)),\n",
-    "         ExprRange(i, ExprTuple(ExprRange(j, Cij, one, m)), one, s))).latex()\n",
-    "    assert False, \"Expected a TypeError error.\"\n",
-    "except TypeError as e:\n",
-    "    print(\"Expected error:\", e)"
-=======
     "# try:\n",
     "#     Circuit(ExprArray(ExprRange(i, ExprTuple(ExprRange(j, Aij, one, m)), one, q),\n",
     "#          ExprTuple(ExprRange(j, Bij, one, m)),\n",
@@ -2198,7 +1352,6 @@
     "#     assert False, \"Expected a TypeError error.\"\n",
     "# except TypeError as e:\n",
     "#     print(\"Expected error:\", e)"
->>>>>>> 1f7fba67
    ]
   },
   {
