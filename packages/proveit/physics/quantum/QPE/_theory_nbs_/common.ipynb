--- conflicted
+++ resolved
@@ -21,12 +21,8 @@
     "from proveit import a, b # for testing; delete later\n",
     "from proveit import a, b, k, l # lower-case letters\n",
     "from proveit import eps        # greek letters\n",
-<<<<<<< HEAD
-    "from proveit.numbers import zero, one, two, subtract, Abs, Add, Exp, Interval, Neg \n",
-=======
     "from proveit.logic import Set, Difference\n",
     "from proveit.numbers import zero, one, two, subtract, Abs, Add, Exp, Interval, Neg, Mult\n",
->>>>>>> f215abfe
     "from proveit.physics.quantum.QPE.phase_est_ops import SubIndexed"
    ]
   },
