--- conflicted
+++ resolved
@@ -66,37 +66,18 @@
         {l:lSub, m:mSub, n:nSub, A:Asub, B:Bsub, C:Csub, D:Dsub},
         assumptions=assumptions)
 
-<<<<<<< HEAD
-def apply_association_thm(expr, startIdx, length, thm,
-                          assumptions=USE_DEFAULTS):
-=======
 def apply_association_thm(expr, startIdx, length, thm, assumptions=USE_DEFAULTS):
     from proveit import ExprTuple
->>>>>>> c9f8aad2
     from proveit.logic import Equals
     beg = startIdx
     if beg < 0: beg = len(expr.operands)+beg # use wrap-around indexing
-<<<<<<< HEAD
-    if not length >= 2:
-        raise IndexError ("The 'length' must be 2 or more when "
-                          "applying association.")
-=======
     end = beg+length
->>>>>>> c9f8aad2
     if end > len(expr.operands):
         raise IndexError("'startIdx+length' out of bounds: %d > %d."%(
                          end, len(expr.operands)))
     if beg==0 and end==len(expr.operands):
         # association over the entire range is trivial:
         return Equals(expr, expr).prove() # simply the self equality
-<<<<<<< HEAD
-    l, m, n, AA, BB, CC = thm.allInstanceVars()
-    return thm.specialize(
-            {l:num(beg), m:num(end - beg), n: num(len(expr.operands) - end),
-             AA:expr.operands[:beg], BB:expr.operands[beg : end],
-             CC: expr.operands[end :]},
-            assumptions=assumptions)
-=======
     i, j, k, A, B, C = thm.allInstanceVars()
     _A = ExprTuple(*expr.operands[:beg])
     _B = ExprTuple(*expr.operands[beg:end])
@@ -104,9 +85,8 @@
     _i = _A.length(assumptions)
     _j = _B.length(assumptions)
     _k = _C.length(assumptions)
-    return thm.specialize({i:_i, j:_j, k:_k, A:_A, B:_B, C:_C}, 
+    return thm.specialize({i:_i, j:_j, k:_k, A:_A, B:_B, C:_C},
                           assumptions=assumptions)
->>>>>>> c9f8aad2
 
 def apply_disassociation_thm(expr, idx, thm=None, assumptions=USE_DEFAULTS):
     from proveit import ExprTuple
@@ -114,20 +94,6 @@
     if idx >= len(expr.operands):
         raise IndexError("'idx' out of range for disassociation")
     if not isinstance(expr.operands[idx], expr.__class__):
-<<<<<<< HEAD
-        raise ValueError("Expecting %d index of %s to be grouped (i.e., a "
-                         "nested expression of the same type)"
-                         %(idx, str(expr)))
-    l, m, n, AA, BB, CC = thm.allInstanceVars()
-    length = len(expr.operands[idx].operands)
-    return thm.specialize(
-        {l:num(idx), m:num(length), n: num(len(expr.operands) - idx - 1),
-        AA:expr.operands[:idx], BB:expr.operands[idx].operands,
-        CC:expr.operands[idx+1:]}, assumptions=assumptions)
-
-def groupCommutation(expr, initIdx, finalIdx, length, disassociate=True,
-                     assumptions=USE_DEFAULTS):
-=======
         raise ValueError("Expecting %d index of %s to be grouped (i.e., a nested expression of the same type)"%(idx, str(expr)))
     i, j, k, A, B, C = thm.allInstanceVars()
     _A = ExprTuple(*expr.operands[:idx])
@@ -136,11 +102,10 @@
     _i = _A.length(assumptions)
     _j = _B.length(assumptions)
     _k = _C.length(assumptions)
-    return thm.specialize({i:_i, j:_j, k:_k, A:_A, B:_B, C:_C}, 
+    return thm.specialize({i:_i, j:_j, k:_k, A:_A, B:_B, C:_C},
                           assumptions=assumptions)
-            
+
 def groupCommutation(expr, initIdx, finalIdx, length, disassociate=True, assumptions=USE_DEFAULTS):
->>>>>>> c9f8aad2
     '''
     Derive a commutation equivalence on a group of multiple operands by
     associating them together first.  If 'dissassociate' is true, the
