from proveit import Literal, Operation, USE_DEFAULTS

class InSet(Operation):
    # operator of the InSet operation
    _operator_ = Literal(stringFormat='in',
                         latexFormat=r'\in',
                         context=__file__)    
    
    # maps elements to InSet KnownTruths.
    # For example, map x to (x in S) if (x in S) is a KnownTruth.
    knownMemberships = dict()
        
    def __init__(self, element, domain):
        Operation.__init__(self, InSet._operator_, (element, domain))
        self.element = self.operands[0]
        self.domain = self.operands[1]
        if hasattr(self.domain, 'membershipObject'):
            self.membershipObject = self.domain.membershipObject(element)
            if not isinstance(self.membershipObject, Membership):
                raise TypeError("The 'membershipObject' of %s is a %s which "
                                "is not derived from %s as it should be."
                                %(self.domain, self.membershipObject.__class__, 
                                  Membership))

    def __dir__(self):
        '''
        If the domain has a 'membershipObject' method, include methods from the
        object it generates.
        '''
        if 'membershipObject' in self.__dict__:
            return sorted(set(list(self.__dict__.keys()) + dir(self.membershipObject)))
        else:
            return sorted(self.__dict__.keys())
    
    def __getattr__(self, attr):
        '''
        If the domain has a 'membershipObject' method, include methods from the
        object it generates.
        '''
        if 'membershipObject' in self.__dict__:
            return getattr(self.membershipObject, attr)
        raise AttributeError 
    
    def sideEffects(self, knownTruth):
        '''
        Store the proven membership in knownMemberships.
        If the domain has a 'membershipObject' method, side effects
        will also be generated from the 'sideEffects' object that it generates.
        '''
        InSet.knownMemberships.setdefault(self.element, set()).add(knownTruth)
        if hasattr(self, 'membershipObject'):
            for sideEffect in self.membershipObject.sideEffects(knownTruth):
                yield sideEffect

    def negationSideEffects(self, knownTruth):
        '''
        Fold Not(x in S) as (x not-in S) as an automatic side-effect.
        '''
        yield self.deduceNotIn
        
    def deduceNotIn(self, assumptions=USE_DEFAULTS):
        r'''
        Deduce x not in S assuming not(A in S), where self = (x in S).
        '''
        from .not_in_set import NotInSet
        yield NotInSet(self.element, self.domain).concludeAsFolded(assumptions)

    def deduceInBool(self, assumptions=USE_DEFAULTS):
        '''
        Deduce and return that this membership statement is in the set of
        Booleans (i.e. membership is True or False).
        '''
        if hasattr(self, 'membershipObject'):
            return self.membershipObject.deduceInBool(assumptions)
        raise AttributeError

    def conclude(self, assumptions):
        '''
        Attempt to conclude that the element is in the domain.
<<<<<<< HEAD
        First, see if it is contained in a subset of the domain.  
        If that fails and the domain has a 'membershipObject' method,
        try calling 'conclude' on the object it generates.
        try conclude(self, assumptions, minimal_automation=False)
        '''
        from proveit.logic import SubsetEq
=======
        First, see if it is known to be contained in a known subset of the 
        domain.  Next, check if the element has a known simplification; if so,
        try to derive membership via this simplification.
        If there isn't a known simplification, next try to call
        the 'self.domain.membershipObject.conclude(..)' method to prove
        the membership.  If that fails, try simplifying the element
        again, this time using automation to push the simplification through
        if possible.
        '''
        from proveit.logic import Equals, SubsetEq
>>>>>>> c9f8aad2
        from proveit import ProofFailure
        from proveit.logic import SimplificationError
        
        # See if the membership is already known.
        if self.element in InSet.knownMemberships:
            for knownMembership in InSet.knownMemberships[self.element]:
                if knownMembership.isSufficient(assumptions):
                    # x in R is a known truth; if we know that R subseteq S,
                    # or R = S we are done.
                    eqRel = Equals(knownMembership.domain, self.domain)
                    if eqRel.proven(assumptions):                    
                        return eqRel.subRightSideInto(knownMembership.innerExpr().domain)
                    subRel = SubsetEq(knownMembership.domain, self.domain)
                    if subRel.proven(assumptions):
                        # S is a superset of R, so now we can prove x in S.
                        return subRel.deriveSupsersetMembership(self.element,
                                                                assumptions)
        
        # No known membership works.  Let's see if there is a known
        # simplification of the element before trying anything else.
        try:
            elem_simplification = self.element.simplification(assumptions, 
                                                              automation=False)
            if elem_simplification.lhs == elem_simplification.rhs:
                elem_simplification = None # reflection doesn't count
        except SimplificationError:
            elem_simplification = None
        
        if elem_simplification is None:
            # Let's try harder to simplify the element.
            try:
                elem_simplification = self.element.simplification(assumptions)
                if elem_simplification.lhs == elem_simplification.rhs:
                    elem_simplification = None # reflection doesn't count
            except SimplificationError:
                pass
        
        # If the element simplification succeeded, prove the membership
        # via the simplified form of the element.
        if elem_simplification is not None:
            simple_elem = elem_simplification.rhs
            simple_membership = InSet(simple_elem, self.domain).prove(assumptions)
            inner_expr = simple_membership.innerExpr().element 
            return elem_simplification.subLeftSideInto(inner_expr, assumptions)
        else:
            # Unable to simplify the element.  Try to conclude via
            # the 'membershipObject' if there is one.
            if hasattr(self, 'membershipObject'):
                return self.membershipObject.conclude(assumptions)
            
            raise ProofFailure(self, assumptions, 
                               "Unable to conclude automatically; "
                               "the domain, %s, has no 'membershipObject' "
                               "method with a strategy for proving "
                               "membership."%self.domain)
    
    def doReducedEvaluation(self, assumptions=USE_DEFAULTS, **kwargs):
        '''
        Attempt to form evaluation of whether (element in domain) is
        TRUE or FALSE.  If the domain has a 'membershipObject' method,
        attempt to use the 'equivalence' method from the object it generates.
        '''
        from proveit.logic import TRUE, NotInSet
        # try an 'equivalence' method (via the membership object)
        equiv = self.membershipObject.equivalence(assumptions)
        rhs_eval = equiv.rhs.evaluation(assumptions=assumptions)
        evaluation = equiv.applyTransitivity(rhs_eval, assumptions=assumptions)
        # try also to evaluate this by deducing membership
        # or non-membership in case it generates a shorter proof.
        try:
            if evaluation.rhs == TRUE:
                if hasattr(self, 'membershipObject'):
                    self.membershipObject.conclude(assumptions=assumptions)
            else:
                notInDomain = NotInSet(self.element, self.domain)
                if hasattr(notInDomain, 'nonmembershipObject'):
                    notInDomain.nonmembershipObject.conclude(assumptions=assumptions)
        except:
            pass
        return evaluation    

class Membership:
    def __init__(self, element):    
        '''
        Base class for any 'membership object' returned by a domain's
        'membershipObject' method.
        '''
        self.element = element

    def sideEffects(self, knownTruth):
        raise NotImplementedError("Membership object, %s, has no 'sideEffects' method implemented"%str(self.__class__))

    def conclude(self, assumptions):
        raise NotImplementedError("Membership object, %s, has no 'conclude' method implemented"%str(self.__class__))
    
    def equivalence(self, assumptions=USE_DEFAULTS):
        raise NotImplementedError("Membership object, %s, has no 'equivalence' method implemented"%str(self.__class__))

    def deduceInBool(self, assumptions=USE_DEFAULTS):
        raise NotImplementedError("Membership object, %s, has no 'deduceInBool' method implemented"%str(self.__class__))
<|MERGE_RESOLUTION|>--- conflicted
+++ resolved
@@ -4,12 +4,12 @@
     # operator of the InSet operation
     _operator_ = Literal(stringFormat='in',
                          latexFormat=r'\in',
-                         context=__file__)    
-    
+                         context=__file__)
+
     # maps elements to InSet KnownTruths.
     # For example, map x to (x in S) if (x in S) is a KnownTruth.
     knownMemberships = dict()
-        
+
     def __init__(self, element, domain):
         Operation.__init__(self, InSet._operator_, (element, domain))
         self.element = self.operands[0]
@@ -19,7 +19,7 @@
             if not isinstance(self.membershipObject, Membership):
                 raise TypeError("The 'membershipObject' of %s is a %s which "
                                 "is not derived from %s as it should be."
-                                %(self.domain, self.membershipObject.__class__, 
+                                %(self.domain, self.membershipObject.__class__,
                                   Membership))
 
     def __dir__(self):
@@ -31,7 +31,7 @@
             return sorted(set(list(self.__dict__.keys()) + dir(self.membershipObject)))
         else:
             return sorted(self.__dict__.keys())
-    
+
     def __getattr__(self, attr):
         '''
         If the domain has a 'membershipObject' method, include methods from the
@@ -39,8 +39,8 @@
         '''
         if 'membershipObject' in self.__dict__:
             return getattr(self.membershipObject, attr)
-        raise AttributeError 
-    
+        raise AttributeError
+
     def sideEffects(self, knownTruth):
         '''
         Store the proven membership in knownMemberships.
@@ -57,7 +57,7 @@
         Fold Not(x in S) as (x not-in S) as an automatic side-effect.
         '''
         yield self.deduceNotIn
-        
+
     def deduceNotIn(self, assumptions=USE_DEFAULTS):
         r'''
         Deduce x not in S assuming not(A in S), where self = (x in S).
@@ -77,15 +77,7 @@
     def conclude(self, assumptions):
         '''
         Attempt to conclude that the element is in the domain.
-<<<<<<< HEAD
-        First, see if it is contained in a subset of the domain.  
-        If that fails and the domain has a 'membershipObject' method,
-        try calling 'conclude' on the object it generates.
-        try conclude(self, assumptions, minimal_automation=False)
-        '''
-        from proveit.logic import SubsetEq
-=======
-        First, see if it is known to be contained in a known subset of the 
+        First, see if it is known to be contained in a known subset of the
         domain.  Next, check if the element has a known simplification; if so,
         try to derive membership via this simplification.
         If there isn't a known simplification, next try to call
@@ -95,10 +87,9 @@
         if possible.
         '''
         from proveit.logic import Equals, SubsetEq
->>>>>>> c9f8aad2
         from proveit import ProofFailure
         from proveit.logic import SimplificationError
-        
+
         # See if the membership is already known.
         if self.element in InSet.knownMemberships:
             for knownMembership in InSet.knownMemberships[self.element]:
@@ -106,24 +97,24 @@
                     # x in R is a known truth; if we know that R subseteq S,
                     # or R = S we are done.
                     eqRel = Equals(knownMembership.domain, self.domain)
-                    if eqRel.proven(assumptions):                    
+                    if eqRel.proven(assumptions):
                         return eqRel.subRightSideInto(knownMembership.innerExpr().domain)
                     subRel = SubsetEq(knownMembership.domain, self.domain)
                     if subRel.proven(assumptions):
                         # S is a superset of R, so now we can prove x in S.
                         return subRel.deriveSupsersetMembership(self.element,
                                                                 assumptions)
-        
+
         # No known membership works.  Let's see if there is a known
         # simplification of the element before trying anything else.
         try:
-            elem_simplification = self.element.simplification(assumptions, 
+            elem_simplification = self.element.simplification(assumptions,
                                                               automation=False)
             if elem_simplification.lhs == elem_simplification.rhs:
                 elem_simplification = None # reflection doesn't count
         except SimplificationError:
             elem_simplification = None
-        
+
         if elem_simplification is None:
             # Let's try harder to simplify the element.
             try:
@@ -132,26 +123,26 @@
                     elem_simplification = None # reflection doesn't count
             except SimplificationError:
                 pass
-        
+
         # If the element simplification succeeded, prove the membership
         # via the simplified form of the element.
         if elem_simplification is not None:
             simple_elem = elem_simplification.rhs
             simple_membership = InSet(simple_elem, self.domain).prove(assumptions)
-            inner_expr = simple_membership.innerExpr().element 
+            inner_expr = simple_membership.innerExpr().element
             return elem_simplification.subLeftSideInto(inner_expr, assumptions)
         else:
             # Unable to simplify the element.  Try to conclude via
             # the 'membershipObject' if there is one.
             if hasattr(self, 'membershipObject'):
                 return self.membershipObject.conclude(assumptions)
-            
-            raise ProofFailure(self, assumptions, 
+
+            raise ProofFailure(self, assumptions,
                                "Unable to conclude automatically; "
                                "the domain, %s, has no 'membershipObject' "
                                "method with a strategy for proving "
                                "membership."%self.domain)
-    
+
     def doReducedEvaluation(self, assumptions=USE_DEFAULTS, **kwargs):
         '''
         Attempt to form evaluation of whether (element in domain) is
@@ -175,10 +166,10 @@
                     notInDomain.nonmembershipObject.conclude(assumptions=assumptions)
         except:
             pass
-        return evaluation    
+        return evaluation
 
 class Membership:
-    def __init__(self, element):    
+    def __init__(self, element):
         '''
         Base class for any 'membership object' returned by a domain's
         'membershipObject' method.
@@ -190,9 +181,9 @@
 
     def conclude(self, assumptions):
         raise NotImplementedError("Membership object, %s, has no 'conclude' method implemented"%str(self.__class__))
-    
+
     def equivalence(self, assumptions=USE_DEFAULTS):
         raise NotImplementedError("Membership object, %s, has no 'equivalence' method implemented"%str(self.__class__))
 
     def deduceInBool(self, assumptions=USE_DEFAULTS):
-        raise NotImplementedError("Membership object, %s, has no 'deduceInBool' method implemented"%str(self.__class__))
+        raise NotImplementedError("Membership object, %s, has no 'deduceInBool' method implemented"%str(self.__class__))