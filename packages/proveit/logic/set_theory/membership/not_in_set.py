--- conflicted
+++ resolved
@@ -5,36 +5,25 @@
     # operator of the NotInSet operation
     _operator_ = Literal(stringFormat='not-in',
                          latexFormat=r'\notin',
-                         context=__file__)    
+                         context=__file__)
 
     # maps elements to NotInSet KnownTruths.
     # For example, map x to (x \nin S) if (x \nin S) is a KnownTruth.
     knownNonmemberships = dict()
-    
+
     def __init__(self, element, domain):
         Operation.__init__(self, NotInSet._operator_, (element, domain))
         self.element = self.operands[0]
-<<<<<<< HEAD
         self.domain = self.operands[1]
-
-        # the following was previously commented out
-        if hasattr(self.domain, 'nonmembershipObject'):
-            self.nonmembershipObject = self.domain.nonmembershipObject(element)
-            if not isinstance(self.nonmembershipObject, Nonmembership):
-                raise TypeError("The 'nonmembershipObject' of %s should be from a class derived from 'embership'"%str(self.domain))
-        
-=======
-        self.domain = self.operands[1]  
         if hasattr(self.domain, 'nonmembershipObject'):
             self.nonmembershipObject = self.domain.nonmembershipObject(element)
             if not isinstance(self.nonmembershipObject, Nonmembership):
                 raise TypeError("The 'nonmembershipObject' of %s is a %s which "
                                 "is not derived from %s as it should be."
-                                %(self.domain, 
-                                  self.nonmembershipObject.__class__, 
+                                %(self.domain,
+                                  self.nonmembershipObject.__class__,
                                   Nonmembership))
->>>>>>> c9f8aad2
-    
+
     def __dir__(self):
         '''
         If the domain has a 'nonmembershipObject' method, include methods from the
@@ -45,7 +34,7 @@
             return sorted(set(list(self.__dict__.keys()) + dir(self.membershipObject)))
         else:
             return sorted(list(self.__dict__.keys()) + 'unfold')
-    
+
     def __getattr__(self, attr):
         '''
         If the domain has a 'nonmembershipObject' method, include methods from the
@@ -56,8 +45,8 @@
             return getattr(self.nonmembershipObject, attr)
         elif attr=='unfold':
             return self.unfoldNotIn # the default 'unfold' method
-        raise AttributeError 
-    
+        raise AttributeError
+
     def sideEffects(self, knownTruth):
         '''
         Store the proven non-membership in knownNonmemberships.
@@ -70,7 +59,7 @@
         if hasattr(self, 'nonmembershipObject'):
             for sideEffect in self.nonmembershipObject.sideEffects(knownTruth):
                 yield sideEffect
-        
+
     def deduceInBool(self, assumptions=USE_DEFAULTS):
         '''
         Deduce and return that this 'not in' statement is in the set of BOOLEANS.
@@ -79,7 +68,7 @@
         from proveit._common_ import x, S
         return notInSetInBool.specialize({x:self.element, S:self.domain},
                                          assumptions=assumptions)
-        
+
     def unfoldNotIn(self, assumptions=USE_DEFAULTS):
         r'''
         From (x \notin y), derive and return Not(x \in y).
@@ -89,18 +78,6 @@
 
     def conclude(self, assumptions):
         '''
-<<<<<<< HEAD
-        Attempt to conclude that the element is not in the domain
-        via the 'nonmembership object'
-        (if the domain has a 'nonmembershipObject' method).
-        Otherwise, try 'concludeAsFolded'.
-        '''
-        if hasattr(self, 'nonmembershipObject'):
-            return self.nonmembershipObject.conclude(assumptions)
-        # if hasattr(self.domain, 'nonmembershipObject'):
-        #     return self.domain.nonmembershipObject(self.element).conclude(assumptions)
-        return self.concludeAsFolded(assumptions=assumptions)
-=======
         Attempt to conclude that the element is in the domain.
         First, see if it is not contained in a superset of the domain.
         Next, check if the element has a known simplification; if so,
@@ -116,14 +93,14 @@
         from proveit import ProofFailure
         from proveit.logic import SimplificationError
 
-        
+
         # See if the membership is already known.
         if self.element in NotInSet.knownNonmemberships:
             for knownNonmembership in NotInSet.knownNonmemberships[self.element]:
                 if knownNonmembership.isSufficient(assumptions):
-                    # x not in R is a known truth; if we know that 
+                    # x not in R is a known truth; if we know that
                     # R supseteq S, we are done.
-                    supRel = SupersetEq(knownNonmembership.domain, 
+                    supRel = SupersetEq(knownNonmembership.domain,
                                         self.domain)
                     if supRel.proven(assumptions):
                         # S is a subset of R, so now we can prove x not in S.
@@ -132,36 +109,35 @@
         # No known membership works.  Let's see if there is a known
         # simplification of the element before trying anything else.
         try:
-            elem_simplification = self.element.simplification(assumptions, 
+            elem_simplification = self.element.simplification(assumptions,
                                                               automation=True)
             if elem_simplification.lhs == elem_simplification.rhs:
                 elem_simplification = None # reflection doesn't count
         except SimplificationError:
             elem_simplification = None
-        
+
         # If the element simplification succeeded, prove the membership
         # via the simplified form of the element.
         if elem_simplification is not None:
             simple_elem = elem_simplification.rhs
             simple_nonmembership = NotInSet(simple_elem, self.domain).prove(assumptions)
-            inner_expr = simple_nonmembership.innerExpr().element 
+            inner_expr = simple_nonmembership.innerExpr().element
             return elem_simplification.subLeftSideInto(inner_expr, assumptions)
         else:
-            # If it has a 'nonmembershipObject', try to conclude 
+            # If it has a 'nonmembershipObject', try to conclude
             # nonmembership using that.
             if hasattr(self, 'nonmembershipObject'):
                 return self.nonmembershipObject.conclude(assumptions)
             else:
                 # Otherwise, attempt to conclude via Not(x in S)
                 return self.concludeAsFolded(assumptions=assumptions)
->>>>>>> c9f8aad2
 
     def concludeAsFolded(self, assumptions=USE_DEFAULTS):
         '''
         Attempt to conclude x not in S via Not(x in S).
         '''
         from ._theorems_ import foldNotInSet
-        return foldNotInSet.specialize({x:self.element, S:self.domain}, assumptions=assumptions)        
+        return foldNotInSet.specialize({x:self.element, S:self.domain}, assumptions=assumptions)
 
     def doReducedEvaluation(self, assumptions=USE_DEFAULTS, **kwargs):
         '''
@@ -193,7 +169,7 @@
     Base class for any 'nonmembership object' return by a domain's
     'nonmembershipObject' method.
     '''
-    def __init__(self, element):    
+    def __init__(self, element):
         self.element = element
 
     def sideEffects(self, knownTruth):
@@ -201,9 +177,9 @@
 
     def conclude(self, assumptions):
         raise NotImplementedError("Nonmembership object has no 'conclude' method implemented")
-    
+
     def equivalence(self, assumptions=USE_DEFAULTS):
         raise NotImplementedError("Nonmembership object has no 'equivalence' method implemented")
 
     def deduceInBool(self, assumptions=USE_DEFAULTS):
-        raise NotImplementedError("Nonmembership object has no 'deduceInBool' method implemented")
+        raise NotImplementedError("Nonmembership object has no 'deduceInBool' method implemented")