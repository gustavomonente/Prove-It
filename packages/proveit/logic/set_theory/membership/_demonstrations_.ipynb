{
 "cells": [
  {
   "cell_type": "markdown",
   "metadata": {},
   "source": [
    "Demonstrations for context <a class=\"ProveItLink\" href=\"_context_.ipynb\">proveit.logic.set_theory.membership</a>\n",
    "========"
   ]
  },
  {
   "cell_type": "code",
   "execution_count": null,
   "metadata": {},
   "outputs": [],
   "source": [
    "import proveit\n",
    "from proveit import ExprTuple\n",
    "from proveit.logic import Forall, Not, Equals, InSet, NotInSet, EmptySet\n",
    "import proveit._common_\n",
    "from proveit._common_ import a, i, x, A, B, C, D, E, F, G, H, I, S\n",
    "from proveit.number import zero, one, two, three, four, five, six, seven, eight, nine, num, Len, Exp\n",
    "from proveit.number import Integers, Naturals, NaturalsPos, Reals, RealsNeg, RealsPos\n",
    "from proveit.number.sets.number_set import NumberSet\n",
    "%begin demonstrations"
   ]
  },
  {
   "cell_type": "markdown",
   "metadata": {},
   "source": [
    "# Membership $\\in$\n",
    "### UNDER CONSTRUCTION"
   ]
  },
  {
   "cell_type": "markdown",
   "metadata": {},
   "source": [
    "<div style=\"line-height:1.4; font-size:14pt\">\n",
    "\n",
    "<a href='#introduction'>Introduction</a><br>\n",
    "<a href='#simple_expressions'>Simple Expressions involving Membership $(\\in)$</a><br>\n",
    "<a href='#common_attributes'>Common Attributes of a Membership $(\\in)$ Expression</a><br>\n",
    "<a href='#axioms'>Axioms</a><br>\n",
    "<a href='#further_demonstrations'>Further Demonstrations</a><br>\n",
    "    <ol>\n",
    "        <li><a href='#demo01'>$(x\\in A)\\wedge(A\\subset B)\\Rightarrow (x\\in B)$</a></li>\n",
    "        <li><a href='#demo02'>$\\forall_{x\\in A}(x\\in B) \\Rightarrow (A \\subseteq B)$</a></li>\n",
    "        <li><a href='#demo03'>$(x\\in B)\\wedge(A\\supset B)\\Rightarrow (x\\in A)$</a></li>\n",
    "    </ol>\n",
    "\n",
    "</div>\n"
   ]
  },
  {
   "cell_type": "markdown",
   "metadata": {},
   "source": [
    "## Introduction <a id='introduction'></a>"
   ]
  },
  {
   "cell_type": "markdown",
   "metadata": {},
   "source": [
    "<font size=4>Set membership (*e.g.*, $x \\in S$) (along with the related concepts of subset $\\subset, \\subseteq$, and superset $\\supset, \\supseteq$), is often critical in proofs, either as a goal in itself or as a condition or assumption appearing in a proof. For example, one might need to define a variable $x$ to be a natural number, $x \\in \\mathbb{N}$, to be used in a particulat context, or we might want to prove that a number resides (or doesn't reside) in a particular set, for example that $\\sqrt{2} \\not\\in \\mathbb{Q}$.<br>\n",
    "This ``_demonstrations_`` notebook explores such membership expressions and related methods. (Set containment expressions involving $\\subset$, $\\subseteq$, $\\supset$, etc., are explored more thoroughly in their own ``_demonstrations_`` notebook in ``proveit.logic.set_theory.containment``)</font>"
   ]
  },
  {
   "cell_type": "markdown",
   "metadata": {},
   "source": [
    "## Simple Expressions Involving Membership ($\\in$, $\\not\\in$)<a id='simple_expressions'></a>"
   ]
  },
  {
   "cell_type": "markdown",
   "metadata": {},
   "source": [
    "<font size=4>It is straightforward to construct membership expressions. Here are some basic examples of such expressions:</font>"
   ]
  },
  {
   "cell_type": "code",
   "execution_count": null,
   "metadata": {},
   "outputs": [],
   "source": [
    "# set membership\n",
    "InSet(x, S)"
   ]
  },
  {
   "cell_type": "code",
   "execution_count": null,
   "metadata": {},
   "outputs": [],
   "source": [
    "NotInSet(x, EmptySet)"
   ]
  },
  {
   "cell_type": "code",
   "execution_count": null,
   "metadata": {},
   "outputs": [],
   "source": [
    "InSet(two, Naturals)"
   ]
  },
  {
   "cell_type": "code",
   "execution_count": null,
   "metadata": {},
   "outputs": [],
   "source": [
    "NotInSet(num(-4), NaturalsPos)"
   ]
  },
  {
   "cell_type": "code",
   "execution_count": null,
   "metadata": {},
   "outputs": [],
   "source": [
    "InSet(ExprTuple(x), Exp(S, zero)).prove([Equals(Len(ExprTuple(x)),zero)]).proof()"
   ]
  },
  {
   "cell_type": "code",
   "execution_count": null,
   "metadata": {},
   "outputs": [],
   "source": [
    "InSet(ExprTuple(A),Exp(S,one)).prove([InSet(A,S)]).proof()"
   ]
  },
  {
   "cell_type": "code",
   "execution_count": null,
   "metadata": {},
   "outputs": [],
   "source": [
    "InSet(ExprTuple(A,B),Exp(S,two)).prove([InSet(A,S), InSet(B,S)]).proof()"
   ]
  },
  {
   "cell_type": "code",
   "execution_count": null,
   "metadata": {},
   "outputs": [],
   "source": [
    "InSet(ExprTuple(A,B,C),Exp(S,three)).prove([InSet(A,S), InSet(B,S),InSet(C,S)]).proof()"
   ]
  },
  {
   "cell_type": "code",
   "execution_count": null,
   "metadata": {},
   "outputs": [],
   "source": [
    "InSet(ExprTuple(A,B,C, D),Exp(S,four)).prove([InSet(A,S), InSet(B,S),InSet(C,S), InSet(D,S)]).proof()"
   ]
  },
  {
   "cell_type": "code",
   "execution_count": null,
   "metadata": {},
   "outputs": [],
   "source": [
    "InSet(ExprTuple(A,B,C, D, E),Exp(S,five)).prove([InSet(A,S), InSet(B,S),InSet(C,S), InSet(D,S), InSet(E,S)]).proof()"
   ]
  },
  {
   "cell_type": "code",
   "execution_count": null,
   "metadata": {},
   "outputs": [],
   "source": [
    "InSet(ExprTuple(A,B,C, D, E, F),Exp(S,six)).prove([InSet(A,S), InSet(B,S),InSet(C,S), InSet(D,S), InSet(E,S), InSet(F,S)]).proof()"
   ]
  },
  {
   "cell_type": "code",
   "execution_count": null,
   "metadata": {},
   "outputs": [],
<<<<<<< HEAD
=======
   "source": [
    "InSet(ExprTuple(A,B,C, D, E, F, G),Exp(S,seven)).prove([InSet(A,S), InSet(B,S),InSet(C,S), InSet(D,S), InSet(E,S), InSet(F,S), InSet(G,S)]).proof()"
   ]
  },
  {
   "cell_type": "code",
   "execution_count": null,
   "metadata": {},
   "outputs": [],
   "source": [
    "InSet(ExprTuple(A,B,C, D, E, F, G, H),Exp(S,eight)).prove([InSet(A,S), InSet(B,S),InSet(C,S), InSet(D,S), InSet(E,S), InSet(F,S), InSet(G,S), InSet(H,S)]).proof()"
   ]
  },
  {
   "cell_type": "code",
   "execution_count": null,
   "metadata": {},
   "outputs": [],
>>>>>>> e6a7e2a4
   "source": [
    "InSet(ExprTuple(A,B,C, D, E, F, G, H, I),Exp(S,nine)).prove([InSet(A,S), InSet(B,S),InSet(C,S), InSet(D,S), InSet(E,S), InSet(F,S), InSet(G,S), InSet(H,S), InSet(I,S)]).proof()"
   ]
  },
  {
   "cell_type": "code",
   "execution_count": null,
   "metadata": {},
   "outputs": [],
   "source": [
    "Not(InSet(x,S)).prove([NotInSet(x,S)]).proof()"
   ]
  },
  {
   "cell_type": "code",
   "execution_count": null,
   "metadata": {},
   "outputs": [],
   "source": [
    "NotInSet(x,S).prove([Not(InSet(x,S))]).proof()"
   ]
  },
  {
   "cell_type": "code",
   "execution_count": null,
<<<<<<< HEAD
=======
   "metadata": {},
   "outputs": [],
   "source": [
    "exampleMembership = InSet(a, Naturals)"
   ]
  },
  {
   "cell_type": "code",
   "execution_count": null,
   "metadata": {},
   "outputs": [],
   "source": [
    "exampleMembership.element"
   ]
  },
  {
   "cell_type": "code",
   "execution_count": null,
   "metadata": {},
   "outputs": [],
   "source": [
    "exampleMembership.deduceInBool()"
   ]
  },
  {
   "cell_type": "code",
   "execution_count": null,
>>>>>>> e6a7e2a4
   "metadata": {},
   "outputs": [],
   "source": [
    "%end demonstrations"
   ]
  }
 ],
 "metadata": {
  "kernelspec": {
   "display_name": "Python 3",
   "language": "python",
   "name": "python3"
  }
 },
 "nbformat": 4,
 "nbformat_minor": 0
}<|MERGE_RESOLUTION|>--- conflicted
+++ resolved
@@ -187,8 +187,6 @@
    "execution_count": null,
    "metadata": {},
    "outputs": [],
-<<<<<<< HEAD
-=======
    "source": [
     "InSet(ExprTuple(A,B,C, D, E, F, G),Exp(S,seven)).prove([InSet(A,S), InSet(B,S),InSet(C,S), InSet(D,S), InSet(E,S), InSet(F,S), InSet(G,S)]).proof()"
    ]
@@ -207,7 +205,6 @@
    "execution_count": null,
    "metadata": {},
    "outputs": [],
->>>>>>> e6a7e2a4
    "source": [
     "InSet(ExprTuple(A,B,C, D, E, F, G, H, I),Exp(S,nine)).prove([InSet(A,S), InSet(B,S),InSet(C,S), InSet(D,S), InSet(E,S), InSet(F,S), InSet(G,S), InSet(H,S), InSet(I,S)]).proof()"
    ]
@@ -233,8 +230,6 @@
   {
    "cell_type": "code",
    "execution_count": null,
-<<<<<<< HEAD
-=======
    "metadata": {},
    "outputs": [],
    "source": [
@@ -262,7 +257,6 @@
   {
    "cell_type": "code",
    "execution_count": null,
->>>>>>> e6a7e2a4
    "metadata": {},
    "outputs": [],
    "source": [
