from proveit import (Literal, OperationOverInstances, Operation, ExprTuple,
                     singleOrCompositeExpression, USE_DEFAULTS)
from proveit._common_ import x, y, f, P, Q, QQ, S, yy

class SetOfAll(OperationOverInstances):
    # operator of the SetOfAll operation
    _operator_ = Literal(stringFormat='Set', context=__file__)    
    _init_argname_mapping_ = {'instanceElement':'instanceExpr'}
    
    def __init__(self, instanceVarOrVars, instanceElement, domain=None,
                 domains=None, conditions=tuple(), _lambda_map=None):
        '''
        Create an expression representing the set of all
        instanceElement for instanceVar(s) such that the conditions
        are satisfied:
        {instanceElement | conditions}_{instanceVar(s) \in S}
        '''
<<<<<<< HEAD
        # nestMultiIvars=False will ensure it does NOT treat multiple
        # instance variables as nested SetOfAll operations -- that
        # would not make sense (unlike forall, exists, summation, and
        # product where it does make sense).
        OperationOverInstances.__init__(self, SetOfAll._operator_,
                                        instanceVarOrVars, instanceElement,
                                        domain=domain, conditions=conditions,
                                        nestMultiIvars=False,
                                        _lambda_map=_lambda_map)
=======
        # nestMultiIvars=False will ensure it does NOT treat multiple instance variables as 
        # nested SetOfAll operations -- that would not make sense.
        # (unlike forall, exists, summation, and product where it does make sense).
        OperationOverInstances.__init__(self, SetOfAll._operator_, instanceVarOrVars, instanceElement, domain=domain, domains=domains, conditions=conditions, nestMultiIvars=False)
>>>>>>> 71ccdfc2
        self.instanceElement = self.instanceExpr
        if hasattr(self, 'instanceVar'):
            if not hasattr(self, 'domain'):
                raise ValueError("SetOfAll requires a domain")
        elif hasattr(self, 'instanceVars'):
            if not hasattr(self, 'domains') or None in self.domains:
                raise ValueError("SetOfAll requires a domain(s)")
        else:
            assert False, ("Expecting either 'instanceVar' or 'instanceVars' "
                           "to be set")
            
    def _formatted(self, formatType, fence=False, **kwargs):
        outStr = ''
        explicit_conditions = ExprTuple(*self.explicitConditions())
        inner_fence = (len(explicit_conditions) > 0)
<<<<<<< HEAD
        formatted_instance_var = self.instanceVar.formatted(formatType)
        formatted_instance_element = self.instanceElement.formatted(
                formatType, fence=inner_fence)
        formatted_domain = self.domain.formatted(formatType, fence=True)
=======
        formatted_instance_element = self.instanceElement.formatted(formatType, fence=inner_fence)
        explicit_domains = self.explicitDomains()
        domain_conditions = ExprList(*self.domainConditions())
>>>>>>> 71ccdfc2
        if formatType == 'latex': outStr += r"\left\{"
        else: outStr += "{"
        outStr += formatted_instance_element
        if len(explicit_conditions) > 0:
            formatted_conditions = explicit_conditions.formatted(
                    formatType, fence=False) 
            if formatType == 'latex': outStr += r'~|~'
            else: outStr += ' s.t. ' # such that
            outStr += formatted_conditions
        if formatType == 'latex': outStr += r"\right\}"
        else: outStr += "}"
        outStr += '_{' 
        if explicit_domains == [explicit_domains[0]]*len(explicit_domains):
            # all in the same domain
            outStr += self.instanceVars.formatted(formatType, operatorOrOperators=',',
                                                  fence=False)
            outStr += r' \in ' if formatType=='latex' else ' in '
            outStr += explicit_domains[0].formatted(formatType)
        else:
            outStr += domain_conditions.formatted(formatType,  
                                                operatorOrOperators=',',
                                                fence=False)
        outStr += '}'
        return outStr
    
    """
    # The below must be updated
    
    def unfoldMembership(self, element, assumptions=USE_DEFAULTS):
        '''
        From (x in {y | Q(y)})_{y in S}, derive and return [(x in S) and Q(x)], where x is meant as the given element.
        From (x in {y | ..Q(y)..})_{y in S}, derive and return [(x in S) and ..Q(x)..], where x is meant as the given element.
        From (x in {f(y) | ..Q(y)..})_{y in S}, derive and return exists_{y in S | ..Q(y)..} x = f(y).
        Also derive x in S, but this is not returned.
        '''
        from ._theorems_ import unfoldComprehension, unfoldBasicComprehension, unfoldBasic1CondComprehension, inSupersetIfInComprehension
        Q_op, Q_op_sub = Operation(Qmulti, self.instanceVar), self.conditions
        if len(self.instanceVars) == 1 and self.instanceElement == self.instanceVars[0]:
            inSupersetIfInComprehension.specialize({S:self.domain, Q_op:Q_op_sub, x:element}, {y:self.instanceVars[0]}, assumptions=assumptions) # x in S side-effect
            if len(self.conditions) == 1:
                Q_op, Q_op_sub = Operation(Q, self.instanceVars), self.conditions[0]
                return unfoldBasic1CondComprehension.specialize({S:self.domain, Q_op:Q_op_sub, x:element},  {y:self.instanceVars[0]}, assumptions=assumptions)
            else:
                return unfoldBasicComprehension.specialize({S:self.domain, Q_op:Q_op_sub, x:element}, {y:self.instanceVars[0]}, assumptions=assumptions)
        else:
            f_op, f_sub = Operation(f, self.instanceVars), self.instanceElement
            return unfoldComprehension.specialize({S:self.domain,  Q_op:Q_op_sub, f_op:f_sub, x:element}, {yMulti:self.instanceVars}).deriveConclusion(assumptions)
    
    def deduceMembership(self, element, assumptions=USE_DEFAULTS):
        '''
        From P(x), derive and return (x in {y | P(y)}), where x is meant as the given element.
        '''   
        from ._theorems_ import foldComprehension, foldBasicComprehension
        Q_op, Q_op_sub = Operation(Qmulti, self.instanceVars), self.conditions
        if len(self.instanceVars) == 1 and self.instanceElement == self.instanceVars[0] and len(self.conditions) == 1:
            Pop, Psub = Operation(P, self.instanceVars), self.conditions[0]
            return foldBasicComprehension.specialize({S:self.domain, Q_op:Q_op_sub, x:element}, {y:self.instanceVars[0]}, assumptions=assumptions)
        else:
            f_op, f_sub = Operation(f, self.instanceVars), self.instanceElement
            return foldComprehension.specialize({S:self.domain, Q_op:Q_op_sub, f_op:f_sub, x:element}, {yMulti:self.instanceVars}).deriveConclusion(assumptions)
    """<|MERGE_RESOLUTION|>--- conflicted
+++ resolved
@@ -15,22 +15,16 @@
         are satisfied:
         {instanceElement | conditions}_{instanceVar(s) \in S}
         '''
-<<<<<<< HEAD
         # nestMultiIvars=False will ensure it does NOT treat multiple
         # instance variables as nested SetOfAll operations -- that
         # would not make sense (unlike forall, exists, summation, and
         # product where it does make sense).
         OperationOverInstances.__init__(self, SetOfAll._operator_,
                                         instanceVarOrVars, instanceElement,
-                                        domain=domain, conditions=conditions,
+                                        domain=domain, domains=domains,
+                                        conditions=conditions,
                                         nestMultiIvars=False,
                                         _lambda_map=_lambda_map)
-=======
-        # nestMultiIvars=False will ensure it does NOT treat multiple instance variables as 
-        # nested SetOfAll operations -- that would not make sense.
-        # (unlike forall, exists, summation, and product where it does make sense).
-        OperationOverInstances.__init__(self, SetOfAll._operator_, instanceVarOrVars, instanceElement, domain=domain, domains=domains, conditions=conditions, nestMultiIvars=False)
->>>>>>> 71ccdfc2
         self.instanceElement = self.instanceExpr
         if hasattr(self, 'instanceVar'):
             if not hasattr(self, 'domain'):
@@ -46,16 +40,10 @@
         outStr = ''
         explicit_conditions = ExprTuple(*self.explicitConditions())
         inner_fence = (len(explicit_conditions) > 0)
-<<<<<<< HEAD
-        formatted_instance_var = self.instanceVar.formatted(formatType)
         formatted_instance_element = self.instanceElement.formatted(
                 formatType, fence=inner_fence)
-        formatted_domain = self.domain.formatted(formatType, fence=True)
-=======
-        formatted_instance_element = self.instanceElement.formatted(formatType, fence=inner_fence)
         explicit_domains = self.explicitDomains()
-        domain_conditions = ExprList(*self.domainConditions())
->>>>>>> 71ccdfc2
+        domain_conditions = ExprTuple(*self.domainConditions())
         if formatType == 'latex': outStr += r"\left\{"
         else: outStr += "{"
         outStr += formatted_instance_element
