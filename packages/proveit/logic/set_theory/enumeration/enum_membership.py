from proveit import defaults, USE_DEFAULTS
from proveit.logic import Membership, Nonmembership
from proveit.number import num
from proveit._common_ import n, x, y

class EnumMembership(Membership):
    '''
    Defines methods that apply to membership in an enumerated set. 
    '''
    
    def __init__(self, element, domain):
        Membership.__init__(self, element)
        self.domain = domain
    
    def sideEffects(self, knownTruth):
        '''
        Unfold the enumerated set membership, and in boolean as
        a side-effect.
        '''
        yield self.unfold


    def conclude(self, assumptions=USE_DEFAULTS):
        '''
        From [(element=x) or (element=y) or ..], derive and return
        [element in {x, y, ..}].
        '''   
        from ._theorems_ import foldSingleton, fold
        enum_elements = self.domain.elements
        if len(enum_elements) == 1:
            return foldSingleton.specialize(
                {x:self.element, y:enum_elements[0]}, assumptions=assumptions)
        else:
<<<<<<< HEAD
            return fold.specialize(
                {l:num(len(enum_elements)), x:self.element, yy:enum_elements},
                assumptions=assumptions)
=======
            return fold.specialize({n:num(len(enum_elements)), x:self.element, y:enum_elements}, assumptions=assumptions)
>>>>>>> c9f8aad2
    
    def equivalence(self, assumptions=USE_DEFAULTS):
        '''
        From the EnumMembership object [element in {a, ..., n}],
        deduce and return:
        |– [element in {x, y, ..}] = [(element=a) or ... or (element=a)]
        '''
        from ._axioms_ import enumSetDef
        from ._theorems_ import singletonDef
        enum_elements = self.domain.elements

        if len(enum_elements) == 1:
            return singletonDef.specialize(
                {x:self.element, y:enum_elements[0]}, assumptions=assumptions)
        else:
<<<<<<< HEAD
            return enumSetDef.specialize(
                {l:num(len(enum_elements)), x:self.element, yy:enum_elements},
                assumptions=assumptions)
=======
            return enumSetDef.specialize({n:num(len(enum_elements)), x:self.element, y:enum_elements}, assumptions=assumptions)
>>>>>>> c9f8aad2

    def deriveInSingleton(self, expression, assumptions=USE_DEFAULTS):
        # implemented by JML 6/28/19
        from proveit.logic import TRUE, FALSE
        from ._theorems_ import inSingletonEvalFalse, inSingletonEvalTrue
        if expression.rhs == FALSE:
            return inSingletonEvalFalse.specialize({x:expression.lhs.element, y:expression.lhs.domain.elements[0]}, assumptions=assumptions)
        elif expression.rhs == TRUE:
            return inSingletonEvalTrue.specialize({x:expression.lhs.element, y:expression.lhs.domain.elements[0]}, assumptions=assumptions)

    def unfold(self, assumptions=USE_DEFAULTS):
        '''
        From [element in {x, y, ..}], derive and return [(element=x) or (element=y) or ..].
        '''
        from ._theorems_ import unfoldSingleton, unfold
        enum_elements = self.domain.elements
        if len(enum_elements) == 1:
            return unfoldSingleton.specialize({x:self.element, y:enum_elements[0]},assumptions=assumptions)
        else:
            return unfold.specialize({n:num(len(enum_elements)), x:self.element, y:enum_elements}, assumptions=assumptions)

    def deduceInBool(self, assumptions=USE_DEFAULTS):
        from ._theorems_ import inSingletonIsBool, inEnumSetIsBool
        enum_elements = self.domain.elements
        if len(enum_elements) == 1:
            return inSingletonIsBool.specialize(
                {x:self.element, y:enum_elements[0]}, assumptions=assumptions)
        else:
            return inEnumSetIsBool.specialize(
                {l:num(len(enum_elements)), x:self.element, yy:enum_elements},
                assumptions=assumptions)
                        
class EnumNonmembership(Nonmembership):
    '''
    Defines methods that apply to non-membership in an enumerated set. 
    '''
    
    def __init__(self, element, domain):
        Nonmembership.__init__(self, element)
        self.domain = domain

    def sideEffects(self, knownTruth):
        '''
        Unfold the enumerated set nonmembership, and ....
        '''
        yield self.unfold

    def equivalence(self):
        '''
        Deduce and return
        |– [element not in {a, ..., n}] =
           [(element != a) and ... and (element != n)]
        where self is the EnumNonmembership object.
        '''
        from ._theorems_ import notInSingletonEquiv, nonmembershipEquiv
        enum_elements = self.domain.elements
        if len(enum_elements) == 1:
            return notInSingletonEquiv.specialize(
                    {x:self.element, y:enum_elements})
        else:
            return nonmembershipEquiv.specialize(
                    {l:num(len(enum_elements)), x:self.element,
                    yy:enum_elements})

    def conclude(self, assumptions=USE_DEFAULTS):
        '''
        From [element != a] AND ... AND [element != n],
        derive and return [element not in {a, b, ..., n}],
        where self is the EnumNonmembership object. 
        '''
        # among other things, convert any assumptions=None
        # to assumptions=()
        assumptions = defaults.checkedAssumptions(assumptions)
        from ._theorems_ import nonmembershipFold
        enum_elements = self.domain.elements
        element = self.element
        operands = self.domain.operands
        return nonmembershipFold.specialize(
            {l:num(len(enum_elements)), x:self.element, yy:enum_elements},
            assumptions=assumptions)

    def unfold(self, assumptions=USE_DEFAULTS):
        '''
        From [element not-in {a, b, ..., n}], derive and return
        [(element!=a) AND (element!=b) AND ... AND (element!=n)].
        '''
        from ._theorems_ import (
                nonmembershipUnfold, nonmembershipUnfoldSingleton)
        enum_elements = self.domain.elements
        if len(enum_elements) == 1:
            return nonmembershipUnfoldSingleton.specialize(
                    {x:self.element, y:enum_elements[0]},
                    assumptions=assumptions)
        else:
            return nonmembershipUnfold.specialize(
                {l:num(len(enum_elements)), x:self.element, yy:enum_elements},
                assumptions=assumptions)

    def deduceInBool(self, assumptions=USE_DEFAULTS):
        from ._theorems_ import notInSingletonIsBool, notInEnumSetIsBool
        enum_elements = self.domain.elements
        if len(enum_elements) == 1:
            return notInSingletonIsBool.specialize(
                {x:self.element, y:enum_elements[0]}, assumptions=assumptions)
        else:
<<<<<<< HEAD
            return notInEnumSetIsBool.specialize(
                {l:num(len(enum_elements)), x:self.element, yy:enum_elements},
                assumptions=assumptions)
=======
            return nonmembershipEquiv.specialize({n:num(len(enum_elements)), x:self.element, y:enum_elements})
>>>>>>> c9f8aad2
<|MERGE_RESOLUTION|>--- conflicted
+++ resolved
@@ -5,13 +5,13 @@
 
 class EnumMembership(Membership):
     '''
-    Defines methods that apply to membership in an enumerated set. 
+    Defines methods that apply to membership in an enumerated set.
     '''
-    
+
     def __init__(self, element, domain):
         Membership.__init__(self, element)
         self.domain = domain
-    
+
     def sideEffects(self, knownTruth):
         '''
         Unfold the enumerated set membership, and in boolean as
@@ -24,21 +24,15 @@
         '''
         From [(element=x) or (element=y) or ..], derive and return
         [element in {x, y, ..}].
-        '''   
+        '''
         from ._theorems_ import foldSingleton, fold
         enum_elements = self.domain.elements
         if len(enum_elements) == 1:
             return foldSingleton.specialize(
                 {x:self.element, y:enum_elements[0]}, assumptions=assumptions)
         else:
-<<<<<<< HEAD
-            return fold.specialize(
-                {l:num(len(enum_elements)), x:self.element, yy:enum_elements},
-                assumptions=assumptions)
-=======
             return fold.specialize({n:num(len(enum_elements)), x:self.element, y:enum_elements}, assumptions=assumptions)
->>>>>>> c9f8aad2
-    
+
     def equivalence(self, assumptions=USE_DEFAULTS):
         '''
         From the EnumMembership object [element in {a, ..., n}],
@@ -53,13 +47,7 @@
             return singletonDef.specialize(
                 {x:self.element, y:enum_elements[0]}, assumptions=assumptions)
         else:
-<<<<<<< HEAD
-            return enumSetDef.specialize(
-                {l:num(len(enum_elements)), x:self.element, yy:enum_elements},
-                assumptions=assumptions)
-=======
             return enumSetDef.specialize({n:num(len(enum_elements)), x:self.element, y:enum_elements}, assumptions=assumptions)
->>>>>>> c9f8aad2
 
     def deriveInSingleton(self, expression, assumptions=USE_DEFAULTS):
         # implemented by JML 6/28/19
@@ -91,12 +79,12 @@
             return inEnumSetIsBool.specialize(
                 {l:num(len(enum_elements)), x:self.element, yy:enum_elements},
                 assumptions=assumptions)
-                        
+
 class EnumNonmembership(Nonmembership):
     '''
-    Defines methods that apply to non-membership in an enumerated set. 
+    Defines methods that apply to non-membership in an enumerated set.
     '''
-    
+
     def __init__(self, element, domain):
         Nonmembership.__init__(self, element)
         self.domain = domain
@@ -128,7 +116,7 @@
         '''
         From [element != a] AND ... AND [element != n],
         derive and return [element not in {a, b, ..., n}],
-        where self is the EnumNonmembership object. 
+        where self is the EnumNonmembership object.
         '''
         # among other things, convert any assumptions=None
         # to assumptions=()
@@ -165,10 +153,4 @@
             return notInSingletonIsBool.specialize(
                 {x:self.element, y:enum_elements[0]}, assumptions=assumptions)
         else:
-<<<<<<< HEAD
-            return notInEnumSetIsBool.specialize(
-                {l:num(len(enum_elements)), x:self.element, yy:enum_elements},
-                assumptions=assumptions)
-=======
-            return nonmembershipEquiv.specialize({n:num(len(enum_elements)), x:self.element, y:enum_elements})
->>>>>>> c9f8aad2
+            return nonmembershipEquiv.specialize({n:num(len(enum_elements)), x:self.element, y:enum_elements})