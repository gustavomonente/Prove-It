{
 "cells": [
  {
   "cell_type": "markdown",
   "metadata": {
    "collapsed": true
   },
   "source": [
    "Theorems for context <a href=\"_context_.ipynb\" class=\"ProveItLink\">proveit.logic.boolean.conjunction</a>\n",
    "========"
   ]
  },
  {
   "cell_type": "code",
   "execution_count": 1,
   "metadata": {},
   "outputs": [
    {
     "name": "stdout",
     "output_type": "stream",
     "text": [
      "Defining theorems for context 'proveit.logic.boolean.conjunction'\n",
      "Subsequent end-of-cell assignments will define theorems\n",
      "'%end theorems' will finalize the definitions\n"
     ]
    }
   ],
   "source": [
    "from proveit import varIter, Iter, Indexed\n",
    "from proveit._common_ import A, B, C, D, E, AA, BB,CC, DD, EE, i, j, k, l, m, n\n",
    "from proveit.logic import And, Or, Not, TRUE, FALSE, Forall, inBool, Booleans, Equals\n",
    "from proveit.logic._common_ import iterA1m, iterC1n\n",
    "from proveit.number import Naturals, LessEq, LesserSequence, one, Add, Exp\n",
    "%begin theorems"
   ]
  },
  {
   "cell_type": "code",
   "execution_count": 2,
   "metadata": {},
   "outputs": [
    {
     "data": {
      "text/html": [
       "<strong id=\"trueAndTrue\"><a class=\"ProveItLink\" href=\"_proofs_/trueAndTrue.ipynb\">trueAndTrue</a>:</strong> <a class=\"ProveItLink\" href=\"__pv_it/bdfd35db99acac40938f2384f916c2d0ae02fba80/expr.ipynb\"><img src=\"__pv_it/bdfd35db99acac40938f2384f916c2d0ae02fba80/expr.png\" style=\"display:inline;vertical-align:middle;\" /></a><br>"
      ],
      "text/plain": [
       "trueAndTrue: TRUE and TRUE"
      ]
     },
     "execution_count": 2,
     "metadata": {},
     "output_type": "execute_result"
    }
   ],
   "source": [
    "trueAndTrue = And(TRUE, TRUE)"
   ]
  },
  {
   "cell_type": "code",
   "execution_count": 3,
   "metadata": {},
   "outputs": [
    {
     "data": {
      "text/html": [
       "<strong id=\"trueAndFalseNegated\"><a class=\"ProveItLink\" href=\"_proofs_/trueAndFalseNegated.ipynb\">trueAndFalseNegated</a>:</strong> <a class=\"ProveItLink\" href=\"__pv_it/7f2fc15a9f23e5089f6bb79aeb43e3459be023490/expr.ipynb\"><img src=\"__pv_it/7f2fc15a9f23e5089f6bb79aeb43e3459be023490/expr.png\" style=\"display:inline;vertical-align:middle;\" /></a><br>"
      ],
      "text/plain": [
       "trueAndFalseNegated: [not](TRUE and FALSE)"
      ]
     },
     "execution_count": 3,
     "metadata": {},
     "output_type": "execute_result"
    }
   ],
   "source": [
    "trueAndFalseNegated = Not(And(TRUE, FALSE))"
   ]
  },
  {
   "cell_type": "code",
   "execution_count": 4,
   "metadata": {},
   "outputs": [
    {
     "data": {
      "text/html": [
       "<strong id=\"falseAndTrueNegated\"><a class=\"ProveItLink\" href=\"_proofs_/falseAndTrueNegated.ipynb\">falseAndTrueNegated</a>:</strong> <a class=\"ProveItLink\" href=\"__pv_it/e3698de5523b3ba396528b983003062ac08fceee0/expr.ipynb\"><img src=\"__pv_it/e3698de5523b3ba396528b983003062ac08fceee0/expr.png\" style=\"display:inline;vertical-align:middle;\" /></a><br>"
      ],
      "text/plain": [
       "falseAndTrueNegated: [not](FALSE and TRUE)"
      ]
     },
     "execution_count": 4,
     "metadata": {},
     "output_type": "execute_result"
    }
   ],
   "source": [
    "falseAndTrueNegated = Not(And(FALSE, TRUE))"
   ]
  },
  {
   "cell_type": "code",
   "execution_count": 5,
   "metadata": {},
   "outputs": [
    {
     "data": {
      "text/html": [
       "<strong id=\"falseAndFalseNegated\"><a class=\"ProveItLink\" href=\"_proofs_/falseAndFalseNegated.ipynb\">falseAndFalseNegated</a>:</strong> <a class=\"ProveItLink\" href=\"__pv_it/99f89db8ce399898d7e20ab5de2549e20139671f0/expr.ipynb\"><img src=\"__pv_it/99f89db8ce399898d7e20ab5de2549e20139671f0/expr.png\" style=\"display:inline;vertical-align:middle;\" /></a><br>"
      ],
      "text/plain": [
       "falseAndFalseNegated: [not](FALSE and FALSE)"
      ]
     },
     "execution_count": 5,
     "metadata": {},
     "output_type": "execute_result"
    }
   ],
   "source": [
    "falseAndFalseNegated = Not(And(FALSE, FALSE))"
   ]
  },
  {
   "cell_type": "code",
   "execution_count": 6,
   "metadata": {},
   "outputs": [
    {
     "data": {
      "text/html": [
       "<strong id=\"andIfBoth\"><a class=\"ProveItLink\" href=\"_proofs_/andIfBoth.ipynb\">andIfBoth</a>:</strong> <a class=\"ProveItLink\" href=\"__pv_it/6397fc86901c06478c078bb796d806f963b300270/expr.ipynb\"><img src=\"__pv_it/6397fc86901c06478c078bb796d806f963b300270/expr.png\" style=\"display:inline;vertical-align:middle;\" /></a><br>"
      ],
      "text/plain": [
       "andIfBoth: forall_{A, B | A , B} (A and B)"
      ]
     },
     "execution_count": 6,
     "metadata": {},
     "output_type": "execute_result"
    }
   ],
   "source": [
    "andIfBoth = Forall((A, B), And(A, B), conditions=[A, B])"
   ]
  },
  {
   "cell_type": "code",
   "execution_count": 7,
   "metadata": {},
   "outputs": [
    {
     "data": {
      "text/html": [
       "<strong id=\"nandIfLeftButNotRight\"><a class=\"ProveItLink\" href=\"_proofs_/nandIfLeftButNotRight.ipynb\">nandIfLeftButNotRight</a>:</strong> <a class=\"ProveItLink\" href=\"__pv_it/79309ecbd8726aea26a3236be3929397e658d53e0/expr.ipynb\"><img src=\"__pv_it/79309ecbd8726aea26a3236be3929397e658d53e0/expr.png\" style=\"display:inline;vertical-align:middle;\" /></a><br>"
      ],
      "text/plain": [
       "nandIfLeftButNotRight: forall_{A, B | A , [not](B)} [not](A and B)"
      ]
     },
     "execution_count": 7,
     "metadata": {},
     "output_type": "execute_result"
    }
   ],
   "source": [
    "nandIfLeftButNotRight = Forall((A, B), Not(And(A, B)), conditions=[A, Not(B)])"
   ]
  },
  {
   "cell_type": "code",
   "execution_count": 8,
   "metadata": {},
   "outputs": [
    {
     "data": {
      "text/html": [
       "<strong id=\"nandIfRightButNotLeft\"><a class=\"ProveItLink\" href=\"_proofs_/nandIfRightButNotLeft.ipynb\">nandIfRightButNotLeft</a>:</strong> <a class=\"ProveItLink\" href=\"__pv_it/f10c6cc1e119309bb614aa6aef284e9d6a8c96a30/expr.ipynb\"><img src=\"__pv_it/f10c6cc1e119309bb614aa6aef284e9d6a8c96a30/expr.png\" style=\"display:inline;vertical-align:middle;\" /></a><br>"
      ],
      "text/plain": [
       "nandIfRightButNotLeft: forall_{A, B | [not](A) , B} [not](A and B)"
      ]
     },
     "execution_count": 8,
     "metadata": {},
     "output_type": "execute_result"
    }
   ],
   "source": [
    "nandIfRightButNotLeft = Forall((A, B), Not(And(A, B)), conditions=[Not(A), B])"
   ]
  },
  {
   "cell_type": "code",
   "execution_count": 9,
   "metadata": {},
   "outputs": [
    {
     "data": {
      "text/html": [
       "<strong id=\"nandIfNeither\"><a class=\"ProveItLink\" href=\"_proofs_/nandIfNeither.ipynb\">nandIfNeither</a>:</strong> <a class=\"ProveItLink\" href=\"__pv_it/b8bbcd9dd43d4adb97fe9ce58a43e4465a225b390/expr.ipynb\"><img src=\"__pv_it/b8bbcd9dd43d4adb97fe9ce58a43e4465a225b390/expr.png\" style=\"display:inline;vertical-align:middle;\" /></a><br>"
      ],
      "text/plain": [
       "nandIfNeither: forall_{A, B | [not](A) , [not](B)} [not](A and B)"
      ]
     },
     "execution_count": 9,
     "metadata": {},
     "output_type": "execute_result"
    }
   ],
   "source": [
    "nandIfNeither = Forall((A, B), Not(And(A, B)), conditions=[Not(A), Not(B)])"
   ]
  },
  {
   "cell_type": "code",
   "execution_count": 10,
   "metadata": {},
   "outputs": [
    {
     "data": {
      "text/html": [
       "<strong id=\"nandIfNotRight\"><a class=\"ProveItLink\" href=\"_proofs_/nandIfNotRight.ipynb\">nandIfNotRight</a>:</strong> <a class=\"ProveItLink\" href=\"__pv_it/0dfb5680787a10875fdc4556cdc9b78103f55ae70/expr.ipynb\"><img src=\"__pv_it/0dfb5680787a10875fdc4556cdc9b78103f55ae70/expr.png\" style=\"display:inline;vertical-align:middle;\" /></a><br>"
      ],
      "text/plain": [
       "nandIfNotRight: forall_{A, B in BOOLEANS | [not](B)} [not](A and B)"
      ]
     },
     "execution_count": 10,
     "metadata": {},
     "output_type": "execute_result"
    }
   ],
   "source": [
    "nandIfNotRight = Forall((A,B), Not(And(A,B)), conditions=[Not(B)], domain = Booleans)"
   ]
  },
  {
   "cell_type": "code",
   "execution_count": 11,
   "metadata": {},
   "outputs": [
    {
     "data": {
      "text/html": [
       "<strong id=\"nandIfNotLeft\"><a class=\"ProveItLink\" href=\"_proofs_/nandIfNotLeft.ipynb\">nandIfNotLeft</a>:</strong> <a class=\"ProveItLink\" href=\"__pv_it/5cbb89d3581cb230c1b0ff6b964acfcb7e0e1b880/expr.ipynb\"><img src=\"__pv_it/5cbb89d3581cb230c1b0ff6b964acfcb7e0e1b880/expr.png\" style=\"display:inline;vertical-align:middle;\" /></a><br>"
      ],
      "text/plain": [
       "nandIfNotLeft: forall_{A, B in BOOLEANS | [not](A)} [not](A and B)"
      ]
     },
     "execution_count": 11,
     "metadata": {},
     "output_type": "execute_result"
    }
   ],
   "source": [
    "nandIfNotLeft = Forall((A,B), Not(And(A,B)), conditions=[Not(A)], domain = Booleans)"
   ]
  },
  {
   "cell_type": "code",
   "execution_count": 12,
   "metadata": {},
   "outputs": [
    {
     "data": {
      "text/html": [
       "<strong id=\"nandIfNotOne\"><a class=\"ProveItLink\" href=\"_proofs_/nandIfNotOne.ipynb\">nandIfNotOne</a>:</strong> <a class=\"ProveItLink\" href=\"__pv_it/1850a3ac14404da0d8914ddf2843c71551f5e9520/expr.ipynb\"><img src=\"__pv_it/1850a3ac14404da0d8914ddf2843c71551f5e9520/expr.png\" style=\"display:inline;vertical-align:middle;\" /></a><br>"
      ],
      "text/plain": [
       "nandIfNotOne: forall_{m, n in Naturals} [forall_{A_1,...,A_m, B, C_1,...,C_n | [not](B)} [not](A_1 and  ...  and A_m and B and C_1 and  ...  and C_n)]"
      ]
     },
     "execution_count": 12,
     "metadata": {},
     "output_type": "execute_result"
    }
   ],
   "source": [
    "nandIfNotOne = Forall((m, n), Forall((iterA1m, B, iterC1n), Not(And(iterA1m,B,iterC1n)), conditions=[Not(B)]),\n",
    "                    domain=Naturals)"
   ]
  },
  {
   "cell_type": "code",
   "execution_count": 13,
   "metadata": {},
   "outputs": [
    {
     "data": {
      "text/html": [
       "<strong id=\"falsifiedAndIfNotRight\"><a class=\"ProveItLink\" href=\"_proofs_/falsifiedAndIfNotRight.ipynb\">falsifiedAndIfNotRight</a>:</strong> <a class=\"ProveItLink\" href=\"__pv_it/47fa8e7c5d7ca48b941cd0f3d0b246c0cab8db1b0/expr.ipynb\"><img src=\"__pv_it/47fa8e7c5d7ca48b941cd0f3d0b246c0cab8db1b0/expr.png\" style=\"display:inline;vertical-align:middle;\" /></a><br>"
      ],
      "text/plain": [
       "falsifiedAndIfNotRight: forall_{A, B | A , [not](B)} ((A and B) = FALSE)"
      ]
     },
     "execution_count": 13,
     "metadata": {},
     "output_type": "execute_result"
    }
   ],
   "source": [
    "falsifiedAndIfNotRight = Forall((A, B), Equals(And(A, B), FALSE), conditions=[A, Not(B)])"
   ]
  },
  {
   "cell_type": "code",
   "execution_count": 14,
   "metadata": {},
   "outputs": [
    {
     "data": {
      "text/html": [
       "<strong id=\"falsifiedAndIfNotLeft\"><a class=\"ProveItLink\" href=\"_proofs_/falsifiedAndIfNotLeft.ipynb\">falsifiedAndIfNotLeft</a>:</strong> <a class=\"ProveItLink\" href=\"__pv_it/ec653757fd3976ea176f96094a32e72165ee64320/expr.ipynb\"><img src=\"__pv_it/ec653757fd3976ea176f96094a32e72165ee64320/expr.png\" style=\"display:inline;vertical-align:middle;\" /></a><br>"
      ],
      "text/plain": [
       "falsifiedAndIfNotLeft: forall_{A, B | [not](A) , B} ((A and B) = FALSE)"
      ]
     },
     "execution_count": 14,
     "metadata": {},
     "output_type": "execute_result"
    }
   ],
   "source": [
    "falsifiedAndIfNotLeft = Forall((A, B), Equals(And(A, B), FALSE), conditions=[Not(A), B])"
   ]
  },
  {
   "cell_type": "code",
   "execution_count": 15,
   "metadata": {},
   "outputs": [
    {
     "data": {
      "text/html": [
       "<strong id=\"falsifiedAndIfNeither\"><a class=\"ProveItLink\" href=\"_proofs_/falsifiedAndIfNeither.ipynb\">falsifiedAndIfNeither</a>:</strong> <a class=\"ProveItLink\" href=\"__pv_it/1b8bd9b9c228dbef1ece59ebf469d26bf7d193810/expr.ipynb\"><img src=\"__pv_it/1b8bd9b9c228dbef1ece59ebf469d26bf7d193810/expr.png\" style=\"display:inline;vertical-align:middle;\" /></a><br>"
      ],
      "text/plain": [
       "falsifiedAndIfNeither: forall_{A, B | [not](A) , [not](B)} ((A and B) = FALSE)"
      ]
     },
     "execution_count": 15,
     "metadata": {},
     "output_type": "execute_result"
    }
   ],
   "source": [
    "falsifiedAndIfNeither = Forall((A, B), Equals(And(A, B), FALSE), conditions=[Not(A), Not(B)])"
   ]
  },
  {
   "cell_type": "code",
   "execution_count": null,
   "metadata": {},
   "outputs": [],
   "source": []
  },
  {
   "cell_type": "markdown",
   "metadata": {},
   "source": [
    "***Proving this theorem for use in general case"
   ]
  },
  {
   "cell_type": "code",
   "execution_count": 16,
   "metadata": {},
   "outputs": [
    {
     "data": {
      "text/html": [
       "<strong id=\"leftFromAndExplicit\"><a class=\"ProveItLink\" href=\"_proofs_/leftFromAndExplicit.ipynb\">leftFromAndExplicit</a>:</strong> <a class=\"ProveItLink\" href=\"__pv_it/c2f80befab2ab3a6e3a5975864df3eb6182717d00/expr.ipynb\"><img src=\"__pv_it/c2f80befab2ab3a6e3a5975864df3eb6182717d00/expr.png\" style=\"display:inline;vertical-align:middle;\" /></a><br>"
      ],
      "text/plain": [
       "leftFromAndExplicit: forall_{A, B in BOOLEANS | A and B} A"
      ]
     },
     "execution_count": 16,
     "metadata": {},
     "output_type": "execute_result"
    }
   ],
   "source": [
    "leftFromAndExplicit = Forall((A,B), A, domain = Booleans, conditions = [And(A,B)])"
   ]
  },
  {
   "cell_type": "code",
   "execution_count": 17,
   "metadata": {},
   "outputs": [
    {
     "data": {
      "text/html": [
       "<strong id=\"leftFromAnd\"><a class=\"ProveItLink\" href=\"_proofs_/leftFromAnd.ipynb\">leftFromAnd</a>:</strong> <a class=\"ProveItLink\" href=\"__pv_it/fd9e84bef514d5cc0c4f918b0a872a857991e1790/expr.ipynb\"><img src=\"__pv_it/fd9e84bef514d5cc0c4f918b0a872a857991e1790/expr.png\" style=\"display:inline;vertical-align:middle;\" /></a><br>"
      ],
      "text/plain": [
       "leftFromAnd: forall_{A, B | A and B} A"
      ]
     },
     "execution_count": 17,
     "metadata": {},
     "output_type": "execute_result"
    }
   ],
   "source": [
    "leftFromAnd = Forall((A, B), A, conditions=[And(A, B)])"
   ]
  },
  {
   "cell_type": "markdown",
   "metadata": {},
   "source": [
    "***Proving this theorem for use in general case"
   ]
  },
  {
   "cell_type": "code",
   "execution_count": 18,
   "metadata": {},
   "outputs": [
    {
     "data": {
      "text/html": [
       "<strong id=\"rightFromAndExplicit\"><a class=\"ProveItLink\" href=\"_proofs_/rightFromAndExplicit.ipynb\">rightFromAndExplicit</a>:</strong> <a class=\"ProveItLink\" href=\"__pv_it/40e106de346d7ed1d8a52193958f3780c6a0be1e0/expr.ipynb\"><img src=\"__pv_it/40e106de346d7ed1d8a52193958f3780c6a0be1e0/expr.png\" style=\"display:inline;vertical-align:middle;\" /></a><br>"
      ],
      "text/plain": [
       "rightFromAndExplicit: forall_{A, B in BOOLEANS | A and B} B"
      ]
     },
     "execution_count": 18,
     "metadata": {},
     "output_type": "execute_result"
    }
   ],
   "source": [
    "rightFromAndExplicit = Forall((A,B), B, domain = Booleans, conditions = [And(A,B)])"
   ]
  },
  {
   "cell_type": "code",
   "execution_count": 19,
   "metadata": {},
   "outputs": [
    {
     "data": {
      "text/html": [
       "<strong id=\"rightFromAnd\"><a class=\"ProveItLink\" href=\"_proofs_/rightFromAnd.ipynb\">rightFromAnd</a>:</strong> <a class=\"ProveItLink\" href=\"__pv_it/cacedd51471fbbbbf687acfa7e76e99ae2041b550/expr.ipynb\"><img src=\"__pv_it/cacedd51471fbbbbf687acfa7e76e99ae2041b550/expr.png\" style=\"display:inline;vertical-align:middle;\" /></a><br>"
      ],
      "text/plain": [
       "rightFromAnd: forall_{A, B | A and B} B"
      ]
     },
     "execution_count": 19,
     "metadata": {},
     "output_type": "execute_result"
    }
   ],
   "source": [
    "rightFromAnd = Forall((A, B), B, conditions=[And(A, B)])"
   ]
  },
  {
   "cell_type": "markdown",
   "metadata": {},
   "source": [
    "**Unproven**"
   ]
  },
  {
   "cell_type": "code",
   "execution_count": 20,
   "metadata": {},
   "outputs": [
    {
     "data": {
      "text/html": [
       "<strong id=\"commutation\"><a class=\"ProveItLink\" href=\"_proofs_/commutation.ipynb\">commutation</a>:</strong> <a class=\"ProveItLink\" href=\"__pv_it/3327191413e156b57c11db7df4c9aaf811cb708a0/expr.ipynb\"><img src=\"__pv_it/3327191413e156b57c11db7df4c9aaf811cb708a0/expr.png\" style=\"display:inline;vertical-align:middle;\" /></a><br>"
      ],
      "text/plain": [
       "commutation: forall_{A, B} ((A and B) = (B and A))"
      ]
     },
     "execution_count": 20,
     "metadata": {},
     "output_type": "execute_result"
    }
   ],
   "source": [
    "commutation = Forall((A, B), Equals(And(A, B), And(B, A)))"
   ]
  },
  {
   "cell_type": "code",
   "execution_count": 21,
   "metadata": {},
   "outputs": [
    {
     "data": {
      "text/html": [
       "<strong id=\"eachInBool\"><a class=\"ProveItLink\" href=\"_proofs_/eachInBool.ipynb\">eachInBool</a>:</strong> <a class=\"ProveItLink\" href=\"__pv_it/579f6a89dc6151f7f09ce52f26e2e792254869b80/expr.ipynb\"><img src=\"__pv_it/579f6a89dc6151f7f09ce52f26e2e792254869b80/expr.png\" style=\"display:inline;vertical-align:middle;\" /></a><br>"
      ],
      "text/plain": [
       "eachInBool: forall_{m, n in Naturals} [forall_{A, B, C | (A_1 and  ...  and A_m and B and C_1 and  ...  and C_n) in BOOLEANS} (B in BOOLEANS)]"
      ]
     },
     "execution_count": 21,
     "metadata": {},
     "output_type": "execute_result"
    }
   ],
   "source": [
    "eachInBool = Forall((m, n), Forall((AA, B, CC), inBool(B), conditions=inBool(And(iterA1m, B, iterC1n))),\n",
    "                    domain=Naturals)"
   ]
  },
  {
   "cell_type": "code",
   "execution_count": 22,
   "metadata": {},
   "outputs": [
    {
     "data": {
      "text/html": [
       "<strong id=\"anyFromAnd\"><a class=\"ProveItLink\" href=\"_proofs_/anyFromAnd.ipynb\">anyFromAnd</a>:</strong> <a class=\"ProveItLink\" href=\"__pv_it/22fb126d04be747d9346663a6053af10ad5abce30/expr.ipynb\"><img src=\"__pv_it/22fb126d04be747d9346663a6053af10ad5abce30/expr.png\" style=\"display:inline;vertical-align:middle;\" /></a><br>"
      ],
      "text/plain": [
       "anyFromAnd: forall_{m, n in Naturals} [forall_{A, B, C | A_1 and  ...  and A_m and B and C_1 and  ...  and C_n} B]"
      ]
     },
     "execution_count": 22,
     "metadata": {},
     "output_type": "execute_result"
    }
   ],
   "source": [
    "anyFromAnd = Forall((m, n), Forall((AA, B, CC), B, conditions=[And(iterA1m, B, iterC1n)]),\n",
    "                    domain=Naturals)"
   ]
  },
  {
   "cell_type": "code",
   "execution_count": 23,
   "metadata": {},
   "outputs": [
    {
     "data": {
      "text/html": [
       "<strong id=\"andIfAll\"><a class=\"ProveItLink\" href=\"_proofs_/andIfAll.ipynb\">andIfAll</a>:</strong> <a class=\"ProveItLink\" href=\"__pv_it/8a6ccdb3ab936ebfbad375f73fd3150f250ff5e80/expr.ipynb\"><img src=\"__pv_it/8a6ccdb3ab936ebfbad375f73fd3150f250ff5e80/expr.png\" style=\"display:inline;vertical-align:middle;\" /></a><br>"
      ],
      "text/plain": [
       "andIfAll: forall_{m in Naturals} [forall_{A | A_1 ,  ...  , A_m} (A_1 and  ...  and A_m)]"
      ]
     },
     "execution_count": 23,
     "metadata": {},
     "output_type": "execute_result"
    }
   ],
   "source": [
    "andIfAll = Forall(m, Forall(AA, And(iterA1m), conditions=iterA1m), domain=Naturals)"
   ]
  },
  {
   "cell_type": "code",
   "execution_count": 24,
   "metadata": {},
   "outputs": [
    {
     "data": {
      "text/html": [
       "<strong id=\"group\"><a class=\"ProveItLink\" href=\"_proofs_/group.ipynb\">group</a>:</strong> <a class=\"ProveItLink\" href=\"__pv_it/4fbc6e570642ed742c530d8f802af24cc961f2260/expr.ipynb\"><img src=\"__pv_it/4fbc6e570642ed742c530d8f802af24cc961f2260/expr.png\" style=\"display:inline;vertical-align:middle;\" /></a><br>"
      ],
      "text/plain": [
       "group: forall_{l, m, n in Naturals} [forall_{(A, B, C) in BOOLEANS^{l} * BOOLEANS^{m} * BOOLEANS^{n} | A_1 and  ...  and A_l and B_1 and  ...  and B_m and C_1 and  ...  and C_n} (A_1 and  ...  and A_l and (B_1 and  ...  and B_m) and C_1 and  ...  and C_n)]"
      ]
     },
     "execution_count": 24,
     "metadata": {},
     "output_type": "execute_result"
    }
   ],
   "source": [
    "group = Forall((l,m,n), Forall((AA,BB,CC),And(Iter(i, Indexed(AA,i), one, l), And(Iter(j,Indexed(BB,j),one,m)), Iter(k, Indexed(CC,k),one,n)), conditions=[And(Iter(i, Indexed(AA,i), one, l), Iter(j,Indexed(BB,j),one,m), Iter(k, Indexed(CC,k),one,n))], domains = [Exp(Booleans,l), Exp(Booleans,m), Exp(Booleans,n)]),domain = Naturals)"
   ]
  },
  {
   "cell_type": "code",
   "execution_count": 25,
   "metadata": {},
   "outputs": [
    {
     "data": {
      "text/html": [
       "<strong id=\"swap\"><a class=\"ProveItLink\" href=\"_proofs_/swap.ipynb\">swap</a>:</strong> <a class=\"ProveItLink\" href=\"__pv_it/2daa047b389c8b4dcf27ce91de3301c0e0fde9730/expr.ipynb\"><img src=\"__pv_it/2daa047b389c8b4dcf27ce91de3301c0e0fde9730/expr.png\" style=\"display:inline;vertical-align:middle;\" /></a><br>"
      ],
      "text/plain": [
       "swap: forall_{l, m, n in Naturals} [forall_{(A, B, C, D, E) in BOOLEANS^{l} * BOOLEANS * BOOLEANS^{m} * BOOLEANS * BOOLEANS^{n} | A_1 and  ...  and A_l and B and C_1 and  ...  and C_m and D and E_1 and  ...  and E_n} (A_1 and  ...  and A_l and D and C_1 and  ...  and C_m and B and E_1 and  ...  and E_n)]"
      ]
     },
     "execution_count": 25,
     "metadata": {},
     "output_type": "execute_result"
    }
   ],
   "source": [
    "swap = Forall((l,m, n),Forall((AA,B,CC,D,EE), And(varIter(AA, one, l), D, varIter(CC, one, m), B, varIter(EE, one, n)), conditions=[And(varIter(AA, one, l), B, varIter(CC, one, m), D, varIter(EE, one, n))], domains = [Exp(Booleans, l), Booleans, Exp(Booleans,m), Booleans, Exp(Booleans, n)]), domain = Naturals)"
   ]
  },
  {
   "cell_type": "markdown",
   "metadata": {},
   "source": [
    "## DELETE"
   ]
  },
  {
   "cell_type": "code",
   "execution_count": 26,
   "metadata": {},
   "outputs": [
    {
     "data": {
      "text/html": [
       "<strong id=\"groupSwap\"><a class=\"ProveItLink\" href=\"_proofs_/groupSwap.ipynb\">groupSwap</a>:</strong> <a class=\"ProveItLink\" href=\"__pv_it/b3c73679630c54866abc5ea69255df0e11815a130/expr.ipynb\"><img src=\"__pv_it/b3c73679630c54866abc5ea69255df0e11815a130/expr.png\" style=\"display:inline;vertical-align:middle;\" /></a><br>"
      ],
      "text/plain": [
       "groupSwap: forall_{i, j, k, l, m in Naturals | i <= j <= k <= l <= m} [forall_{A | A_1 and  ...  and A_m} (A_1 and  ...  and A_i and A_(k + 1) and  ...  and A_l and A_(j + 1) and  ...  and A_k and A_(i + 1) and  ...  and A_j and A_(l + 1) and  ...  and A_m)]"
      ]
     },
     "execution_count": 26,
     "metadata": {},
     "output_type": "execute_result"
    }
   ],
   "source": [
    "groupSwap = Forall((i,j,k,l,m), \n",
    "                   Forall(AA, And(varIter(AA, one, i), varIter(AA, Add(k, one), l), varIter(AA, Add(j, one), k), \n",
    "                                  varIter(AA, Add(i, one), j), varIter(AA, Add(l, one), m)),\n",
    "                          conditions=[And(iterA1m)]),\n",
    "                   domain = Naturals, conditions=[LesserSequence([LessEq._operator_]*4, (i,j,k,l,m))])"
   ]
  },
  {
   "cell_type": "code",
   "execution_count": 27,
   "metadata": {},
   "outputs": [
    {
     "data": {
      "text/html": [
       "<strong id=\"trueEval\"><a class=\"ProveItLink\" href=\"_proofs_/trueEval.ipynb\">trueEval</a>:</strong> <a class=\"ProveItLink\" href=\"__pv_it/d1adaf6ebd8bd4b0b440191c79c28010865875a30/expr.ipynb\"><img src=\"__pv_it/d1adaf6ebd8bd4b0b440191c79c28010865875a30/expr.png\" style=\"display:inline;vertical-align:middle;\" /></a><br>"
      ],
      "text/plain": [
       "trueEval: forall_{m in Naturals} [forall_{A | A_1 ,  ...  , A_m} ((A_1 and  ...  and A_m) = TRUE)]"
      ]
     },
     "execution_count": 27,
     "metadata": {},
     "output_type": "execute_result"
    }
   ],
   "source": [
    "trueEval = Forall(m, Forall(AA, Equals(And(iterA1m), TRUE), conditions=iterA1m),\n",
    "                             domain=Naturals)"
   ]
  },
  {
   "cell_type": "code",
   "execution_count": 28,
   "metadata": {},
   "outputs": [
    {
     "data": {
      "text/html": [
       "<strong id=\"falseEval\"><a class=\"ProveItLink\" href=\"_proofs_/falseEval.ipynb\">falseEval</a>:</strong> <a class=\"ProveItLink\" href=\"__pv_it/9061daa0c23b720b7c727bf8b12c9039567de5c60/expr.ipynb\"><img src=\"__pv_it/9061daa0c23b720b7c727bf8b12c9039567de5c60/expr.png\" style=\"display:inline;vertical-align:middle;\" /></a><br>"
      ],
      "text/plain": [
       "falseEval: forall_{m, n in Naturals} [forall_{(A, C) in BOOLEANS^{m} * BOOLEANS^{n}} ((A_1 and  ...  and A_m and FALSE and C_1 and  ...  and C_n) = FALSE)]"
      ]
     },
     "execution_count": 28,
     "metadata": {},
     "output_type": "execute_result"
    }
   ],
   "source": [
    "falseEval = Forall((m, n), Forall((AA, CC), Equals(And(iterA1m, FALSE, iterC1n), FALSE), \n",
    "                                             domains=[Exp(Booleans, m), Exp(Booleans, n)]),\n",
    "                              domain=Naturals)"
   ]
  },
  {
   "cell_type": "code",
   "execution_count": 29,
   "metadata": {},
   "outputs": [
    {
     "data": {
      "text/html": [
       "<strong id=\"binaryClosure\"><a class=\"ProveItLink\" href=\"_proofs_/binaryClosure.ipynb\">binaryClosure</a>:</strong> <a class=\"ProveItLink\" href=\"__pv_it/244f893d22edfe0a615f2950c7e545acc3d4e4a30/expr.ipynb\"><img src=\"__pv_it/244f893d22edfe0a615f2950c7e545acc3d4e4a30/expr.png\" style=\"display:inline;vertical-align:middle;\" /></a><br>"
      ],
      "text/plain": [
       "binaryClosure: forall_{A, B in BOOLEANS} ((A and B) in BOOLEANS)"
      ]
     },
     "execution_count": 29,
     "metadata": {},
     "output_type": "execute_result"
    }
   ],
   "source": [
    "binaryClosure = Forall((A, B), inBool(And(A, B)), domain=Booleans)"
   ]
  },
  {
   "cell_type": "code",
   "execution_count": 30,
   "metadata": {},
   "outputs": [
    {
     "data": {
      "text/html": [
       "<strong id=\"closure\"><a class=\"ProveItLink\" href=\"_proofs_/closure.ipynb\">closure</a>:</strong> <a class=\"ProveItLink\" href=\"__pv_it/bfba4b6f17b0061ce95cc1581d04e24e8c69b85c0/expr.ipynb\"><img src=\"__pv_it/bfba4b6f17b0061ce95cc1581d04e24e8c69b85c0/expr.png\" style=\"display:inline;vertical-align:middle;\" /></a><br>"
      ],
      "text/plain": [
       "closure: forall_{m in Naturals} [forall_{A in BOOLEANS^{m}} ((A_1 and  ...  and A_m) in BOOLEANS)]"
      ]
     },
     "execution_count": 30,
     "metadata": {},
     "output_type": "execute_result"
    }
   ],
   "source": [
    "closure = Forall(m, Forall(AA, inBool(And(iterA1m)), domain=Exp(Booleans, m)),\n",
    "                 domain=Naturals)"
   ]
  },
  {
   "cell_type": "code",
   "execution_count": 31,
   "metadata": {},
   "outputs": [
    {
     "data": {
      "text/html": [
<<<<<<< HEAD
       "<strong id=\"demorganslawOrtoAndBin\"><a class=\"ProveItLink\" href=\"_proofs_/demorganslawOrtoAndBin.ipynb\">demorganslawOrtoAndBin</a>:</strong> <a class=\"ProveItLink\" href=\"__pv_it/712d46d70a2b50ec3c5b1d4c7d7e2ff82b90293b0/expr.ipynb\"><img src=\"__pv_it/712d46d70a2b50ec3c5b1d4c7d7e2ff82b90293b0/expr.png\" style=\"display:inline;vertical-align:middle;\" /></a><br>"
      ],
      "text/plain": [
       "demorganslawOrtoAndBin: forall_{A, B | [not]([not](A) or [not](B))} (A and B)"
=======
       "<strong id=\"demorgansLawOrToAndBin\"><a class=\"ProveItLink\" href=\"_proofs_/demorgansLawOrToAndBin.ipynb\">demorgansLawOrToAndBin</a>:</strong> <a class=\"ProveItLink\" href=\"__pv_it/1864ade7a0bd39356b1e31f38f1bc424a14aabee0/expr.ipynb\"><img src=\"__pv_it/1864ade7a0bd39356b1e31f38f1bc424a14aabee0/expr.png\" style=\"display:inline;vertical-align:middle;\" /></a><br>"
      ],
      "text/plain": [
       "demorgansLawOrToAndBin: forall_{A, B in BOOLEANS | [not]([not](A) or [not](B))} (A and B)"
>>>>>>> a89a0c83
      ]
     },
     "execution_count": 31,
     "metadata": {},
     "output_type": "execute_result"
    }
   ],
   "source": [
<<<<<<< HEAD
    "demorganslawOrtoAndBin = Forall((A,B), And(A,B), conditions=[Not(Or(Not(A), Not(B)))])"
=======
    "demorgansLawOrToAndBin = Forall((A,B), And(A,B), conditions=[Not(Or(Not(A), Not(B)))], domain=Booleans)"
>>>>>>> a89a0c83
   ]
  },
  {
   "cell_type": "code",
   "execution_count": 32,
   "metadata": {},
   "outputs": [
    {
     "data": {
      "text/html": [
<<<<<<< HEAD
       "<strong id=\"demorganslawOrtoAnd\"><a class=\"ProveItLink\" href=\"_proofs_/demorganslawOrtoAnd.ipynb\">demorganslawOrtoAnd</a>:</strong> <a class=\"ProveItLink\" href=\"__pv_it/1dddddde922a1e53bd889ced2f3e58fef6f638f60/expr.ipynb\"><img src=\"__pv_it/1dddddde922a1e53bd889ced2f3e58fef6f638f60/expr.png\" style=\"display:inline;vertical-align:middle;\" /></a><br>"
      ],
      "text/plain": [
       "demorganslawOrtoAnd: forall_{m in Naturals} [forall_{A in BOOLEANS^{m} | [not]([not](A_1) or  ...  or [not](A_m))} (A_1 and  ...  and A_m)]"
=======
       "<strong id=\"demorgansLawOrToAnd\"><a class=\"ProveItLink\" href=\"_proofs_/demorgansLawOrToAnd.ipynb\">demorgansLawOrToAnd</a>:</strong> <a class=\"ProveItLink\" href=\"__pv_it/1dddddde922a1e53bd889ced2f3e58fef6f638f60/expr.ipynb\"><img src=\"__pv_it/1dddddde922a1e53bd889ced2f3e58fef6f638f60/expr.png\" style=\"display:inline;vertical-align:middle;\" /></a><br>"
      ],
      "text/plain": [
       "demorgansLawOrToAnd: forall_{m in Naturals} [forall_{A in BOOLEANS^{m} | [not]([not](A_1) or  ...  or [not](A_m))} (A_1 and  ...  and A_m)]"
>>>>>>> a89a0c83
      ]
     },
     "execution_count": 32,
     "metadata": {},
     "output_type": "execute_result"
    }
   ],
   "source": [
<<<<<<< HEAD
    "demorganslawOrtoAnd = Forall(m, Forall(AA, And(iterA1m), conditions=[Not(Or(Iter(i, Not(Indexed(AA,i)), one, m)))], domain=Exp(Booleans, m)),domain = Naturals)"
=======
    "demorgansLawOrToAnd = Forall(m, Forall(AA, And(iterA1m), conditions=[Not(Or(Iter(i, Not(Indexed(AA,i)), one, m)))], domain=Exp(Booleans, m)),domain = Naturals)"
>>>>>>> a89a0c83
   ]
  },
  {
   "cell_type": "code",
   "execution_count": 33,
   "metadata": {},
   "outputs": [
    {
     "name": "stdout",
     "output_type": "stream",
     "text": [
      "Modifying theorem demorganslawOrtoAndBin in proveit.logic.boolean.conjunction context\n",
      "demorganslawOrtoAndBin expression notebook is being updated\n",
      "Theorems may be imported from autogenerated _theorems_.py\n"
     ]
    }
   ],
   "source": [
    "%end theorems"
   ]
  },
  {
   "cell_type": "code",
   "execution_count": null,
   "metadata": {},
   "outputs": [],
   "source": []
  }
 ],
 "metadata": {
  "kernelspec": {
   "display_name": "Python 3",
   "language": "python",
   "name": "python3"
  },
  "language_info": {
   "codemirror_mode": {
    "name": "ipython",
    "version": 3
   },
   "file_extension": ".py",
   "mimetype": "text/x-python",
   "name": "python",
   "nbconvert_exporter": "python",
   "pygments_lexer": "ipython3",
   "version": "3.7.3"
  }
 },
 "nbformat": 4,
 "nbformat_minor": 1
}<|MERGE_RESOLUTION|>--- conflicted
+++ resolved
@@ -755,17 +755,10 @@
     {
      "data": {
       "text/html": [
-<<<<<<< HEAD
-       "<strong id=\"demorganslawOrtoAndBin\"><a class=\"ProveItLink\" href=\"_proofs_/demorganslawOrtoAndBin.ipynb\">demorganslawOrtoAndBin</a>:</strong> <a class=\"ProveItLink\" href=\"__pv_it/712d46d70a2b50ec3c5b1d4c7d7e2ff82b90293b0/expr.ipynb\"><img src=\"__pv_it/712d46d70a2b50ec3c5b1d4c7d7e2ff82b90293b0/expr.png\" style=\"display:inline;vertical-align:middle;\" /></a><br>"
-      ],
-      "text/plain": [
-       "demorganslawOrtoAndBin: forall_{A, B | [not]([not](A) or [not](B))} (A and B)"
-=======
        "<strong id=\"demorgansLawOrToAndBin\"><a class=\"ProveItLink\" href=\"_proofs_/demorgansLawOrToAndBin.ipynb\">demorgansLawOrToAndBin</a>:</strong> <a class=\"ProveItLink\" href=\"__pv_it/1864ade7a0bd39356b1e31f38f1bc424a14aabee0/expr.ipynb\"><img src=\"__pv_it/1864ade7a0bd39356b1e31f38f1bc424a14aabee0/expr.png\" style=\"display:inline;vertical-align:middle;\" /></a><br>"
       ],
       "text/plain": [
        "demorgansLawOrToAndBin: forall_{A, B in BOOLEANS | [not]([not](A) or [not](B))} (A and B)"
->>>>>>> a89a0c83
       ]
      },
      "execution_count": 31,
@@ -774,11 +767,7 @@
     }
    ],
    "source": [
-<<<<<<< HEAD
-    "demorganslawOrtoAndBin = Forall((A,B), And(A,B), conditions=[Not(Or(Not(A), Not(B)))])"
-=======
     "demorgansLawOrToAndBin = Forall((A,B), And(A,B), conditions=[Not(Or(Not(A), Not(B)))], domain=Booleans)"
->>>>>>> a89a0c83
    ]
   },
   {
@@ -789,17 +778,10 @@
     {
      "data": {
       "text/html": [
-<<<<<<< HEAD
-       "<strong id=\"demorganslawOrtoAnd\"><a class=\"ProveItLink\" href=\"_proofs_/demorganslawOrtoAnd.ipynb\">demorganslawOrtoAnd</a>:</strong> <a class=\"ProveItLink\" href=\"__pv_it/1dddddde922a1e53bd889ced2f3e58fef6f638f60/expr.ipynb\"><img src=\"__pv_it/1dddddde922a1e53bd889ced2f3e58fef6f638f60/expr.png\" style=\"display:inline;vertical-align:middle;\" /></a><br>"
-      ],
-      "text/plain": [
-       "demorganslawOrtoAnd: forall_{m in Naturals} [forall_{A in BOOLEANS^{m} | [not]([not](A_1) or  ...  or [not](A_m))} (A_1 and  ...  and A_m)]"
-=======
        "<strong id=\"demorgansLawOrToAnd\"><a class=\"ProveItLink\" href=\"_proofs_/demorgansLawOrToAnd.ipynb\">demorgansLawOrToAnd</a>:</strong> <a class=\"ProveItLink\" href=\"__pv_it/1dddddde922a1e53bd889ced2f3e58fef6f638f60/expr.ipynb\"><img src=\"__pv_it/1dddddde922a1e53bd889ced2f3e58fef6f638f60/expr.png\" style=\"display:inline;vertical-align:middle;\" /></a><br>"
       ],
       "text/plain": [
        "demorgansLawOrToAnd: forall_{m in Naturals} [forall_{A in BOOLEANS^{m} | [not]([not](A_1) or  ...  or [not](A_m))} (A_1 and  ...  and A_m)]"
->>>>>>> a89a0c83
       ]
      },
      "execution_count": 32,
@@ -808,11 +790,7 @@
     }
    ],
    "source": [
-<<<<<<< HEAD
-    "demorganslawOrtoAnd = Forall(m, Forall(AA, And(iterA1m), conditions=[Not(Or(Iter(i, Not(Indexed(AA,i)), one, m)))], domain=Exp(Booleans, m)),domain = Naturals)"
-=======
     "demorgansLawOrToAnd = Forall(m, Forall(AA, And(iterA1m), conditions=[Not(Or(Iter(i, Not(Indexed(AA,i)), one, m)))], domain=Exp(Booleans, m)),domain = Naturals)"
->>>>>>> a89a0c83
    ]
   },
   {
