{
 "cells": [
  {
   "cell_type": "markdown",
   "metadata": {},
   "source": [
    "Demonstrations for context <a class=\"ProveItLink\" href=\"_context_.ipynb\">proveit.logic.boolean</a>\n",
    "========"
   ]
  },
  {
   "cell_type": "code",
   "execution_count": null,
   "metadata": {},
   "outputs": [],
   "source": [
    "import proveit\n",
    "from proveit.logic import Booleans, TRUE, FALSE, inBool, Implies, Not, And, Or, Forall\n",
    "from proveit.logic import Equals, NotEquals, InSet\n",
    "from proveit._common_ import A, B, C, P, Q, PofA, QofA\n",
    "from proveit.logic._common_ import PofTrue, PofFalse, QimplPofTrue, QimplPofFalse\n",
    "%begin demonstrations"
   ]
  },
  {
   "cell_type": "code",
   "execution_count": null,
   "metadata": {},
   "outputs": [],
   "source": [
    "Equals(TRUE, TRUE).prove().proof()"
   ]
  },
  {
   "cell_type": "code",
   "execution_count": null,
   "metadata": {},
<<<<<<< HEAD
=======
   "outputs": [],
   "source": [
    "Equals(FALSE, FALSE).prove().proof()"
   ]
  },
  {
   "cell_type": "code",
   "execution_count": null,
   "metadata": {},
   "outputs": [],
   "source": [
    "NotEquals(TRUE, FALSE).prove().proof()"
   ]
  },
  {
   "cell_type": "code",
   "execution_count": null,
   "metadata": {},
   "outputs": [],
   "source": [
    "inBool(A).fold([Or(Equals(A, TRUE), Equals(A, FALSE))]).proof()"
   ]
  },
  {
   "cell_type": "code",
   "execution_count": null,
   "metadata": {},
   "outputs": [],
   "source": [
    "InSet(TRUE, Booleans).prove().proof()"
   ]
  },
  {
   "cell_type": "code",
   "execution_count": null,
   "metadata": {},
   "outputs": [],
   "source": [
    "InSet(FALSE, Booleans).prove().proof()"
   ]
  },
  {
   "cell_type": "code",
   "execution_count": null,
   "metadata": {},
   "outputs": [],
   "source": [
    "inBool(A).prove([A]).proof()"
   ]
  },
  {
   "cell_type": "markdown",
   "metadata": {},
   "source": [
    "inBoolIfFalse"
   ]
  },
  {
   "cell_type": "code",
   "execution_count": null,
   "metadata": {},
   "outputs": [],
   "source": [
    "inBool(A).conclude([Not(A)]).proof()"
   ]
  },
  {
   "cell_type": "code",
   "execution_count": null,
   "metadata": {},
   "outputs": [],
   "source": [
    "NotEquals(A, FALSE).prove([A]).proof()"
   ]
  },
  {
   "cell_type": "markdown",
   "metadata": {},
   "source": [
    "fromNotFalse"
   ]
  },
  {
   "cell_type": "code",
   "execution_count": null,
   "metadata": {},
   "outputs": [],
   "source": [
    "#A.prove([NotEquals(A, FALSE), inBool(A)]).proof()"
   ]
  },
  {
   "cell_type": "markdown",
   "metadata": {},
   "source": [
    "foldForallOverBool"
   ]
  },
  {
   "cell_type": "code",
   "execution_count": null,
   "metadata": {},
   "outputs": [],
   "source": [
    "#Forall(A, PofA, domain=Booleans).prove([PofTrue, PofFalse]).proof()"
   ]
  },
  {
   "cell_type": "markdown",
   "metadata": {},
   "source": [
    "foldConditionedForallOverBool"
   ]
  },
  {
   "cell_type": "code",
   "execution_count": null,
   "metadata": {},
   "outputs": [],
   "source": [
    "#Forall(A, PofA, domain=Booleans, conditions=[QofA]).prove([QimplPofTrue, QimplPofFalse]).proof()"
   ]
  },
  {
   "cell_type": "markdown",
   "metadata": {},
   "source": [
    "forallBoolEvalTrue"
   ]
  },
  {
   "cell_type": "code",
   "execution_count": null,
   "metadata": {},
   "outputs": [],
   "source": [
    "#Equals(Forall(A, PofA, domain=Booleans), TRUE).prove([Equals(PofTrue, TRUE), Equals(PofFalse, TRUE)]).proof()"
   ]
  },
  {
   "cell_type": "markdown",
   "metadata": {},
   "source": [
    "unfoldForallOverBool"
   ]
  },
  {
   "cell_type": "code",
   "execution_count": null,
   "metadata": {},
   "outputs": [],
   "source": [
    "Implies(Forall(A, PofA, domain=Booleans),And(PofTrue, PofFalse)).prove([PofTrue, PofFalse]).proof()"
   ]
  },
  {
   "cell_type": "markdown",
   "metadata": {},
   "source": [
    "ForallBoolEvalFalseViaFF"
   ]
  },
  {
   "cell_type": "code",
   "execution_count": null,
   "metadata": {},
   "outputs": [],
   "source": [
    "#Implies(And(Equals(PofTrue, FALSE), Equals(PofFalse, FALSE)), Equals(Forall(A, PofA, domain=Booleans), FALSE)).prove().proof()"
   ]
  },
  {
   "cell_type": "markdown",
   "metadata": {},
   "source": [
    "ForallBoolEvalFalseViaFT"
   ]
  },
  {
   "cell_type": "code",
   "execution_count": null,
   "metadata": {},
   "outputs": [],
   "source": [
    "#Implies(And(Equals(PofTrue, FALSE), Equals(PofFalse, TRUE)), Equals(Forall(A, PofA, domain=Booleans), FALSE)).prove().proof()"
   ]
  },
  {
   "cell_type": "markdown",
   "metadata": {},
   "source": [
    "ForallBoolEvalFalseViaTF"
   ]
  },
  {
   "cell_type": "code",
   "execution_count": null,
   "metadata": {},
   "outputs": [],
   "source": [
    "#Implies(And(Equals(PofTrue, TRUE), Equals(PofFalse, FALSE)), Equals(Forall(A, PofA, domain=Booleans), FALSE)).prove().proof()"
   ]
  },
  {
   "cell_type": "code",
   "execution_count": null,
   "metadata": {},
   "outputs": [],
   "source": [
    "Or(A, Not(A)).prove([inBool(A)]).proof()"
   ]
  },
  {
   "cell_type": "markdown",
   "metadata": {},
   "source": [
    "fromExcludedMiddle"
   ]
  },
  {
   "cell_type": "code",
   "execution_count": null,
   "metadata": {},
   "outputs": [],
   "source": [
    "#Forall(A, C, domain=Booleans,conditions=[Implies(A, C),Implies(Not(A), C)]).prove().proof()"
   ]
  },
  {
   "cell_type": "code",
   "execution_count": null,
   "metadata": {},
>>>>>>> e6a7e2a4
   "outputs": [],
   "source": [
    "%end demonstrations"
   ]
  }
 ],
 "metadata": {
  "kernelspec": {
   "display_name": "Python 3",
   "language": "python",
   "name": "python3"
  }
 },
 "nbformat": 4,
 "nbformat_minor": 0
}<|MERGE_RESOLUTION|>--- conflicted
+++ resolved
@@ -35,8 +35,6 @@
    "cell_type": "code",
    "execution_count": null,
    "metadata": {},
-<<<<<<< HEAD
-=======
    "outputs": [],
    "source": [
     "Equals(FALSE, FALSE).prove().proof()"
@@ -269,7 +267,6 @@
    "cell_type": "code",
    "execution_count": null,
    "metadata": {},
->>>>>>> e6a7e2a4
    "outputs": [],
    "source": [
     "%end demonstrations"
