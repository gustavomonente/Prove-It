--- conflicted
+++ resolved
@@ -292,21 +292,12 @@
         # created by JML 6/28/19
         From A and B and C conclude Not(Not(A) or Not(B) or Not(C))
         '''
-<<<<<<< HEAD
-        from ._theorems_ import demorganslawAndtoOr, demorganslawAndtoOrBin
-        from proveit.number import num
-        if len(self.operands) == 2:
-            return demorganslawAndtoOrBin.specialize({A:self.operands[0], B:self.operands[1]}, assumptions=assumptions)
-        else:
-            return demorganslawAndtoOr.specialize({m:num(len(self.operands)), AA:self.operands}, assumptions=assumptions)
-=======
         from ._theorems_ import demorgansLawAndToOr, demorgansLawAndToOrBin
         from proveit.number import num
         if len(self.operands) == 2:
             return demorgansLawAndToOrBin.specialize({A:self.operands[0], B:self.operands[1]}, assumptions=assumptions)
         else:
             return demorgansLawAndToOr.specialize({m:num(len(self.operands)), AA:self.operands}, assumptions=assumptions)
->>>>>>> a89a0c83
 
     def deriveCommonConclusion(self, conclusion, assumptions=USE_DEFAULTS):
         '''
