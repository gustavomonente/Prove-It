{
 "cells": [
  {
   "cell_type": "markdown",
   "metadata": {
    "collapsed": true
   },
   "source": [
    "Demonstrations for context <a class=\"ProveItLink\" href=\"_context_.ipynb\">proveit.logic.boolean.disjunction</a>\n",
    "========"
   ]
  },
  {
   "cell_type": "code",
   "execution_count": 1,
   "metadata": {},
   "outputs": [],
   "source": [
    "import proveit\n",
    "from proveit._common_ import A, B, C, D, E,F,G,H,I,J,K,L,AA, m\n",
    "from proveit.number import num, Naturals\n",
    "from proveit.logic import Booleans, inBool, InSet, Or, And, TRUE, FALSE, Not, Implies, Equals\n",
    "from proveit.logic.boolean.disjunction._theorems_ import closure, eachInBool\n",
    "%begin demonstrations"
   ]
  },
  {
   "cell_type": "code",
   "execution_count": 2,
   "metadata": {},
   "outputs": [
    {
     "data": {
      "text/html": [
       "<span style=\"font-size:20px;\"> &#x22A2;&nbsp;<a class=\"ProveItLink\" href=\"__pv_it/2cb505713778067a1b94f558521c476c9ef7d74f0/expr.ipynb\"><img src=\"__pv_it/2cb505713778067a1b94f558521c476c9ef7d74f0/expr.png\" style=\"display:inline;vertical-align:middle;\" /></a></span>"
      ],
      "text/plain": [
       "|= forall_{m in Naturals} [forall_{A in BOOLEANS^{m}} ((A_1 or  ...  or A_m) in BOOLEANS)]"
      ]
     },
     "execution_count": 2,
     "metadata": {},
     "output_type": "execute_result"
    }
   ],
   "source": [
    "closure"
   ]
  },
  {
   "cell_type": "code",
   "execution_count": 3,
   "metadata": {},
   "outputs": [
    {
     "data": {
      "text/html": [
       "<span style=\"font-size:20px;\"> &#x22A2;&nbsp;<a class=\"ProveItLink\" href=\"__pv_it/2cb505713778067a1b94f558521c476c9ef7d74f0/expr.ipynb\"><img src=\"__pv_it/2cb505713778067a1b94f558521c476c9ef7d74f0/expr.png\" style=\"display:inline;vertical-align:middle;\" /></a></span>"
      ],
      "text/plain": [
       "|= forall_{m in Naturals} [forall_{A in BOOLEANS^{m}} ((A_(1) or  ...  or A_(m)) in BOOLEANS)]"
      ]
     },
     "execution_count": 3,
     "metadata": {},
     "output_type": "execute_result"
    }
   ],
   "source": [
    "closure"
   ]
  },
  {
   "cell_type": "code",
   "execution_count": 4,
   "metadata": {},
   "outputs": [
    {
     "data": {
      "text/html": [
       "<strong id=\"closure_spec\">closure_spec:</strong> <span style=\"font-size:20px;\"><a class=\"ProveItLink\" href=\"__pv_it/d7fa17de759a2f1be899d7b171ce7193ca5d80370/expr.ipynb\"><img src=\"__pv_it/d7fa17de759a2f1be899d7b171ce7193ca5d80370/expr.png\" style=\"display:inline;vertical-align:middle;\" /></a> &#x22A2;&nbsp;<a class=\"ProveItLink\" href=\"__pv_it/98e2f5b0f3559030ca1ce54b53c4b1e665dc547f0/expr.ipynb\"><img src=\"__pv_it/98e2f5b0f3559030ca1ce54b53c4b1e665dc547f0/expr.png\" style=\"display:inline;vertical-align:middle;\" /></a></span><br>"
       "<strong id=\"closure_spec\">closure_spec:</strong> <span style=\"font-size:20px;\"><a class=\"ProveItLink\" href=\"__pv_it/d7fa17de759a2f1be899d7b171ce7193ca5d80370/expr.ipynb\"><img src=\"__pv_it/d7fa17de759a2f1be899d7b171ce7193ca5d80370/expr.png\" style=\"display:inline;vertical-align:middle;\" /></a> &#x22A2;&nbsp;<a class=\"ProveItLink\" href=\"__pv_it/dbe7682d6d3888b461a77d4bc61b8a535ce429b20/expr.ipynb\"><img src=\"__pv_it/dbe7682d6d3888b461a77d4bc61b8a535ce429b20/expr.png\" style=\"display:inline;vertical-align:middle;\" /></a></span><br>"
      ],
      "text/plain": [
       "closure_spec: {m in Naturals} |= forall_{A in BOOLEANS^{m}} ((A_1 or  ...  or A_m) in BOOLEANS)"
      ]
     },
     "execution_count": 4,
     "metadata": {},
     "output_type": "execute_result"
    }
   ],
   "source": [
    "closure_spec = closure.specialize({m:m}, assumptions=[InSet(m, Naturals)])"
   ]
  },
  {
   "cell_type": "code",
   "execution_count": 5,
   "metadata": {},
   "outputs": [
    {
     "data": {
      "text/html": [
       "<span style=\"font-size:20px;\"> &#x22A2;&nbsp;<a class=\"ProveItLink\" href=\"__pv_it/5f25c3c56b79780c4849cda566a6da41e1a304a70/expr.ipynb\"><img src=\"__pv_it/5f25c3c56b79780c4849cda566a6da41e1a304a70/expr.png\" style=\"display:inline;vertical-align:middle;\" /></a></span>"
      ],
      "text/plain": [
       "|= forall_{C in BOOLEANS^{4}} ((C_1 or  ...  or C_4) in BOOLEANS)"
      ]
     },
     "execution_count": 5,
     "metadata": {},
     "output_type": "execute_result"
    }
   ],
   "source": [
    "closure.specialize({m:num(4)}, relabelMap={AA:C}, assumptions=[C])"
   ]
  },
  {
   "cell_type": "code",
   "execution_count": 6,
   "metadata": {},
   "outputs": [
    {
     "data": {
      "text/html": [
       "<strong id=\"demo1\">demo1:</strong> <span style=\"font-size:20px;\"><a class=\"ProveItLink\" href=\"__pv_it/f28f9b812246a6c4975e6f67667fe62b1fba502a0/expr.ipynb\"><img src=\"__pv_it/f28f9b812246a6c4975e6f67667fe62b1fba502a0/expr.png\" style=\"display:inline;vertical-align:middle;\" /></a> &#x22A2;&nbsp;<a class=\"ProveItLink\" href=\"__pv_it/542994d0ed684b4561089fa3677eb846adb2d58d0/expr.ipynb\"><img src=\"__pv_it/542994d0ed684b4561089fa3677eb846adb2d58d0/expr.png\" style=\"display:inline;vertical-align:middle;\" /></a></span><br>"
      ],
      "text/plain": [
       "demo1: {A in BOOLEANS , B in BOOLEANS , C in BOOLEANS , D in BOOLEANS} |= (A or B or C or D) in BOOLEANS"
      ]
     },
     "execution_count": 6,
     "metadata": {},
     "output_type": "execute_result"
    }
   ],
   "source": [
    "demo1 = closure.specialize({m:num(4), AA:[A, B, C, D]}, assumptions = [inBool(A), inBool(B), inBool(C), inBool(D)])"
   ]
  },
  {
   "cell_type": "code",
   "execution_count": 7,
   "metadata": {},
   "outputs": [
    {
     "data": {
      "text/html": [
       "<table><tr><th>&nbsp;</th><th>step type</th><th>requirements</th><th>statement</th></tr>\n",
       "<tr><td>0</td><td>specialization</td><td>1, 2, 3, 4, 5, 6</td><td><span style=\"font-size:20px;\"><a class=\"ProveItLink\" href=\"__pv_it/f28f9b812246a6c4975e6f67667fe62b1fba502a0/expr.ipynb\"><img src=\"__pv_it/f28f9b812246a6c4975e6f67667fe62b1fba502a0/expr.png\" style=\"display:inline;vertical-align:middle;\" /></a> &#x22A2;&nbsp;<a class=\"ProveItLink\" href=\"__pv_it/542994d0ed684b4561089fa3677eb846adb2d58d0/expr.ipynb\"><img src=\"__pv_it/542994d0ed684b4561089fa3677eb846adb2d58d0/expr.png\" style=\"display:inline;vertical-align:middle;\" /></a></span></td></tr>\n",
       "<tr><td>&nbsp;</td><td colspan=4 style=\"text-align:left\"><span style=\"font-size:20px;\"><a class=\"ProveItLink\" href=\"../../../__pv_it/78af03acba5349fd70398a32ce59bae1da52f0870/expr.ipynb\"><img src=\"../../../__pv_it/78af03acba5349fd70398a32ce59bae1da52f0870/expr.png\" style=\"display:inline;vertical-align:middle;\" /></a> : <a class=\"ProveItLink\" href=\"../../../number/numeral/__pv_it/23412ce59ea7e77353d2f9225e02248e73651ca00/expr.ipynb\"><img src=\"../../../number/numeral/__pv_it/23412ce59ea7e77353d2f9225e02248e73651ca00/expr.png\" style=\"display:inline;vertical-align:middle;\" /></a>, <a class=\"ProveItLink\" href=\"../../../__pv_it/eb438fefc4bd0ac977777d6dfd3e8a72dfbedbd50/expr.ipynb\"><img src=\"../../../__pv_it/eb438fefc4bd0ac977777d6dfd3e8a72dfbedbd50/expr.png\" style=\"display:inline;vertical-align:middle;\" /></a> : <a class=\"ProveItLink\" href=\"__pv_it/ba51a0fc910408dc1211c29b03a29f7cec842b550/expr.ipynb\"><img src=\"__pv_it/ba51a0fc910408dc1211c29b03a29f7cec842b550/expr.png\" style=\"display:inline;vertical-align:middle;\" /></a></span></td></tr><tr><td>1</td><td>theorem</td><td></td><td><span style=\"font-size:20px;\"> &#x22A2;&nbsp;<a class=\"ProveItLink\" href=\"__pv_it/2cb505713778067a1b94f558521c476c9ef7d74f0/expr.ipynb\"><img src=\"__pv_it/2cb505713778067a1b94f558521c476c9ef7d74f0/expr.png\" style=\"display:inline;vertical-align:middle;\" /></a></span></td></tr>\n",
       "<tr><td>&nbsp;</td><td colspan=4 style-\"text-align:left\"><a class=\"ProveItLink\" href=\"_proofs_/closure.ipynb\">proveit.logic.boolean.disjunction.closure</a></td></tr><tr><td>2</td><td>theorem</td><td></td><td><span style=\"font-size:20px;\"> &#x22A2;&nbsp;<a class=\"ProveItLink\" href=\"../../../number/numeral/deci/__pv_it/3fc93db3b3fd1b15204240d9de18a48656bfb08c0/expr.ipynb\"><img src=\"../../../number/numeral/deci/__pv_it/3fc93db3b3fd1b15204240d9de18a48656bfb08c0/expr.png\" style=\"display:inline;vertical-align:middle;\" /></a></span></td></tr>\n",
       "<tr><td>&nbsp;</td><td colspan=4 style-\"text-align:left\"><a class=\"ProveItLink\" href=\"../../../number/numeral/deci/_proofs_/nat4.ipynb\">proveit.number.numeral.deci.nat4</a></td></tr><tr><td>3</td><td>specialization</td><td>7, 8, 9, 10, 11</td><td><span style=\"font-size:20px;\"><a class=\"ProveItLink\" href=\"__pv_it/f28f9b812246a6c4975e6f67667fe62b1fba502a0/expr.ipynb\"><img src=\"__pv_it/f28f9b812246a6c4975e6f67667fe62b1fba502a0/expr.png\" style=\"display:inline;vertical-align:middle;\" /></a> &#x22A2;&nbsp;<a class=\"ProveItLink\" href=\"__pv_it/c7afd1ead8211492267b3cefac34659a98e80ce80/expr.ipynb\"><img src=\"__pv_it/c7afd1ead8211492267b3cefac34659a98e80ce80/expr.png\" style=\"display:inline;vertical-align:middle;\" /></a></span></td></tr>\n",
       "<tr><td>&nbsp;</td><td colspan=4 style=\"text-align:left\"><span style=\"font-size:20px;\"><a class=\"ProveItLink\" href=\"../../../__pv_it/abeee18594afe51bfb1be95d9591fbba24ac53f30/expr.ipynb\"><img src=\"../../../__pv_it/abeee18594afe51bfb1be95d9591fbba24ac53f30/expr.png\" style=\"display:inline;vertical-align:middle;\" /></a> : <a class=\"ProveItLink\" href=\"../__pv_it/46271c8230be96415d662709611f4ed2279d702b0/expr.ipynb\"><img src=\"../__pv_it/46271c8230be96415d662709611f4ed2279d702b0/expr.png\" style=\"display:inline;vertical-align:middle;\" /></a>, <a class=\"ProveItLink\" href=\"../../../__pv_it/07527342713064c87612d00d8557c53d53d5324a0/expr.ipynb\"><img src=\"../../../__pv_it/07527342713064c87612d00d8557c53d53d5324a0/expr.png\" style=\"display:inline;vertical-align:middle;\" /></a> : <a class=\"ProveItLink\" href=\"../../../__pv_it/2cbe72a7ad6f655694dd697106680215e8489b600/expr.ipynb\"><img src=\"../../../__pv_it/2cbe72a7ad6f655694dd697106680215e8489b600/expr.png\" style=\"display:inline;vertical-align:middle;\" /></a>, <a class=\"ProveItLink\" href=\"../../../__pv_it/6840a4fa6c106149dc16a131294d0c5e44f1b0480/expr.ipynb\"><img src=\"../../../__pv_it/6840a4fa6c106149dc16a131294d0c5e44f1b0480/expr.png\" style=\"display:inline;vertical-align:middle;\" /></a> : <a class=\"ProveItLink\" href=\"../../../__pv_it/077b2ff79244fb4582cbe22c6e3356fa92a52f2f0/expr.ipynb\"><img src=\"../../../__pv_it/077b2ff79244fb4582cbe22c6e3356fa92a52f2f0/expr.png\" style=\"display:inline;vertical-align:middle;\" /></a>, <a class=\"ProveItLink\" href=\"../../../__pv_it/cbdfda466482236edba0ce44ac7ef39cda0af7a40/expr.ipynb\"><img src=\"../../../__pv_it/cbdfda466482236edba0ce44ac7ef39cda0af7a40/expr.png\" style=\"display:inline;vertical-align:middle;\" /></a> : <a class=\"ProveItLink\" href=\"../../../__pv_it/985a1bdf1540838275dec15f4ad6de261cca93ce0/expr.ipynb\"><img src=\"../../../__pv_it/985a1bdf1540838275dec15f4ad6de261cca93ce0/expr.png\" style=\"display:inline;vertical-align:middle;\" /></a>, <a class=\"ProveItLink\" href=\"../../../__pv_it/3a5de44ed6135dbbdbbeec6704c741e238f127300/expr.ipynb\"><img src=\"../../../__pv_it/3a5de44ed6135dbbdbbeec6704c741e238f127300/expr.png\" style=\"display:inline;vertical-align:middle;\" /></a> : <a class=\"ProveItLink\" href=\"../../../__pv_it/185e6d30f167ee2ee5ef3321098dc98e0d77bc590/expr.ipynb\"><img src=\"../../../__pv_it/185e6d30f167ee2ee5ef3321098dc98e0d77bc590/expr.png\" style=\"display:inline;vertical-align:middle;\" /></a></span></td></tr><tr><td>4</td><td>theorem</td><td></td><td><span style=\"font-size:20px;\"> &#x22A2;&nbsp;<a class=\"ProveItLink\" href=\"../../../number/numeral/deci/__pv_it/c5d3f2ba07647aec518bec1929b16561d1a340400/expr.ipynb\"><img src=\"../../../number/numeral/deci/__pv_it/c5d3f2ba07647aec518bec1929b16561d1a340400/expr.png\" style=\"display:inline;vertical-align:middle;\" /></a></span></td></tr>\n",
       "<tr><td>&nbsp;</td><td colspan=4 style-\"text-align:left\"><a class=\"ProveItLink\" href=\"../../../number/numeral/deci/_proofs_/add_1_1.ipynb\">proveit.number.numeral.deci.add_1_1</a></td></tr><tr><td>5</td><td>theorem</td><td></td><td><span style=\"font-size:20px;\"> &#x22A2;&nbsp;<a class=\"ProveItLink\" href=\"../../../number/numeral/deci/__pv_it/21aa4b60034093b61b7d779cdd54bc7d2d51c73e0/expr.ipynb\"><img src=\"../../../number/numeral/deci/__pv_it/21aa4b60034093b61b7d779cdd54bc7d2d51c73e0/expr.png\" style=\"display:inline;vertical-align:middle;\" /></a></span></td></tr>\n",
       "<tr><td>&nbsp;</td><td colspan=4 style-\"text-align:left\"><a class=\"ProveItLink\" href=\"../../../number/numeral/deci/_proofs_/add_2_1.ipynb\">proveit.number.numeral.deci.add_2_1</a></td></tr><tr><td>6</td><td>theorem</td><td></td><td><span style=\"font-size:20px;\"> &#x22A2;&nbsp;<a class=\"ProveItLink\" href=\"../../../number/numeral/deci/__pv_it/dacb710858c5d508d55e05fa21bc52e5449bb54c0/expr.ipynb\"><img src=\"../../../number/numeral/deci/__pv_it/dacb710858c5d508d55e05fa21bc52e5449bb54c0/expr.png\" style=\"display:inline;vertical-align:middle;\" /></a></span></td></tr>\n",
       "<tr><td>&nbsp;</td><td colspan=4 style-\"text-align:left\"><a class=\"ProveItLink\" href=\"../../../number/numeral/deci/_proofs_/add_3_1.ipynb\">proveit.number.numeral.deci.add_3_1</a></td></tr><tr><td>7</td><td>theorem</td><td></td><td><span style=\"font-size:20px;\"> &#x22A2;&nbsp;<a class=\"ProveItLink\" href=\"../../set_theory/membership/__pv_it/f8871096ab31a54eeeb7d5201addc96bdbcd44530/expr.ipynb\"><img src=\"../../set_theory/membership/__pv_it/f8871096ab31a54eeeb7d5201addc96bdbcd44530/expr.png\" style=\"display:inline;vertical-align:middle;\" /></a></span></td></tr>\n",
       "<tr><td>&nbsp;</td><td colspan=4 style-\"text-align:left\"><a class=\"ProveItLink\" href=\"../../set_theory/membership/_proofs_/exp_set_4.ipynb\">proveit.logic.set_theory.membership.exp_set_4</a></td></tr><tr><td>8</td><td>assumption</td><td></td><td><span style=\"font-size:20px;\"><a class=\"ProveItLink\" href=\"__pv_it/017ca8cfa034181c90ba15dd10869f0f4e516d6a0/expr.ipynb\"><img src=\"__pv_it/017ca8cfa034181c90ba15dd10869f0f4e516d6a0/expr.png\" style=\"display:inline;vertical-align:middle;\" /></a> &#x22A2;&nbsp;<a class=\"ProveItLink\" href=\"__pv_it/03a5c2b5cc6fc2c3cd686b4bcf84379b893abe210/expr.ipynb\"><img src=\"__pv_it/03a5c2b5cc6fc2c3cd686b4bcf84379b893abe210/expr.png\" style=\"display:inline;vertical-align:middle;\" /></a></span></td></tr>\n",
       "<tr><td>9</td><td>assumption</td><td></td><td><span style=\"font-size:20px;\"><a class=\"ProveItLink\" href=\"__pv_it/2c2e947402f53b9e11cd7769e1b5b3378595750e0/expr.ipynb\"><img src=\"__pv_it/2c2e947402f53b9e11cd7769e1b5b3378595750e0/expr.png\" style=\"display:inline;vertical-align:middle;\" /></a> &#x22A2;&nbsp;<a class=\"ProveItLink\" href=\"__pv_it/fe5c91c77f0659f9ea07a2e3257797875d6868370/expr.ipynb\"><img src=\"__pv_it/fe5c91c77f0659f9ea07a2e3257797875d6868370/expr.png\" style=\"display:inline;vertical-align:middle;\" /></a></span></td></tr>\n",
       "<tr><td>10</td><td>assumption</td><td></td><td><span style=\"font-size:20px;\"><a class=\"ProveItLink\" href=\"__pv_it/549ecf82a9d4ac5ca0750c6c3aaf83e6e7209ca90/expr.ipynb\"><img src=\"__pv_it/549ecf82a9d4ac5ca0750c6c3aaf83e6e7209ca90/expr.png\" style=\"display:inline;vertical-align:middle;\" /></a> &#x22A2;&nbsp;<a class=\"ProveItLink\" href=\"__pv_it/2cec3c732aceb253233bb533d4e43cc3f34f4f660/expr.ipynb\"><img src=\"__pv_it/2cec3c732aceb253233bb533d4e43cc3f34f4f660/expr.png\" style=\"display:inline;vertical-align:middle;\" /></a></span></td></tr>\n",
       "<tr><td>11</td><td>assumption</td><td></td><td><span style=\"font-size:20px;\"><a class=\"ProveItLink\" href=\"__pv_it/aa3618fdfba9edc866f19a2dbc2f7cde292ff1c70/expr.ipynb\"><img src=\"__pv_it/aa3618fdfba9edc866f19a2dbc2f7cde292ff1c70/expr.png\" style=\"display:inline;vertical-align:middle;\" /></a> &#x22A2;&nbsp;<a class=\"ProveItLink\" href=\"__pv_it/3891b823dfb55f51d513cc7144556dc1bfd425b70/expr.ipynb\"><img src=\"__pv_it/3891b823dfb55f51d513cc7144556dc1bfd425b70/expr.png\" style=\"display:inline;vertical-align:middle;\" /></a></span></td></tr>\n",
       "</table>"
      ],
      "text/plain": [
       "\tstep type\trequirements\tstatement\n",
       "0\tspecialization\t1, 2, 3, 4, 5, 6\t{A in BOOLEANS , B in BOOLEANS , C in BOOLEANS , D in BOOLEANS} |= (A or B or C or D) in BOOLEANS\n",
       "\tm : 4, A : (A , B , C , D)\n",
       "1\ttheorem\t\t|= forall_{m in Naturals} [forall_{A in BOOLEANS^{m}} ((A_1 or  ...  or A_m) in BOOLEANS)]\n",
       "\tproveit.logic.boolean.disjunction.closure\n",
       "2\ttheorem\t\t|= 4 in Naturals\n",
       "\tproveit.number.numeral.deci.nat4\n",
       "3\tspecialization\t7, 8, 9, 10, 11\t{A in BOOLEANS , B in BOOLEANS , C in BOOLEANS , D in BOOLEANS} |= (A , B , C , D) in BOOLEANS^{4}\n",
       "\tS : BOOLEANS, a : A, b : B, c : C, d : D\n",
       "4\ttheorem\t\t|= (1 + 1) = 2\n",
       "\tproveit.number.numeral.deci.add_1_1\n",
       "5\ttheorem\t\t|= (2 + 1) = 3\n",
       "\tproveit.number.numeral.deci.add_2_1\n",
       "6\ttheorem\t\t|= (3 + 1) = 4\n",
       "\tproveit.number.numeral.deci.add_3_1\n",
       "7\ttheorem\t\t|= forall_{S} [forall_{a, b, c, d in S} ((a , b , c , d) in S^{4})]\n",
       "\tproveit.logic.set_theory.membership.exp_set_4\n",
       "8\tassumption\t\t{A in BOOLEANS} |= A in BOOLEANS\n",
       "9\tassumption\t\t{B in BOOLEANS} |= B in BOOLEANS\n",
       "10\tassumption\t\t{C in BOOLEANS} |= C in BOOLEANS\n",
       "11\tassumption\t\t{D in BOOLEANS} |= D in BOOLEANS"
      ]
     },
     "execution_count": 7,
     "metadata": {},
     "output_type": "execute_result"
    }
   ],
   "source": [
    "demo1.proof()"
   ]
  },
  {
   "cell_type": "code",
   "execution_count": 8,
   "metadata": {},
   "outputs": [
    {
     "data": {
      "text/html": [
       "<span style=\"font-size:20px;\"><a class=\"ProveItLink\" href=\"__pv_it/5d984fe3b716014c27a7b6bfc0104d77104379830/expr.ipynb\"><img src=\"__pv_it/5d984fe3b716014c27a7b6bfc0104d77104379830/expr.png\" style=\"display:inline;vertical-align:middle;\" /></a> &#x22A2;&nbsp;<a class=\"ProveItLink\" href=\"__pv_it/fe5c91c77f0659f9ea07a2e3257797875d6868370/expr.ipynb\"><img src=\"__pv_it/fe5c91c77f0659f9ea07a2e3257797875d6868370/expr.png\" style=\"display:inline;vertical-align:middle;\" /></a></span>"
      ],
      "text/plain": [
       "{(A or B or C or D) in BOOLEANS} |= B in BOOLEANS"
      ]
     },
     "execution_count": 8,
     "metadata": {},
     "output_type": "execute_result"
    }
   ],
   "source": [
    "demo1.element.deducePartInBool(1, assumptions=[demo1.expr, inBool(Or(A,B,C))])"
   ]
  },
  {
   "cell_type": "code",
   "execution_count": 9,
   "metadata": {},
   "outputs": [
    {
     "data": {
      "text/html": [
       "<span style=\"font-size:20px;\"> &#x22A2;&nbsp;<a class=\"ProveItLink\" href=\"__pv_it/cd30baf5ab2620c9803897366acf4394ab8c82330/expr.ipynb\"><img src=\"__pv_it/cd30baf5ab2620c9803897366acf4394ab8c82330/expr.png\" style=\"display:inline;vertical-align:middle;\" /></a></span>"
      ],
      "text/plain": [
       "|= forall_{m, n in Naturals} [forall_{A, B, C | (A_1 or  ...  or A_m or B or C_1 or  ...  or C_n) in BOOLEANS} (B in BOOLEANS)]"
      ]
     },
     "execution_count": 9,
     "metadata": {},
     "output_type": "execute_result"
    }
   ],
   "source": [
    "eachInBool"
   ]
  },
  {
   "cell_type": "code",
<<<<<<< HEAD
   "execution_count": 10,
   "metadata": {},
   "outputs": [
    {
     "data": {
      "text/html": [
       "<span style=\"font-size:20px;\"><a class=\"ProveItLink\" href=\"__pv_it/5d984fe3b716014c27a7b6bfc0104d77104379830/expr.ipynb\"><img src=\"__pv_it/5d984fe3b716014c27a7b6bfc0104d77104379830/expr.png\" style=\"display:inline;vertical-align:middle;\" /></a> &#x22A2;&nbsp;<a class=\"ProveItLink\" href=\"__pv_it/fe5c91c77f0659f9ea07a2e3257797875d6868370/expr.ipynb\"><img src=\"__pv_it/fe5c91c77f0659f9ea07a2e3257797875d6868370/expr.png\" style=\"display:inline;vertical-align:middle;\" /></a></span>"
      ],
      "text/plain": [
       "{(A or B or C or D) in BOOLEANS} |= B in BOOLEANS"
      ]
     },
     "execution_count": 10,
     "metadata": {},
     "output_type": "execute_result"
    }
   ],
   "source": [
    "demo1.element.deducePartInBool(1, assumptions=[demo1.expr])"
   ]
  },
  {
   "cell_type": "code",
   "execution_count": 11,
   "metadata": {},
   "outputs": [
    {
     "data": {
      "text/html": [
       "<span style=\"font-size:20px;\"> &#x22A2;&nbsp;<a class=\"ProveItLink\" href=\"__pv_it/cd30baf5ab2620c9803897366acf4394ab8c82330/expr.ipynb\"><img src=\"__pv_it/cd30baf5ab2620c9803897366acf4394ab8c82330/expr.png\" style=\"display:inline;vertical-align:middle;\" /></a></span>"
      ],
      "text/plain": [
       "|= forall_{m, n in Naturals} [forall_{A, B, C | (A_(1) or  ...  or A_(m) or B or C_(1) or  ...  or C_(n)) in BOOLEANS} (B in BOOLEANS)]"
      ]
     },
     "execution_count": 11,
     "metadata": {},
     "output_type": "execute_result"
    }
   ],
   "source": [
    "eachInBool"
   ]
  },
  {
   "cell_type": "code",
   "execution_count": 12,
=======
   "execution_count": null,
   "metadata": {},
   "outputs": [],
   "source": []
  },
  {
   "cell_type": "code",
   "execution_count": null,
   "metadata": {},
   "outputs": [],
   "source": []
  },
  {
   "cell_type": "code",
   "execution_count": 9,
>>>>>>> 948a6131
   "metadata": {},
   "outputs": [
    {
     "data": {
      "text/html": [
       "<table><tr><th>&nbsp;</th><th>step type</th><th>requirements</th><th>statement</th></tr>\n",
       "<tr><td>0</td><td>theorem</td><td></td><td><span style=\"font-size:20px;\"> &#x22A2;&nbsp;<a class=\"ProveItLink\" href=\"__pv_it/e97c323cdd30da22b1b9b974ceb567d79030f5670/expr.ipynb\"><img src=\"__pv_it/e97c323cdd30da22b1b9b974ceb567d79030f5670/expr.png\" style=\"display:inline;vertical-align:middle;\" /></a></span></td></tr>\n",
       "<tr><td>&nbsp;</td><td colspan=4 style-\"text-align:left\"><a class=\"ProveItLink\" href=\"_proofs_/trueOrTrue.ipynb\">proveit.logic.boolean.disjunction.trueOrTrue</a></td></tr></table>"
      ],
      "text/plain": [
       "proveit.logic.boolean.disjunction.trueOrTrue"
      ]
     },
     "execution_count": 9,
     "metadata": {},
     "output_type": "execute_result"
    }
   ],
   "source": [
    "Or(TRUE,TRUE).prove().proof()"
   ]
  },
  {
   "cell_type": "code",
   "execution_count": 10,
   "metadata": {},
   "outputs": [
    {
     "data": {
      "text/html": [
       "<table><tr><th>&nbsp;</th><th>step type</th><th>requirements</th><th>statement</th></tr>\n",
       "<tr><td>0</td><td>theorem</td><td></td><td><span style=\"font-size:20px;\"> &#x22A2;&nbsp;<a class=\"ProveItLink\" href=\"__pv_it/eec5dacd574712698e86760b8b62868c1668cdd80/expr.ipynb\"><img src=\"__pv_it/eec5dacd574712698e86760b8b62868c1668cdd80/expr.png\" style=\"display:inline;vertical-align:middle;\" /></a></span></td></tr>\n",
       "<tr><td>&nbsp;</td><td colspan=4 style-\"text-align:left\"><a class=\"ProveItLink\" href=\"_proofs_/trueOrFalse.ipynb\">proveit.logic.boolean.disjunction.trueOrFalse</a></td></tr></table>"
      ],
      "text/plain": [
       "proveit.logic.boolean.disjunction.trueOrFalse"
      ]
     },
     "execution_count": 10,
     "metadata": {},
     "output_type": "execute_result"
    }
   ],
   "source": [
    "Or(TRUE,FALSE).prove().proof()"
   ]
  },
  {
   "cell_type": "code",
   "execution_count": 11,
   "metadata": {},
   "outputs": [
    {
     "data": {
      "text/html": [
       "<table><tr><th>&nbsp;</th><th>step type</th><th>requirements</th><th>statement</th></tr>\n",
       "<tr><td>0</td><td>theorem</td><td></td><td><span style=\"font-size:20px;\"> &#x22A2;&nbsp;<a class=\"ProveItLink\" href=\"__pv_it/1da6b0e09dcd4642d4419ced0432f25c508208780/expr.ipynb\"><img src=\"__pv_it/1da6b0e09dcd4642d4419ced0432f25c508208780/expr.png\" style=\"display:inline;vertical-align:middle;\" /></a></span></td></tr>\n",
       "<tr><td>&nbsp;</td><td colspan=4 style-\"text-align:left\"><a class=\"ProveItLink\" href=\"_proofs_/falseOrTrue.ipynb\">proveit.logic.boolean.disjunction.falseOrTrue</a></td></tr></table>"
      ],
      "text/plain": [
       "proveit.logic.boolean.disjunction.falseOrTrue"
      ]
     },
     "execution_count": 11,
     "metadata": {},
     "output_type": "execute_result"
    }
   ],
   "source": [
    "Or(FALSE,TRUE).prove().proof()"
   ]
  },
  {
   "cell_type": "code",
   "execution_count": 12,
   "metadata": {},
   "outputs": [
    {
     "data": {
      "text/html": [
       "<table><tr><th>&nbsp;</th><th>step type</th><th>requirements</th><th>statement</th></tr>\n",
       "<tr><td>0</td><td>theorem</td><td></td><td><span style=\"font-size:20px;\"> &#x22A2;&nbsp;<a class=\"ProveItLink\" href=\"__pv_it/89d93ab2a58b4ca9966107b3308820d50ebc7a700/expr.ipynb\"><img src=\"__pv_it/89d93ab2a58b4ca9966107b3308820d50ebc7a700/expr.png\" style=\"display:inline;vertical-align:middle;\" /></a></span></td></tr>\n",
       "<tr><td>&nbsp;</td><td colspan=4 style-\"text-align:left\"><a class=\"ProveItLink\" href=\"_proofs_/falseOrFalseNegated.ipynb\">proveit.logic.boolean.disjunction.falseOrFalseNegated</a></td></tr></table>"
      ],
      "text/plain": [
       "proveit.logic.boolean.disjunction.falseOrFalseNegated"
      ]
     },
     "execution_count": 12,
     "metadata": {},
     "output_type": "execute_result"
    }
   ],
   "source": [
    "Not(Or(FALSE,FALSE)).prove().proof()"
   ]
  },
  {
   "cell_type": "code",
   "execution_count": 13,
   "metadata": {},
   "outputs": [
    {
     "data": {
      "text/html": [
       "<table><tr><th>&nbsp;</th><th>step type</th><th>requirements</th><th>statement</th></tr>\n",
       "<tr><td>0</td><td>specialization</td><td>1, 2, 3</td><td><span style=\"font-size:20px;\"><a class=\"ProveItLink\" href=\"__pv_it/5cd9b33b88e1a628ed00ab113cff428eab1aa3cc0/expr.ipynb\"><img src=\"__pv_it/5cd9b33b88e1a628ed00ab113cff428eab1aa3cc0/expr.png\" style=\"display:inline;vertical-align:middle;\" /></a> &#x22A2;&nbsp;<a class=\"ProveItLink\" href=\"__pv_it/6b085089c20090840d052459f8893dc577d9cac10/expr.ipynb\"><img src=\"__pv_it/6b085089c20090840d052459f8893dc577d9cac10/expr.png\" style=\"display:inline;vertical-align:middle;\" /></a></span></td></tr>\n",
       "<tr><td>&nbsp;</td><td colspan=4 style=\"text-align:left\"><span style=\"font-size:20px;\"><a class=\"ProveItLink\" href=\"../../../__pv_it/2cbe72a7ad6f655694dd697106680215e8489b600/expr.ipynb\"><img src=\"../../../__pv_it/2cbe72a7ad6f655694dd697106680215e8489b600/expr.png\" style=\"display:inline;vertical-align:middle;\" /></a> : <a class=\"ProveItLink\" href=\"../../../__pv_it/2cbe72a7ad6f655694dd697106680215e8489b600/expr.ipynb\"><img src=\"../../../__pv_it/2cbe72a7ad6f655694dd697106680215e8489b600/expr.png\" style=\"display:inline;vertical-align:middle;\" /></a>, <a class=\"ProveItLink\" href=\"../../../__pv_it/077b2ff79244fb4582cbe22c6e3356fa92a52f2f0/expr.ipynb\"><img src=\"../../../__pv_it/077b2ff79244fb4582cbe22c6e3356fa92a52f2f0/expr.png\" style=\"display:inline;vertical-align:middle;\" /></a> : <a class=\"ProveItLink\" href=\"../../../__pv_it/077b2ff79244fb4582cbe22c6e3356fa92a52f2f0/expr.ipynb\"><img src=\"../../../__pv_it/077b2ff79244fb4582cbe22c6e3356fa92a52f2f0/expr.png\" style=\"display:inline;vertical-align:middle;\" /></a></span></td></tr><tr><td>1</td><td>theorem</td><td></td><td><span style=\"font-size:20px;\"> &#x22A2;&nbsp;<a class=\"ProveItLink\" href=\"__pv_it/0ec4cbcb6f83cd4439c2b6771409df52dc1a3ec60/expr.ipynb\"><img src=\"__pv_it/0ec4cbcb6f83cd4439c2b6771409df52dc1a3ec60/expr.png\" style=\"display:inline;vertical-align:middle;\" /></a></span></td></tr>\n",
       "<tr><td>&nbsp;</td><td colspan=4 style-\"text-align:left\"><a class=\"ProveItLink\" href=\"_proofs_/orIfBoth.ipynb\">proveit.logic.boolean.disjunction.orIfBoth</a></td></tr><tr><td>2</td><td>assumption</td><td></td><td><span style=\"font-size:20px;\"><a class=\"ProveItLink\" href=\"__pv_it/158bdc91074824c720728a23dba5d58593c8cc480/expr.ipynb\"><img src=\"__pv_it/158bdc91074824c720728a23dba5d58593c8cc480/expr.png\" style=\"display:inline;vertical-align:middle;\" /></a> &#x22A2;&nbsp;<a class=\"ProveItLink\" href=\"../../../__pv_it/2cbe72a7ad6f655694dd697106680215e8489b600/expr.ipynb\"><img src=\"../../../__pv_it/2cbe72a7ad6f655694dd697106680215e8489b600/expr.png\" style=\"display:inline;vertical-align:middle;\" /></a></span></td></tr>\n",
       "<tr><td>3</td><td>assumption</td><td></td><td><span style=\"font-size:20px;\"><a class=\"ProveItLink\" href=\"__pv_it/1612ee39be24e00576045a5f0471ba42a9eab2970/expr.ipynb\"><img src=\"__pv_it/1612ee39be24e00576045a5f0471ba42a9eab2970/expr.png\" style=\"display:inline;vertical-align:middle;\" /></a> &#x22A2;&nbsp;<a class=\"ProveItLink\" href=\"../../../__pv_it/077b2ff79244fb4582cbe22c6e3356fa92a52f2f0/expr.ipynb\"><img src=\"../../../__pv_it/077b2ff79244fb4582cbe22c6e3356fa92a52f2f0/expr.png\" style=\"display:inline;vertical-align:middle;\" /></a></span></td></tr>\n",
       "</table>"
      ],
      "text/plain": [
       "\tstep type\trequirements\tstatement\n",
       "0\tspecialization\t1, 2, 3\t{A , B} |= A or B\n",
       "\tA : A, B : B\n",
       "1\ttheorem\t\t|= forall_{A, B | A , B} (A or B)\n",
       "\tproveit.logic.boolean.disjunction.orIfBoth\n",
       "2\tassumption\t\t{A} |= A\n",
       "3\tassumption\t\t{B} |= B"
      ]
     },
     "execution_count": 13,
     "metadata": {},
     "output_type": "execute_result"
    }
   ],
   "source": [
    "Or(A,B).prove([A,B]).proof()"
   ]
  },
  {
   "cell_type": "code",
   "execution_count": 14,
   "metadata": {},
   "outputs": [
    {
     "data": {
      "text/html": [
       "<table><tr><th>&nbsp;</th><th>step type</th><th>requirements</th><th>statement</th></tr>\n",
       "<tr><td>0</td><td>specialization</td><td>1, 2, 3</td><td><span style=\"font-size:20px;\"><a class=\"ProveItLink\" href=\"__pv_it/6a31bb605d8df310cdd16e25cf8b7154b040475d0/expr.ipynb\"><img src=\"__pv_it/6a31bb605d8df310cdd16e25cf8b7154b040475d0/expr.png\" style=\"display:inline;vertical-align:middle;\" /></a> &#x22A2;&nbsp;<a class=\"ProveItLink\" href=\"__pv_it/6b085089c20090840d052459f8893dc577d9cac10/expr.ipynb\"><img src=\"__pv_it/6b085089c20090840d052459f8893dc577d9cac10/expr.png\" style=\"display:inline;vertical-align:middle;\" /></a></span></td></tr>\n",
       "<tr><td>&nbsp;</td><td colspan=4 style=\"text-align:left\"><span style=\"font-size:20px;\"><a class=\"ProveItLink\" href=\"../../../__pv_it/2cbe72a7ad6f655694dd697106680215e8489b600/expr.ipynb\"><img src=\"../../../__pv_it/2cbe72a7ad6f655694dd697106680215e8489b600/expr.png\" style=\"display:inline;vertical-align:middle;\" /></a> : <a class=\"ProveItLink\" href=\"../../../__pv_it/2cbe72a7ad6f655694dd697106680215e8489b600/expr.ipynb\"><img src=\"../../../__pv_it/2cbe72a7ad6f655694dd697106680215e8489b600/expr.png\" style=\"display:inline;vertical-align:middle;\" /></a>, <a class=\"ProveItLink\" href=\"../../../__pv_it/077b2ff79244fb4582cbe22c6e3356fa92a52f2f0/expr.ipynb\"><img src=\"../../../__pv_it/077b2ff79244fb4582cbe22c6e3356fa92a52f2f0/expr.png\" style=\"display:inline;vertical-align:middle;\" /></a> : <a class=\"ProveItLink\" href=\"../../../__pv_it/077b2ff79244fb4582cbe22c6e3356fa92a52f2f0/expr.ipynb\"><img src=\"../../../__pv_it/077b2ff79244fb4582cbe22c6e3356fa92a52f2f0/expr.png\" style=\"display:inline;vertical-align:middle;\" /></a></span></td></tr><tr><td>1</td><td>theorem</td><td></td><td><span style=\"font-size:20px;\"> &#x22A2;&nbsp;<a class=\"ProveItLink\" href=\"__pv_it/b9f989dae70289d5148744c3fd434bf6d31872c70/expr.ipynb\"><img src=\"__pv_it/b9f989dae70289d5148744c3fd434bf6d31872c70/expr.png\" style=\"display:inline;vertical-align:middle;\" /></a></span></td></tr>\n",
       "<tr><td>&nbsp;</td><td colspan=4 style-\"text-align:left\"><a class=\"ProveItLink\" href=\"_proofs_/orIfOnlyLeft.ipynb\">proveit.logic.boolean.disjunction.orIfOnlyLeft</a></td></tr><tr><td>2</td><td>assumption</td><td></td><td><span style=\"font-size:20px;\"><a class=\"ProveItLink\" href=\"__pv_it/158bdc91074824c720728a23dba5d58593c8cc480/expr.ipynb\"><img src=\"__pv_it/158bdc91074824c720728a23dba5d58593c8cc480/expr.png\" style=\"display:inline;vertical-align:middle;\" /></a> &#x22A2;&nbsp;<a class=\"ProveItLink\" href=\"../../../__pv_it/2cbe72a7ad6f655694dd697106680215e8489b600/expr.ipynb\"><img src=\"../../../__pv_it/2cbe72a7ad6f655694dd697106680215e8489b600/expr.png\" style=\"display:inline;vertical-align:middle;\" /></a></span></td></tr>\n",
       "<tr><td>3</td><td>assumption</td><td></td><td><span style=\"font-size:20px;\"><a class=\"ProveItLink\" href=\"__pv_it/b7e31d75543b3ce9f0c6e088e7bca956c708f1740/expr.ipynb\"><img src=\"__pv_it/b7e31d75543b3ce9f0c6e088e7bca956c708f1740/expr.png\" style=\"display:inline;vertical-align:middle;\" /></a> &#x22A2;&nbsp;<a class=\"ProveItLink\" href=\"__pv_it/1da4e2fe7c44632f084fa27ea32e26dc689384c20/expr.ipynb\"><img src=\"__pv_it/1da4e2fe7c44632f084fa27ea32e26dc689384c20/expr.png\" style=\"display:inline;vertical-align:middle;\" /></a></span></td></tr>\n",
       "</table>"
      ],
      "text/plain": [
       "\tstep type\trequirements\tstatement\n",
       "0\tspecialization\t1, 2, 3\t{A , [not](B)} |= A or B\n",
       "\tA : A, B : B\n",
       "1\ttheorem\t\t|= forall_{A, B | A , [not](B)} (A or B)\n",
       "\tproveit.logic.boolean.disjunction.orIfOnlyLeft\n",
       "2\tassumption\t\t{A} |= A\n",
       "3\tassumption\t\t{[not](B)} |= [not](B)"
      ]
     },
     "execution_count": 14,
     "metadata": {},
     "output_type": "execute_result"
    }
   ],
   "source": [
    "Or(A,B).prove([A,Not(B)]).proof()"
   ]
  },
  {
   "cell_type": "code",
   "execution_count": 15,
   "metadata": {},
   "outputs": [
    {
     "data": {
      "text/html": [
       "<table><tr><th>&nbsp;</th><th>step type</th><th>requirements</th><th>statement</th></tr>\n",
       "<tr><td>0</td><td>specialization</td><td>1, 2, 3</td><td><span style=\"font-size:20px;\"><a class=\"ProveItLink\" href=\"__pv_it/ddd593885eeb182f9cf463e4e29811075b4825850/expr.ipynb\"><img src=\"__pv_it/ddd593885eeb182f9cf463e4e29811075b4825850/expr.png\" style=\"display:inline;vertical-align:middle;\" /></a> &#x22A2;&nbsp;<a class=\"ProveItLink\" href=\"__pv_it/6b085089c20090840d052459f8893dc577d9cac10/expr.ipynb\"><img src=\"__pv_it/6b085089c20090840d052459f8893dc577d9cac10/expr.png\" style=\"display:inline;vertical-align:middle;\" /></a></span></td></tr>\n",
       "<tr><td>&nbsp;</td><td colspan=4 style=\"text-align:left\"><span style=\"font-size:20px;\"><a class=\"ProveItLink\" href=\"../../../__pv_it/2cbe72a7ad6f655694dd697106680215e8489b600/expr.ipynb\"><img src=\"../../../__pv_it/2cbe72a7ad6f655694dd697106680215e8489b600/expr.png\" style=\"display:inline;vertical-align:middle;\" /></a> : <a class=\"ProveItLink\" href=\"../../../__pv_it/2cbe72a7ad6f655694dd697106680215e8489b600/expr.ipynb\"><img src=\"../../../__pv_it/2cbe72a7ad6f655694dd697106680215e8489b600/expr.png\" style=\"display:inline;vertical-align:middle;\" /></a>, <a class=\"ProveItLink\" href=\"../../../__pv_it/077b2ff79244fb4582cbe22c6e3356fa92a52f2f0/expr.ipynb\"><img src=\"../../../__pv_it/077b2ff79244fb4582cbe22c6e3356fa92a52f2f0/expr.png\" style=\"display:inline;vertical-align:middle;\" /></a> : <a class=\"ProveItLink\" href=\"../../../__pv_it/077b2ff79244fb4582cbe22c6e3356fa92a52f2f0/expr.ipynb\"><img src=\"../../../__pv_it/077b2ff79244fb4582cbe22c6e3356fa92a52f2f0/expr.png\" style=\"display:inline;vertical-align:middle;\" /></a></span></td></tr><tr><td>1</td><td>theorem</td><td></td><td><span style=\"font-size:20px;\"> &#x22A2;&nbsp;<a class=\"ProveItLink\" href=\"__pv_it/3c2344cfabc842d70fed64921c0aef8ebc5353a70/expr.ipynb\"><img src=\"__pv_it/3c2344cfabc842d70fed64921c0aef8ebc5353a70/expr.png\" style=\"display:inline;vertical-align:middle;\" /></a></span></td></tr>\n",
       "<tr><td>&nbsp;</td><td colspan=4 style-\"text-align:left\"><a class=\"ProveItLink\" href=\"_proofs_/orIfOnlyRight.ipynb\">proveit.logic.boolean.disjunction.orIfOnlyRight</a></td></tr><tr><td>2</td><td>assumption</td><td></td><td><span style=\"font-size:20px;\"><a class=\"ProveItLink\" href=\"__pv_it/d70bb8509ebbd8eaacf9f16c016cbcdff0854f010/expr.ipynb\"><img src=\"__pv_it/d70bb8509ebbd8eaacf9f16c016cbcdff0854f010/expr.png\" style=\"display:inline;vertical-align:middle;\" /></a> &#x22A2;&nbsp;<a class=\"ProveItLink\" href=\"__pv_it/feaa1d0e6d92ad9ead8e5ffd1f92697e3912387a0/expr.ipynb\"><img src=\"__pv_it/feaa1d0e6d92ad9ead8e5ffd1f92697e3912387a0/expr.png\" style=\"display:inline;vertical-align:middle;\" /></a></span></td></tr>\n",
       "<tr><td>3</td><td>assumption</td><td></td><td><span style=\"font-size:20px;\"><a class=\"ProveItLink\" href=\"__pv_it/1612ee39be24e00576045a5f0471ba42a9eab2970/expr.ipynb\"><img src=\"__pv_it/1612ee39be24e00576045a5f0471ba42a9eab2970/expr.png\" style=\"display:inline;vertical-align:middle;\" /></a> &#x22A2;&nbsp;<a class=\"ProveItLink\" href=\"../../../__pv_it/077b2ff79244fb4582cbe22c6e3356fa92a52f2f0/expr.ipynb\"><img src=\"../../../__pv_it/077b2ff79244fb4582cbe22c6e3356fa92a52f2f0/expr.png\" style=\"display:inline;vertical-align:middle;\" /></a></span></td></tr>\n",
       "</table>"
      ],
      "text/plain": [
       "\tstep type\trequirements\tstatement\n",
       "0\tspecialization\t1, 2, 3\t{B , [not](A)} |= A or B\n",
       "\tA : A, B : B\n",
       "1\ttheorem\t\t|= forall_{A, B | [not](A) , B} (A or B)\n",
       "\tproveit.logic.boolean.disjunction.orIfOnlyRight\n",
       "2\tassumption\t\t{[not](A)} |= [not](A)\n",
       "3\tassumption\t\t{B} |= B"
      ]
     },
     "execution_count": 15,
     "metadata": {},
     "output_type": "execute_result"
    }
   ],
   "source": [
    "Or(A,B).prove([B,Not(A)]).proof()"
   ]
  },
  {
   "cell_type": "code",
   "execution_count": 16,
   "metadata": {},
   "outputs": [
    {
     "data": {
      "text/html": [
       "<table><tr><th>&nbsp;</th><th>step type</th><th>requirements</th><th>statement</th></tr>\n",
       "<tr><td>0</td><td>specialization</td><td>1, 2, 3</td><td><span style=\"font-size:20px;\"><a class=\"ProveItLink\" href=\"__pv_it/44c120e0c3ea749063bf91bcd3ce7b8fe259a1a60/expr.ipynb\"><img src=\"__pv_it/44c120e0c3ea749063bf91bcd3ce7b8fe259a1a60/expr.png\" style=\"display:inline;vertical-align:middle;\" /></a> &#x22A2;&nbsp;<a class=\"ProveItLink\" href=\"__pv_it/2867c872b27df7db874b5973e2979fa732864a3b0/expr.ipynb\"><img src=\"__pv_it/2867c872b27df7db874b5973e2979fa732864a3b0/expr.png\" style=\"display:inline;vertical-align:middle;\" /></a></span></td></tr>\n",
       "<tr><td>&nbsp;</td><td colspan=4 style=\"text-align:left\"><span style=\"font-size:20px;\"><a class=\"ProveItLink\" href=\"../../../__pv_it/2cbe72a7ad6f655694dd697106680215e8489b600/expr.ipynb\"><img src=\"../../../__pv_it/2cbe72a7ad6f655694dd697106680215e8489b600/expr.png\" style=\"display:inline;vertical-align:middle;\" /></a> : <a class=\"ProveItLink\" href=\"../../../__pv_it/2cbe72a7ad6f655694dd697106680215e8489b600/expr.ipynb\"><img src=\"../../../__pv_it/2cbe72a7ad6f655694dd697106680215e8489b600/expr.png\" style=\"display:inline;vertical-align:middle;\" /></a>, <a class=\"ProveItLink\" href=\"../../../__pv_it/077b2ff79244fb4582cbe22c6e3356fa92a52f2f0/expr.ipynb\"><img src=\"../../../__pv_it/077b2ff79244fb4582cbe22c6e3356fa92a52f2f0/expr.png\" style=\"display:inline;vertical-align:middle;\" /></a> : <a class=\"ProveItLink\" href=\"../../../__pv_it/077b2ff79244fb4582cbe22c6e3356fa92a52f2f0/expr.ipynb\"><img src=\"../../../__pv_it/077b2ff79244fb4582cbe22c6e3356fa92a52f2f0/expr.png\" style=\"display:inline;vertical-align:middle;\" /></a></span></td></tr><tr><td>1</td><td>theorem</td><td></td><td><span style=\"font-size:20px;\"> &#x22A2;&nbsp;<a class=\"ProveItLink\" href=\"__pv_it/b9494166bc9ee93f75f9c22995a81329371a1eb30/expr.ipynb\"><img src=\"__pv_it/b9494166bc9ee93f75f9c22995a81329371a1eb30/expr.png\" style=\"display:inline;vertical-align:middle;\" /></a></span></td></tr>\n",
       "<tr><td>&nbsp;</td><td colspan=4 style-\"text-align:left\"><a class=\"ProveItLink\" href=\"_proofs_/neitherIntro.ipynb\">proveit.logic.boolean.disjunction.neitherIntro</a></td></tr><tr><td>2</td><td>assumption</td><td></td><td><span style=\"font-size:20px;\"><a class=\"ProveItLink\" href=\"__pv_it/d70bb8509ebbd8eaacf9f16c016cbcdff0854f010/expr.ipynb\"><img src=\"__pv_it/d70bb8509ebbd8eaacf9f16c016cbcdff0854f010/expr.png\" style=\"display:inline;vertical-align:middle;\" /></a> &#x22A2;&nbsp;<a class=\"ProveItLink\" href=\"__pv_it/feaa1d0e6d92ad9ead8e5ffd1f92697e3912387a0/expr.ipynb\"><img src=\"__pv_it/feaa1d0e6d92ad9ead8e5ffd1f92697e3912387a0/expr.png\" style=\"display:inline;vertical-align:middle;\" /></a></span></td></tr>\n",
       "<tr><td>3</td><td>assumption</td><td></td><td><span style=\"font-size:20px;\"><a class=\"ProveItLink\" href=\"__pv_it/b7e31d75543b3ce9f0c6e088e7bca956c708f1740/expr.ipynb\"><img src=\"__pv_it/b7e31d75543b3ce9f0c6e088e7bca956c708f1740/expr.png\" style=\"display:inline;vertical-align:middle;\" /></a> &#x22A2;&nbsp;<a class=\"ProveItLink\" href=\"__pv_it/1da4e2fe7c44632f084fa27ea32e26dc689384c20/expr.ipynb\"><img src=\"__pv_it/1da4e2fe7c44632f084fa27ea32e26dc689384c20/expr.png\" style=\"display:inline;vertical-align:middle;\" /></a></span></td></tr>\n",
       "</table>"
      ],
      "text/plain": [
       "\tstep type\trequirements\tstatement\n",
       "0\tspecialization\t1, 2, 3\t{[not](A) , [not](B)} |= [not](A or B)\n",
       "\tA : A, B : B\n",
       "1\ttheorem\t\t|= forall_{A, B | [not](A) , [not](B)} [not](A or B)\n",
       "\tproveit.logic.boolean.disjunction.neitherIntro\n",
       "2\tassumption\t\t{[not](A)} |= [not](A)\n",
       "3\tassumption\t\t{[not](B)} |= [not](B)"
      ]
     },
     "execution_count": 16,
     "metadata": {},
     "output_type": "execute_result"
    }
   ],
   "source": [
    "Not(Or(A,B)).prove([Not(A), Not(B)]).proof()"
   ]
  },
  {
   "cell_type": "code",
   "execution_count": 17,
   "metadata": {},
   "outputs": [
    {
     "data": {
      "text/html": [
       "<table><tr><th>&nbsp;</th><th>step type</th><th>requirements</th><th>statement</th></tr>\n",
       "<tr><td>0</td><td>specialization</td><td>1, 2, 3, 4</td><td><span style=\"font-size:20px;\"><a class=\"ProveItLink\" href=\"__pv_it/b03b027bd128753f298121242afa259dd8a232d30/expr.ipynb\"><img src=\"__pv_it/b03b027bd128753f298121242afa259dd8a232d30/expr.png\" style=\"display:inline;vertical-align:middle;\" /></a> &#x22A2;&nbsp;<a class=\"ProveItLink\" href=\"../__pv_it/8f1f7fac882de28c72b62ab80a1700b6d8fd066b0/expr.ipynb\"><img src=\"../__pv_it/8f1f7fac882de28c72b62ab80a1700b6d8fd066b0/expr.png\" style=\"display:inline;vertical-align:middle;\" /></a></span></td></tr>\n",
       "<tr><td>&nbsp;</td><td colspan=4 style=\"text-align:left\"><span style=\"font-size:20px;\"><a class=\"ProveItLink\" href=\"../../../__pv_it/2cbe72a7ad6f655694dd697106680215e8489b600/expr.ipynb\"><img src=\"../../../__pv_it/2cbe72a7ad6f655694dd697106680215e8489b600/expr.png\" style=\"display:inline;vertical-align:middle;\" /></a> : <a class=\"ProveItLink\" href=\"../../../__pv_it/2cbe72a7ad6f655694dd697106680215e8489b600/expr.ipynb\"><img src=\"../../../__pv_it/2cbe72a7ad6f655694dd697106680215e8489b600/expr.png\" style=\"display:inline;vertical-align:middle;\" /></a>, <a class=\"ProveItLink\" href=\"../../../__pv_it/077b2ff79244fb4582cbe22c6e3356fa92a52f2f0/expr.ipynb\"><img src=\"../../../__pv_it/077b2ff79244fb4582cbe22c6e3356fa92a52f2f0/expr.png\" style=\"display:inline;vertical-align:middle;\" /></a> : <a class=\"ProveItLink\" href=\"../../../__pv_it/077b2ff79244fb4582cbe22c6e3356fa92a52f2f0/expr.ipynb\"><img src=\"../../../__pv_it/077b2ff79244fb4582cbe22c6e3356fa92a52f2f0/expr.png\" style=\"display:inline;vertical-align:middle;\" /></a></span></td></tr><tr><td>1</td><td>theorem</td><td></td><td><span style=\"font-size:20px;\"> &#x22A2;&nbsp;<a class=\"ProveItLink\" href=\"__pv_it/0958bcd3fc040df036774b5cadef06ab4bc107330/expr.ipynb\"><img src=\"__pv_it/0958bcd3fc040df036774b5cadef06ab4bc107330/expr.png\" style=\"display:inline;vertical-align:middle;\" /></a></span></td></tr>\n",
       "<tr><td>&nbsp;</td><td colspan=4 style-\"text-align:left\"><a class=\"ProveItLink\" href=\"_proofs_/binaryOrContradiction.ipynb\">proveit.logic.boolean.disjunction.binaryOrContradiction</a></td></tr><tr><td>2</td><td>assumption</td><td></td><td><span style=\"font-size:20px;\"><a class=\"ProveItLink\" href=\"__pv_it/b770e7b00fcb6b4f23fb62157f5bc5f0e8c091e20/expr.ipynb\"><img src=\"__pv_it/b770e7b00fcb6b4f23fb62157f5bc5f0e8c091e20/expr.png\" style=\"display:inline;vertical-align:middle;\" /></a> &#x22A2;&nbsp;<a class=\"ProveItLink\" href=\"__pv_it/6b085089c20090840d052459f8893dc577d9cac10/expr.ipynb\"><img src=\"__pv_it/6b085089c20090840d052459f8893dc577d9cac10/expr.png\" style=\"display:inline;vertical-align:middle;\" /></a></span></td></tr>\n",
       "<tr><td>3</td><td>assumption</td><td></td><td><span style=\"font-size:20px;\"><a class=\"ProveItLink\" href=\"__pv_it/d70bb8509ebbd8eaacf9f16c016cbcdff0854f010/expr.ipynb\"><img src=\"__pv_it/d70bb8509ebbd8eaacf9f16c016cbcdff0854f010/expr.png\" style=\"display:inline;vertical-align:middle;\" /></a> &#x22A2;&nbsp;<a class=\"ProveItLink\" href=\"__pv_it/feaa1d0e6d92ad9ead8e5ffd1f92697e3912387a0/expr.ipynb\"><img src=\"__pv_it/feaa1d0e6d92ad9ead8e5ffd1f92697e3912387a0/expr.png\" style=\"display:inline;vertical-align:middle;\" /></a></span></td></tr>\n",
       "<tr><td>4</td><td>assumption</td><td></td><td><span style=\"font-size:20px;\"><a class=\"ProveItLink\" href=\"__pv_it/b7e31d75543b3ce9f0c6e088e7bca956c708f1740/expr.ipynb\"><img src=\"__pv_it/b7e31d75543b3ce9f0c6e088e7bca956c708f1740/expr.png\" style=\"display:inline;vertical-align:middle;\" /></a> &#x22A2;&nbsp;<a class=\"ProveItLink\" href=\"__pv_it/1da4e2fe7c44632f084fa27ea32e26dc689384c20/expr.ipynb\"><img src=\"__pv_it/1da4e2fe7c44632f084fa27ea32e26dc689384c20/expr.png\" style=\"display:inline;vertical-align:middle;\" /></a></span></td></tr>\n",
       "</table>"
      ],
      "text/plain": [
       "\tstep type\trequirements\tstatement\n",
       "0\tspecialization\t1, 2, 3, 4\t{[not](A) , [not](B) , A or B} |= FALSE\n",
       "\tA : A, B : B\n",
       "1\ttheorem\t\t|= forall_{A, B | A or B , [not](A) , [not](B)} FALSE\n",
       "\tproveit.logic.boolean.disjunction.binaryOrContradiction\n",
       "2\tassumption\t\t{A or B} |= A or B\n",
       "3\tassumption\t\t{[not](A)} |= [not](A)\n",
       "4\tassumption\t\t{[not](B)} |= [not](B)"
      ]
     },
     "execution_count": 17,
     "metadata": {},
     "output_type": "execute_result"
    }
   ],
   "source": [
    "Or(A,B).deriveContradiction([Not(A),Not(B), Or(A,B)]).proof()"
   ]
  },
  {
   "cell_type": "code",
   "execution_count": 18,
   "metadata": {},
   "outputs": [
    {
     "data": {
      "text/html": [
       "<table><tr><th>&nbsp;</th><th>step type</th><th>requirements</th><th>statement</th></tr>\n",
       "<tr><td>0</td><td>specialization</td><td>1, 2, 3, 4, 5</td><td><span style=\"font-size:20px;\"><a class=\"ProveItLink\" href=\"__pv_it/a0cbf17e2eddf133dde97edcd6ae6120482d924a0/expr.ipynb\"><img src=\"__pv_it/a0cbf17e2eddf133dde97edcd6ae6120482d924a0/expr.png\" style=\"display:inline;vertical-align:middle;\" /></a> &#x22A2;&nbsp;<a class=\"ProveItLink\" href=\"../../../__pv_it/2cbe72a7ad6f655694dd697106680215e8489b600/expr.ipynb\"><img src=\"../../../__pv_it/2cbe72a7ad6f655694dd697106680215e8489b600/expr.png\" style=\"display:inline;vertical-align:middle;\" /></a></span></td></tr>\n",
       "<tr><td>&nbsp;</td><td colspan=4 style=\"text-align:left\"><span style=\"font-size:20px;\"><a class=\"ProveItLink\" href=\"../../../__pv_it/2cbe72a7ad6f655694dd697106680215e8489b600/expr.ipynb\"><img src=\"../../../__pv_it/2cbe72a7ad6f655694dd697106680215e8489b600/expr.png\" style=\"display:inline;vertical-align:middle;\" /></a> : <a class=\"ProveItLink\" href=\"../../../__pv_it/2cbe72a7ad6f655694dd697106680215e8489b600/expr.ipynb\"><img src=\"../../../__pv_it/2cbe72a7ad6f655694dd697106680215e8489b600/expr.png\" style=\"display:inline;vertical-align:middle;\" /></a>, <a class=\"ProveItLink\" href=\"../../../__pv_it/077b2ff79244fb4582cbe22c6e3356fa92a52f2f0/expr.ipynb\"><img src=\"../../../__pv_it/077b2ff79244fb4582cbe22c6e3356fa92a52f2f0/expr.png\" style=\"display:inline;vertical-align:middle;\" /></a> : <a class=\"ProveItLink\" href=\"../../../__pv_it/077b2ff79244fb4582cbe22c6e3356fa92a52f2f0/expr.ipynb\"><img src=\"../../../__pv_it/077b2ff79244fb4582cbe22c6e3356fa92a52f2f0/expr.png\" style=\"display:inline;vertical-align:middle;\" /></a></span></td></tr><tr><td>1</td><td>theorem</td><td></td><td><span style=\"font-size:20px;\"> &#x22A2;&nbsp;<a class=\"ProveItLink\" href=\"__pv_it/cab93fc923026c5e7ba5e0dc1f69875613a752280/expr.ipynb\"><img src=\"__pv_it/cab93fc923026c5e7ba5e0dc1f69875613a752280/expr.png\" style=\"display:inline;vertical-align:middle;\" /></a></span></td></tr>\n",
       "<tr><td>&nbsp;</td><td colspan=4 style-\"text-align:left\"><a class=\"ProveItLink\" href=\"_proofs_/leftIfNotRight.ipynb\">proveit.logic.boolean.disjunction.leftIfNotRight</a></td></tr><tr><td>2</td><td>assumption</td><td></td><td><span style=\"font-size:20px;\"><a class=\"ProveItLink\" href=\"__pv_it/017ca8cfa034181c90ba15dd10869f0f4e516d6a0/expr.ipynb\"><img src=\"__pv_it/017ca8cfa034181c90ba15dd10869f0f4e516d6a0/expr.png\" style=\"display:inline;vertical-align:middle;\" /></a> &#x22A2;&nbsp;<a class=\"ProveItLink\" href=\"__pv_it/03a5c2b5cc6fc2c3cd686b4bcf84379b893abe210/expr.ipynb\"><img src=\"__pv_it/03a5c2b5cc6fc2c3cd686b4bcf84379b893abe210/expr.png\" style=\"display:inline;vertical-align:middle;\" /></a></span></td></tr>\n",
       "<tr><td>3</td><td>assumption</td><td></td><td><span style=\"font-size:20px;\"><a class=\"ProveItLink\" href=\"__pv_it/2c2e947402f53b9e11cd7769e1b5b3378595750e0/expr.ipynb\"><img src=\"__pv_it/2c2e947402f53b9e11cd7769e1b5b3378595750e0/expr.png\" style=\"display:inline;vertical-align:middle;\" /></a> &#x22A2;&nbsp;<a class=\"ProveItLink\" href=\"__pv_it/fe5c91c77f0659f9ea07a2e3257797875d6868370/expr.ipynb\"><img src=\"__pv_it/fe5c91c77f0659f9ea07a2e3257797875d6868370/expr.png\" style=\"display:inline;vertical-align:middle;\" /></a></span></td></tr>\n",
       "<tr><td>4</td><td>assumption</td><td></td><td><span style=\"font-size:20px;\"><a class=\"ProveItLink\" href=\"__pv_it/b770e7b00fcb6b4f23fb62157f5bc5f0e8c091e20/expr.ipynb\"><img src=\"__pv_it/b770e7b00fcb6b4f23fb62157f5bc5f0e8c091e20/expr.png\" style=\"display:inline;vertical-align:middle;\" /></a> &#x22A2;&nbsp;<a class=\"ProveItLink\" href=\"__pv_it/6b085089c20090840d052459f8893dc577d9cac10/expr.ipynb\"><img src=\"__pv_it/6b085089c20090840d052459f8893dc577d9cac10/expr.png\" style=\"display:inline;vertical-align:middle;\" /></a></span></td></tr>\n",
       "<tr><td>5</td><td>assumption</td><td></td><td><span style=\"font-size:20px;\"><a class=\"ProveItLink\" href=\"__pv_it/b7e31d75543b3ce9f0c6e088e7bca956c708f1740/expr.ipynb\"><img src=\"__pv_it/b7e31d75543b3ce9f0c6e088e7bca956c708f1740/expr.png\" style=\"display:inline;vertical-align:middle;\" /></a> &#x22A2;&nbsp;<a class=\"ProveItLink\" href=\"__pv_it/1da4e2fe7c44632f084fa27ea32e26dc689384c20/expr.ipynb\"><img src=\"__pv_it/1da4e2fe7c44632f084fa27ea32e26dc689384c20/expr.png\" style=\"display:inline;vertical-align:middle;\" /></a></span></td></tr>\n",
       "</table>"
      ],
      "text/plain": [
       "\tstep type\trequirements\tstatement\n",
       "0\tspecialization\t1, 2, 3, 4, 5\t{A in BOOLEANS , B in BOOLEANS , [not](B) , A or B} |= A\n",
       "\tA : A, B : B\n",
       "1\ttheorem\t\t|= forall_{A, B in BOOLEANS | A or B , [not](B)} A\n",
       "\tproveit.logic.boolean.disjunction.leftIfNotRight\n",
       "2\tassumption\t\t{A in BOOLEANS} |= A in BOOLEANS\n",
       "3\tassumption\t\t{B in BOOLEANS} |= B in BOOLEANS\n",
       "4\tassumption\t\t{A or B} |= A or B\n",
       "5\tassumption\t\t{[not](B)} |= [not](B)"
      ]
     },
     "execution_count": 18,
     "metadata": {},
     "output_type": "execute_result"
    }
   ],
   "source": [
    "Or(A,B).deriveLeftIfNotRight([inBool(A), inBool(B), Not(B), Or(A,B)]).proof()"
   ]
  },
  {
   "cell_type": "code",
   "execution_count": 19,
   "metadata": {},
   "outputs": [
    {
     "data": {
      "text/html": [
       "<table><tr><th>&nbsp;</th><th>step type</th><th>requirements</th><th>statement</th></tr>\n",
       "<tr><td>0</td><td>specialization</td><td>1, 2, 3, 4, 5</td><td><span style=\"font-size:20px;\"><a class=\"ProveItLink\" href=\"__pv_it/706511d2ab1edc5703aba32b532cab77e2eb9ee80/expr.ipynb\"><img src=\"__pv_it/706511d2ab1edc5703aba32b532cab77e2eb9ee80/expr.png\" style=\"display:inline;vertical-align:middle;\" /></a> &#x22A2;&nbsp;<a class=\"ProveItLink\" href=\"../../../__pv_it/077b2ff79244fb4582cbe22c6e3356fa92a52f2f0/expr.ipynb\"><img src=\"../../../__pv_it/077b2ff79244fb4582cbe22c6e3356fa92a52f2f0/expr.png\" style=\"display:inline;vertical-align:middle;\" /></a></span></td></tr>\n",
       "<tr><td>&nbsp;</td><td colspan=4 style=\"text-align:left\"><span style=\"font-size:20px;\"><a class=\"ProveItLink\" href=\"../../../__pv_it/2cbe72a7ad6f655694dd697106680215e8489b600/expr.ipynb\"><img src=\"../../../__pv_it/2cbe72a7ad6f655694dd697106680215e8489b600/expr.png\" style=\"display:inline;vertical-align:middle;\" /></a> : <a class=\"ProveItLink\" href=\"../../../__pv_it/2cbe72a7ad6f655694dd697106680215e8489b600/expr.ipynb\"><img src=\"../../../__pv_it/2cbe72a7ad6f655694dd697106680215e8489b600/expr.png\" style=\"display:inline;vertical-align:middle;\" /></a>, <a class=\"ProveItLink\" href=\"../../../__pv_it/077b2ff79244fb4582cbe22c6e3356fa92a52f2f0/expr.ipynb\"><img src=\"../../../__pv_it/077b2ff79244fb4582cbe22c6e3356fa92a52f2f0/expr.png\" style=\"display:inline;vertical-align:middle;\" /></a> : <a class=\"ProveItLink\" href=\"../../../__pv_it/077b2ff79244fb4582cbe22c6e3356fa92a52f2f0/expr.ipynb\"><img src=\"../../../__pv_it/077b2ff79244fb4582cbe22c6e3356fa92a52f2f0/expr.png\" style=\"display:inline;vertical-align:middle;\" /></a></span></td></tr><tr><td>1</td><td>theorem</td><td></td><td><span style=\"font-size:20px;\"> &#x22A2;&nbsp;<a class=\"ProveItLink\" href=\"__pv_it/896fb79f15672ec8c1dc34695a1bce8124fa7b540/expr.ipynb\"><img src=\"__pv_it/896fb79f15672ec8c1dc34695a1bce8124fa7b540/expr.png\" style=\"display:inline;vertical-align:middle;\" /></a></span></td></tr>\n",
       "<tr><td>&nbsp;</td><td colspan=4 style-\"text-align:left\"><a class=\"ProveItLink\" href=\"_proofs_/rightIfNotLeft.ipynb\">proveit.logic.boolean.disjunction.rightIfNotLeft</a></td></tr><tr><td>2</td><td>assumption</td><td></td><td><span style=\"font-size:20px;\"><a class=\"ProveItLink\" href=\"__pv_it/017ca8cfa034181c90ba15dd10869f0f4e516d6a0/expr.ipynb\"><img src=\"__pv_it/017ca8cfa034181c90ba15dd10869f0f4e516d6a0/expr.png\" style=\"display:inline;vertical-align:middle;\" /></a> &#x22A2;&nbsp;<a class=\"ProveItLink\" href=\"__pv_it/03a5c2b5cc6fc2c3cd686b4bcf84379b893abe210/expr.ipynb\"><img src=\"__pv_it/03a5c2b5cc6fc2c3cd686b4bcf84379b893abe210/expr.png\" style=\"display:inline;vertical-align:middle;\" /></a></span></td></tr>\n",
       "<tr><td>3</td><td>assumption</td><td></td><td><span style=\"font-size:20px;\"><a class=\"ProveItLink\" href=\"__pv_it/2c2e947402f53b9e11cd7769e1b5b3378595750e0/expr.ipynb\"><img src=\"__pv_it/2c2e947402f53b9e11cd7769e1b5b3378595750e0/expr.png\" style=\"display:inline;vertical-align:middle;\" /></a> &#x22A2;&nbsp;<a class=\"ProveItLink\" href=\"__pv_it/fe5c91c77f0659f9ea07a2e3257797875d6868370/expr.ipynb\"><img src=\"__pv_it/fe5c91c77f0659f9ea07a2e3257797875d6868370/expr.png\" style=\"display:inline;vertical-align:middle;\" /></a></span></td></tr>\n",
       "<tr><td>4</td><td>assumption</td><td></td><td><span style=\"font-size:20px;\"><a class=\"ProveItLink\" href=\"__pv_it/b770e7b00fcb6b4f23fb62157f5bc5f0e8c091e20/expr.ipynb\"><img src=\"__pv_it/b770e7b00fcb6b4f23fb62157f5bc5f0e8c091e20/expr.png\" style=\"display:inline;vertical-align:middle;\" /></a> &#x22A2;&nbsp;<a class=\"ProveItLink\" href=\"__pv_it/6b085089c20090840d052459f8893dc577d9cac10/expr.ipynb\"><img src=\"__pv_it/6b085089c20090840d052459f8893dc577d9cac10/expr.png\" style=\"display:inline;vertical-align:middle;\" /></a></span></td></tr>\n",
       "<tr><td>5</td><td>assumption</td><td></td><td><span style=\"font-size:20px;\"><a class=\"ProveItLink\" href=\"__pv_it/d70bb8509ebbd8eaacf9f16c016cbcdff0854f010/expr.ipynb\"><img src=\"__pv_it/d70bb8509ebbd8eaacf9f16c016cbcdff0854f010/expr.png\" style=\"display:inline;vertical-align:middle;\" /></a> &#x22A2;&nbsp;<a class=\"ProveItLink\" href=\"__pv_it/feaa1d0e6d92ad9ead8e5ffd1f92697e3912387a0/expr.ipynb\"><img src=\"__pv_it/feaa1d0e6d92ad9ead8e5ffd1f92697e3912387a0/expr.png\" style=\"display:inline;vertical-align:middle;\" /></a></span></td></tr>\n",
       "</table>"
      ],
      "text/plain": [
       "\tstep type\trequirements\tstatement\n",
       "0\tspecialization\t1, 2, 3, 4, 5\t{A in BOOLEANS , B in BOOLEANS , [not](A) , A or B} |= B\n",
       "\tA : A, B : B\n",
       "1\ttheorem\t\t|= forall_{A, B in BOOLEANS | A or B , [not](A)} B\n",
       "\tproveit.logic.boolean.disjunction.rightIfNotLeft\n",
       "2\tassumption\t\t{A in BOOLEANS} |= A in BOOLEANS\n",
       "3\tassumption\t\t{B in BOOLEANS} |= B in BOOLEANS\n",
       "4\tassumption\t\t{A or B} |= A or B\n",
       "5\tassumption\t\t{[not](A)} |= [not](A)"
      ]
     },
     "execution_count": 19,
     "metadata": {},
     "output_type": "execute_result"
    }
   ],
   "source": [
    "Or(A,B).deriveRightIfNotLeft([*inBool(A,B), Not(A), Or(A,B)]).proof()"
   ]
  },
  {
   "cell_type": "code",
   "execution_count": 20,
   "metadata": {},
   "outputs": [
    {
     "data": {
      "text/html": [
       "<table><tr><th>&nbsp;</th><th>step type</th><th>requirements</th><th>statement</th></tr>\n",
       "<tr><td>0</td><td>specialization</td><td>1, 2, 3, 4, 5, 6</td><td><span style=\"font-size:20px;\"><a class=\"ProveItLink\" href=\"__pv_it/f0a2c4cd8af8cba97cd1a57c1c21185451044b1e0/expr.ipynb\"><img src=\"__pv_it/f0a2c4cd8af8cba97cd1a57c1c21185451044b1e0/expr.png\" style=\"display:inline;vertical-align:middle;\" /></a> &#x22A2;&nbsp;<a class=\"ProveItLink\" href=\"../../../__pv_it/985a1bdf1540838275dec15f4ad6de261cca93ce0/expr.ipynb\"><img src=\"../../../__pv_it/985a1bdf1540838275dec15f4ad6de261cca93ce0/expr.png\" style=\"display:inline;vertical-align:middle;\" /></a></span></td></tr>\n",
       "<tr><td>&nbsp;</td><td colspan=4 style=\"text-align:left\"><span style=\"font-size:20px;\"><a class=\"ProveItLink\" href=\"../../../__pv_it/2cbe72a7ad6f655694dd697106680215e8489b600/expr.ipynb\"><img src=\"../../../__pv_it/2cbe72a7ad6f655694dd697106680215e8489b600/expr.png\" style=\"display:inline;vertical-align:middle;\" /></a> : <a class=\"ProveItLink\" href=\"../../../__pv_it/2cbe72a7ad6f655694dd697106680215e8489b600/expr.ipynb\"><img src=\"../../../__pv_it/2cbe72a7ad6f655694dd697106680215e8489b600/expr.png\" style=\"display:inline;vertical-align:middle;\" /></a>, <a class=\"ProveItLink\" href=\"../../../__pv_it/077b2ff79244fb4582cbe22c6e3356fa92a52f2f0/expr.ipynb\"><img src=\"../../../__pv_it/077b2ff79244fb4582cbe22c6e3356fa92a52f2f0/expr.png\" style=\"display:inline;vertical-align:middle;\" /></a> : <a class=\"ProveItLink\" href=\"../../../__pv_it/077b2ff79244fb4582cbe22c6e3356fa92a52f2f0/expr.ipynb\"><img src=\"../../../__pv_it/077b2ff79244fb4582cbe22c6e3356fa92a52f2f0/expr.png\" style=\"display:inline;vertical-align:middle;\" /></a>, <a class=\"ProveItLink\" href=\"../../../__pv_it/985a1bdf1540838275dec15f4ad6de261cca93ce0/expr.ipynb\"><img src=\"../../../__pv_it/985a1bdf1540838275dec15f4ad6de261cca93ce0/expr.png\" style=\"display:inline;vertical-align:middle;\" /></a> : <a class=\"ProveItLink\" href=\"../../../__pv_it/985a1bdf1540838275dec15f4ad6de261cca93ce0/expr.ipynb\"><img src=\"../../../__pv_it/985a1bdf1540838275dec15f4ad6de261cca93ce0/expr.png\" style=\"display:inline;vertical-align:middle;\" /></a></span></td></tr><tr><td>1</td><td>theorem</td><td></td><td><span style=\"font-size:20px;\"> &#x22A2;&nbsp;<a class=\"ProveItLink\" href=\"__pv_it/ae04d742bb2a9c5d5c8f08976170ec0df82f46d30/expr.ipynb\"><img src=\"__pv_it/ae04d742bb2a9c5d5c8f08976170ec0df82f46d30/expr.png\" style=\"display:inline;vertical-align:middle;\" /></a></span></td></tr>\n",
       "<tr><td>&nbsp;</td><td colspan=4 style-\"text-align:left\"><a class=\"ProveItLink\" href=\"_proofs_/singularConstructiveDilemma.ipynb\">proveit.logic.boolean.disjunction.singularConstructiveDilemma</a></td></tr><tr><td>2</td><td>assumption</td><td></td><td><span style=\"font-size:20px;\"><a class=\"ProveItLink\" href=\"__pv_it/017ca8cfa034181c90ba15dd10869f0f4e516d6a0/expr.ipynb\"><img src=\"__pv_it/017ca8cfa034181c90ba15dd10869f0f4e516d6a0/expr.png\" style=\"display:inline;vertical-align:middle;\" /></a> &#x22A2;&nbsp;<a class=\"ProveItLink\" href=\"__pv_it/03a5c2b5cc6fc2c3cd686b4bcf84379b893abe210/expr.ipynb\"><img src=\"__pv_it/03a5c2b5cc6fc2c3cd686b4bcf84379b893abe210/expr.png\" style=\"display:inline;vertical-align:middle;\" /></a></span></td></tr>\n",
       "<tr><td>3</td><td>assumption</td><td></td><td><span style=\"font-size:20px;\"><a class=\"ProveItLink\" href=\"__pv_it/2c2e947402f53b9e11cd7769e1b5b3378595750e0/expr.ipynb\"><img src=\"__pv_it/2c2e947402f53b9e11cd7769e1b5b3378595750e0/expr.png\" style=\"display:inline;vertical-align:middle;\" /></a> &#x22A2;&nbsp;<a class=\"ProveItLink\" href=\"__pv_it/fe5c91c77f0659f9ea07a2e3257797875d6868370/expr.ipynb\"><img src=\"__pv_it/fe5c91c77f0659f9ea07a2e3257797875d6868370/expr.png\" style=\"display:inline;vertical-align:middle;\" /></a></span></td></tr>\n",
       "<tr><td>4</td><td>assumption</td><td></td><td><span style=\"font-size:20px;\"><a class=\"ProveItLink\" href=\"__pv_it/b770e7b00fcb6b4f23fb62157f5bc5f0e8c091e20/expr.ipynb\"><img src=\"__pv_it/b770e7b00fcb6b4f23fb62157f5bc5f0e8c091e20/expr.png\" style=\"display:inline;vertical-align:middle;\" /></a> &#x22A2;&nbsp;<a class=\"ProveItLink\" href=\"__pv_it/6b085089c20090840d052459f8893dc577d9cac10/expr.ipynb\"><img src=\"__pv_it/6b085089c20090840d052459f8893dc577d9cac10/expr.png\" style=\"display:inline;vertical-align:middle;\" /></a></span></td></tr>\n",
       "<tr><td>5</td><td>assumption</td><td></td><td><span style=\"font-size:20px;\"><a class=\"ProveItLink\" href=\"__pv_it/2b397a206fb82d71f2761db12bdc37b0a3e181fb0/expr.ipynb\"><img src=\"__pv_it/2b397a206fb82d71f2761db12bdc37b0a3e181fb0/expr.png\" style=\"display:inline;vertical-align:middle;\" /></a> &#x22A2;&nbsp;<a class=\"ProveItLink\" href=\"__pv_it/331937d6d92fa85ce5f21643895017d27da16a970/expr.ipynb\"><img src=\"__pv_it/331937d6d92fa85ce5f21643895017d27da16a970/expr.png\" style=\"display:inline;vertical-align:middle;\" /></a></span></td></tr>\n",
       "<tr><td>6</td><td>assumption</td><td></td><td><span style=\"font-size:20px;\"><a class=\"ProveItLink\" href=\"__pv_it/4ae5a2d50b488dffa8d8e9314f0e0649390514520/expr.ipynb\"><img src=\"__pv_it/4ae5a2d50b488dffa8d8e9314f0e0649390514520/expr.png\" style=\"display:inline;vertical-align:middle;\" /></a> &#x22A2;&nbsp;<a class=\"ProveItLink\" href=\"__pv_it/318ec56dfe326b491d8f5311d25e366580d46fdd0/expr.ipynb\"><img src=\"__pv_it/318ec56dfe326b491d8f5311d25e366580d46fdd0/expr.png\" style=\"display:inline;vertical-align:middle;\" /></a></span></td></tr>\n",
       "</table>"
      ],
      "text/plain": [
       "\tstep type\trequirements\tstatement\n",
       "0\tspecialization\t1, 2, 3, 4, 5, 6\t{A or B , B in BOOLEANS , A => C , B => C , A in BOOLEANS} |= C\n",
       "\tA : A, B : B, C : C\n",
       "1\ttheorem\t\t|= forall_{A, B in BOOLEANS | A or B} [forall_{C | A => C , B => C} C]\n",
       "\tproveit.logic.boolean.disjunction.singularConstructiveDilemma\n",
       "2\tassumption\t\t{A in BOOLEANS} |= A in BOOLEANS\n",
       "3\tassumption\t\t{B in BOOLEANS} |= B in BOOLEANS\n",
       "4\tassumption\t\t{A or B} |= A or B\n",
       "5\tassumption\t\t{A => C} |= A => C\n",
       "6\tassumption\t\t{B => C} |= B => C"
      ]
     },
     "execution_count": 20,
     "metadata": {},
     "output_type": "execute_result"
    }
   ],
   "source": [
    "Or(A,B).deriveViaDilemma(C,assumptions=[Or(A,B),inBool(B),Implies(A,C), Implies(B,C), inBool(A), Implies(A,Or(C,D)), Implies(B, Or(C,D))]).proof()"
   ]
  },
  {
   "cell_type": "code",
   "execution_count": 21,
   "metadata": {},
   "outputs": [
    {
     "data": {
      "text/html": [
       "<table><tr><th>&nbsp;</th><th>step type</th><th>requirements</th><th>statement</th></tr>\n",
       "<tr><td>0</td><td>specialization</td><td>1, 2, 3, 4, 5, 6, 7, 8</td><td><span style=\"font-size:20px;\"><a class=\"ProveItLink\" href=\"__pv_it/96d0e3f72c3cc626b5b7a7acaa630526c8c114ce0/expr.ipynb\"><img src=\"__pv_it/96d0e3f72c3cc626b5b7a7acaa630526c8c114ce0/expr.png\" style=\"display:inline;vertical-align:middle;\" /></a> &#x22A2;&nbsp;<a class=\"ProveItLink\" href=\"../../../__pv_it/9995c55100c62d7d8a012a35bafc852acbe03cf00/expr.ipynb\"><img src=\"../../../__pv_it/9995c55100c62d7d8a012a35bafc852acbe03cf00/expr.png\" style=\"display:inline;vertical-align:middle;\" /></a></span></td></tr>\n",
       "<tr><td>&nbsp;</td><td colspan=4 style=\"text-align:left\"><span style=\"font-size:20px;\"><a class=\"ProveItLink\" href=\"../../../__pv_it/78af03acba5349fd70398a32ce59bae1da52f0870/expr.ipynb\"><img src=\"../../../__pv_it/78af03acba5349fd70398a32ce59bae1da52f0870/expr.png\" style=\"display:inline;vertical-align:middle;\" /></a> : <a class=\"ProveItLink\" href=\"../../../number/numeral/__pv_it/23412ce59ea7e77353d2f9225e02248e73651ca00/expr.ipynb\"><img src=\"../../../number/numeral/__pv_it/23412ce59ea7e77353d2f9225e02248e73651ca00/expr.png\" style=\"display:inline;vertical-align:middle;\" /></a>, <a class=\"ProveItLink\" href=\"../../../__pv_it/eb438fefc4bd0ac977777d6dfd3e8a72dfbedbd50/expr.ipynb\"><img src=\"../../../__pv_it/eb438fefc4bd0ac977777d6dfd3e8a72dfbedbd50/expr.png\" style=\"display:inline;vertical-align:middle;\" /></a> : <a class=\"ProveItLink\" href=\"__pv_it/ba51a0fc910408dc1211c29b03a29f7cec842b550/expr.ipynb\"><img src=\"__pv_it/ba51a0fc910408dc1211c29b03a29f7cec842b550/expr.png\" style=\"display:inline;vertical-align:middle;\" /></a>, <a class=\"ProveItLink\" href=\"../../../__pv_it/985a1bdf1540838275dec15f4ad6de261cca93ce0/expr.ipynb\"><img src=\"../../../__pv_it/985a1bdf1540838275dec15f4ad6de261cca93ce0/expr.png\" style=\"display:inline;vertical-align:middle;\" /></a> : <a class=\"ProveItLink\" href=\"../../../__pv_it/9995c55100c62d7d8a012a35bafc852acbe03cf00/expr.ipynb\"><img src=\"../../../__pv_it/9995c55100c62d7d8a012a35bafc852acbe03cf00/expr.png\" style=\"display:inline;vertical-align:middle;\" /></a></span></td></tr><tr><td>1</td><td>theorem</td><td></td><td><span style=\"font-size:20px;\"> &#x22A2;&nbsp;<a class=\"ProveItLink\" href=\"__pv_it/7558e00f56abef2a00d5062db9a0e7ac66911f340/expr.ipynb\"><img src=\"__pv_it/7558e00f56abef2a00d5062db9a0e7ac66911f340/expr.png\" style=\"display:inline;vertical-align:middle;\" /></a></span></td></tr>\n",
       "<tr><td>&nbsp;</td><td colspan=4 style-\"text-align:left\"><a class=\"ProveItLink\" href=\"_proofs_/singularConstructiveMultiDilemma.ipynb\">proveit.logic.boolean.disjunction.singularConstructiveMultiDilemma</a></td></tr><tr><td>2</td><td>theorem</td><td></td><td><span style=\"font-size:20px;\"> &#x22A2;&nbsp;<a class=\"ProveItLink\" href=\"../../../number/numeral/deci/__pv_it/3fc93db3b3fd1b15204240d9de18a48656bfb08c0/expr.ipynb\"><img src=\"../../../number/numeral/deci/__pv_it/3fc93db3b3fd1b15204240d9de18a48656bfb08c0/expr.png\" style=\"display:inline;vertical-align:middle;\" /></a></span></td></tr>\n",
       "<tr><td>&nbsp;</td><td colspan=4 style-\"text-align:left\"><a class=\"ProveItLink\" href=\"../../../number/numeral/deci/_proofs_/nat4.ipynb\">proveit.number.numeral.deci.nat4</a></td></tr><tr><td>3</td><td>specialization</td><td>9, 10, 11, 12, 13</td><td><span style=\"font-size:20px;\"><a class=\"ProveItLink\" href=\"__pv_it/f28f9b812246a6c4975e6f67667fe62b1fba502a0/expr.ipynb\"><img src=\"__pv_it/f28f9b812246a6c4975e6f67667fe62b1fba502a0/expr.png\" style=\"display:inline;vertical-align:middle;\" /></a> &#x22A2;&nbsp;<a class=\"ProveItLink\" href=\"__pv_it/c7afd1ead8211492267b3cefac34659a98e80ce80/expr.ipynb\"><img src=\"__pv_it/c7afd1ead8211492267b3cefac34659a98e80ce80/expr.png\" style=\"display:inline;vertical-align:middle;\" /></a></span></td></tr>\n",
       "<tr><td>&nbsp;</td><td colspan=4 style=\"text-align:left\"><span style=\"font-size:20px;\"><a class=\"ProveItLink\" href=\"../../../__pv_it/abeee18594afe51bfb1be95d9591fbba24ac53f30/expr.ipynb\"><img src=\"../../../__pv_it/abeee18594afe51bfb1be95d9591fbba24ac53f30/expr.png\" style=\"display:inline;vertical-align:middle;\" /></a> : <a class=\"ProveItLink\" href=\"../__pv_it/46271c8230be96415d662709611f4ed2279d702b0/expr.ipynb\"><img src=\"../__pv_it/46271c8230be96415d662709611f4ed2279d702b0/expr.png\" style=\"display:inline;vertical-align:middle;\" /></a>, <a class=\"ProveItLink\" href=\"../../../__pv_it/07527342713064c87612d00d8557c53d53d5324a0/expr.ipynb\"><img src=\"../../../__pv_it/07527342713064c87612d00d8557c53d53d5324a0/expr.png\" style=\"display:inline;vertical-align:middle;\" /></a> : <a class=\"ProveItLink\" href=\"../../../__pv_it/2cbe72a7ad6f655694dd697106680215e8489b600/expr.ipynb\"><img src=\"../../../__pv_it/2cbe72a7ad6f655694dd697106680215e8489b600/expr.png\" style=\"display:inline;vertical-align:middle;\" /></a>, <a class=\"ProveItLink\" href=\"../../../__pv_it/6840a4fa6c106149dc16a131294d0c5e44f1b0480/expr.ipynb\"><img src=\"../../../__pv_it/6840a4fa6c106149dc16a131294d0c5e44f1b0480/expr.png\" style=\"display:inline;vertical-align:middle;\" /></a> : <a class=\"ProveItLink\" href=\"../../../__pv_it/077b2ff79244fb4582cbe22c6e3356fa92a52f2f0/expr.ipynb\"><img src=\"../../../__pv_it/077b2ff79244fb4582cbe22c6e3356fa92a52f2f0/expr.png\" style=\"display:inline;vertical-align:middle;\" /></a>, <a class=\"ProveItLink\" href=\"../../../__pv_it/cbdfda466482236edba0ce44ac7ef39cda0af7a40/expr.ipynb\"><img src=\"../../../__pv_it/cbdfda466482236edba0ce44ac7ef39cda0af7a40/expr.png\" style=\"display:inline;vertical-align:middle;\" /></a> : <a class=\"ProveItLink\" href=\"../../../__pv_it/985a1bdf1540838275dec15f4ad6de261cca93ce0/expr.ipynb\"><img src=\"../../../__pv_it/985a1bdf1540838275dec15f4ad6de261cca93ce0/expr.png\" style=\"display:inline;vertical-align:middle;\" /></a>, <a class=\"ProveItLink\" href=\"../../../__pv_it/3a5de44ed6135dbbdbbeec6704c741e238f127300/expr.ipynb\"><img src=\"../../../__pv_it/3a5de44ed6135dbbdbbeec6704c741e238f127300/expr.png\" style=\"display:inline;vertical-align:middle;\" /></a> : <a class=\"ProveItLink\" href=\"../../../__pv_it/185e6d30f167ee2ee5ef3321098dc98e0d77bc590/expr.ipynb\"><img src=\"../../../__pv_it/185e6d30f167ee2ee5ef3321098dc98e0d77bc590/expr.png\" style=\"display:inline;vertical-align:middle;\" /></a></span></td></tr><tr><td>4</td><td>assumption</td><td></td><td><span style=\"font-size:20px;\"><a class=\"ProveItLink\" href=\"__pv_it/7f1e58f28ce6d4b84e42c8b7021d4eaa1ac454cc0/expr.ipynb\"><img src=\"__pv_it/7f1e58f28ce6d4b84e42c8b7021d4eaa1ac454cc0/expr.png\" style=\"display:inline;vertical-align:middle;\" /></a> &#x22A2;&nbsp;<a class=\"ProveItLink\" href=\"__pv_it/081f8b676821fa28f4eee7c26e5e1e191452a5b80/expr.ipynb\"><img src=\"__pv_it/081f8b676821fa28f4eee7c26e5e1e191452a5b80/expr.png\" style=\"display:inline;vertical-align:middle;\" /></a></span></td></tr>\n",
       "<tr><td>5</td><td>assumption</td><td></td><td><span style=\"font-size:20px;\"><a class=\"ProveItLink\" href=\"__pv_it/092cfc54d11619a13db76103022e2be3c53c47e10/expr.ipynb\"><img src=\"__pv_it/092cfc54d11619a13db76103022e2be3c53c47e10/expr.png\" style=\"display:inline;vertical-align:middle;\" /></a> &#x22A2;&nbsp;<a class=\"ProveItLink\" href=\"__pv_it/e46c21c5850ad1c89de01c53fc007c67122a6abc0/expr.ipynb\"><img src=\"__pv_it/e46c21c5850ad1c89de01c53fc007c67122a6abc0/expr.png\" style=\"display:inline;vertical-align:middle;\" /></a></span></td></tr>\n",
       "<tr><td>6</td><td>assumption</td><td></td><td><span style=\"font-size:20px;\"><a class=\"ProveItLink\" href=\"__pv_it/aa9151bc46c1b1d67ed939e4aacea04fe8b25e1a0/expr.ipynb\"><img src=\"__pv_it/aa9151bc46c1b1d67ed939e4aacea04fe8b25e1a0/expr.png\" style=\"display:inline;vertical-align:middle;\" /></a> &#x22A2;&nbsp;<a class=\"ProveItLink\" href=\"__pv_it/68cbc9d7efbd6cb5d1f8c321d3cff22dee5cab6f0/expr.ipynb\"><img src=\"__pv_it/68cbc9d7efbd6cb5d1f8c321d3cff22dee5cab6f0/expr.png\" style=\"display:inline;vertical-align:middle;\" /></a></span></td></tr>\n",
       "<tr><td>7</td><td>assumption</td><td></td><td><span style=\"font-size:20px;\"><a class=\"ProveItLink\" href=\"__pv_it/969fe72d6a0964787caed093b86849020dbfce970/expr.ipynb\"><img src=\"__pv_it/969fe72d6a0964787caed093b86849020dbfce970/expr.png\" style=\"display:inline;vertical-align:middle;\" /></a> &#x22A2;&nbsp;<a class=\"ProveItLink\" href=\"__pv_it/accb5874dce95efc2977f4606c68247b8209828d0/expr.ipynb\"><img src=\"__pv_it/accb5874dce95efc2977f4606c68247b8209828d0/expr.png\" style=\"display:inline;vertical-align:middle;\" /></a></span></td></tr>\n",
       "<tr><td>8</td><td>assumption</td><td></td><td><span style=\"font-size:20px;\"><a class=\"ProveItLink\" href=\"__pv_it/762ac0ab6cf8f3593ca3d19897de6c780f5be0e30/expr.ipynb\"><img src=\"__pv_it/762ac0ab6cf8f3593ca3d19897de6c780f5be0e30/expr.png\" style=\"display:inline;vertical-align:middle;\" /></a> &#x22A2;&nbsp;<a class=\"ProveItLink\" href=\"__pv_it/3501a403174b2bb52ef9fd9e2ef91c152a781e360/expr.ipynb\"><img src=\"__pv_it/3501a403174b2bb52ef9fd9e2ef91c152a781e360/expr.png\" style=\"display:inline;vertical-align:middle;\" /></a></span></td></tr>\n",
       "<tr><td>9</td><td>theorem</td><td></td><td><span style=\"font-size:20px;\"> &#x22A2;&nbsp;<a class=\"ProveItLink\" href=\"../../set_theory/membership/__pv_it/f8871096ab31a54eeeb7d5201addc96bdbcd44530/expr.ipynb\"><img src=\"../../set_theory/membership/__pv_it/f8871096ab31a54eeeb7d5201addc96bdbcd44530/expr.png\" style=\"display:inline;vertical-align:middle;\" /></a></span></td></tr>\n",
       "<tr><td>&nbsp;</td><td colspan=4 style-\"text-align:left\"><a class=\"ProveItLink\" href=\"../../set_theory/membership/_proofs_/exp_set_4.ipynb\">proveit.logic.set_theory.membership.exp_set_4</a></td></tr><tr><td>10</td><td>assumption</td><td></td><td><span style=\"font-size:20px;\"><a class=\"ProveItLink\" href=\"__pv_it/017ca8cfa034181c90ba15dd10869f0f4e516d6a0/expr.ipynb\"><img src=\"__pv_it/017ca8cfa034181c90ba15dd10869f0f4e516d6a0/expr.png\" style=\"display:inline;vertical-align:middle;\" /></a> &#x22A2;&nbsp;<a class=\"ProveItLink\" href=\"__pv_it/03a5c2b5cc6fc2c3cd686b4bcf84379b893abe210/expr.ipynb\"><img src=\"__pv_it/03a5c2b5cc6fc2c3cd686b4bcf84379b893abe210/expr.png\" style=\"display:inline;vertical-align:middle;\" /></a></span></td></tr>\n",
       "<tr><td>11</td><td>assumption</td><td></td><td><span style=\"font-size:20px;\"><a class=\"ProveItLink\" href=\"__pv_it/2c2e947402f53b9e11cd7769e1b5b3378595750e0/expr.ipynb\"><img src=\"__pv_it/2c2e947402f53b9e11cd7769e1b5b3378595750e0/expr.png\" style=\"display:inline;vertical-align:middle;\" /></a> &#x22A2;&nbsp;<a class=\"ProveItLink\" href=\"__pv_it/fe5c91c77f0659f9ea07a2e3257797875d6868370/expr.ipynb\"><img src=\"__pv_it/fe5c91c77f0659f9ea07a2e3257797875d6868370/expr.png\" style=\"display:inline;vertical-align:middle;\" /></a></span></td></tr>\n",
       "<tr><td>12</td><td>assumption</td><td></td><td><span style=\"font-size:20px;\"><a class=\"ProveItLink\" href=\"__pv_it/549ecf82a9d4ac5ca0750c6c3aaf83e6e7209ca90/expr.ipynb\"><img src=\"__pv_it/549ecf82a9d4ac5ca0750c6c3aaf83e6e7209ca90/expr.png\" style=\"display:inline;vertical-align:middle;\" /></a> &#x22A2;&nbsp;<a class=\"ProveItLink\" href=\"__pv_it/2cec3c732aceb253233bb533d4e43cc3f34f4f660/expr.ipynb\"><img src=\"__pv_it/2cec3c732aceb253233bb533d4e43cc3f34f4f660/expr.png\" style=\"display:inline;vertical-align:middle;\" /></a></span></td></tr>\n",
       "<tr><td>13</td><td>assumption</td><td></td><td><span style=\"font-size:20px;\"><a class=\"ProveItLink\" href=\"__pv_it/aa3618fdfba9edc866f19a2dbc2f7cde292ff1c70/expr.ipynb\"><img src=\"__pv_it/aa3618fdfba9edc866f19a2dbc2f7cde292ff1c70/expr.png\" style=\"display:inline;vertical-align:middle;\" /></a> &#x22A2;&nbsp;<a class=\"ProveItLink\" href=\"__pv_it/3891b823dfb55f51d513cc7144556dc1bfd425b70/expr.ipynb\"><img src=\"__pv_it/3891b823dfb55f51d513cc7144556dc1bfd425b70/expr.png\" style=\"display:inline;vertical-align:middle;\" /></a></span></td></tr>\n",
       "</table>"
      ],
      "text/plain": [
       "\tstep type\trequirements\tstatement\n",
       "0\tspecialization\t1, 2, 3, 4, 5, 6, 7, 8\t{A or B or C or D , A => E , B => E , C => E , D => E , A in BOOLEANS , B in BOOLEANS , C in BOOLEANS , D in BOOLEANS} |= E\n",
       "\tm : 4, A : (A , B , C , D), C : E\n",
       "1\ttheorem\t\t|= forall_{m in Naturals} [forall_{A in BOOLEANS^{m} | A_1 or  ...  or A_m} [forall_{C | A_1 => C ,  ...  , A_m => C} C]]\n",
       "\tproveit.logic.boolean.disjunction.singularConstructiveMultiDilemma\n",
       "2\ttheorem\t\t|= 4 in Naturals\n",
       "\tproveit.number.numeral.deci.nat4\n",
       "3\tspecialization\t9, 10, 11, 12, 13\t{A in BOOLEANS , B in BOOLEANS , C in BOOLEANS , D in BOOLEANS} |= (A , B , C , D) in BOOLEANS^{4}\n",
       "\tS : BOOLEANS, a : A, b : B, c : C, d : D\n",
       "4\tassumption\t\t{A or B or C or D} |= A or B or C or D\n",
       "5\tassumption\t\t{A => E} |= A => E\n",
       "6\tassumption\t\t{B => E} |= B => E\n",
       "7\tassumption\t\t{C => E} |= C => E\n",
       "8\tassumption\t\t{D => E} |= D => E\n",
       "9\ttheorem\t\t|= forall_{S} [forall_{a, b, c, d in S} ((a , b , c , d) in S^{4})]\n",
       "\tproveit.logic.set_theory.membership.exp_set_4\n",
       "10\tassumption\t\t{A in BOOLEANS} |= A in BOOLEANS\n",
       "11\tassumption\t\t{B in BOOLEANS} |= B in BOOLEANS\n",
       "12\tassumption\t\t{C in BOOLEANS} |= C in BOOLEANS\n",
       "13\tassumption\t\t{D in BOOLEANS} |= D in BOOLEANS"
      ]
     },
     "execution_count": 21,
     "metadata": {},
     "output_type": "execute_result"
    }
   ],
   "source": [
    "Or(A,B,C,D).deriveViaDilemma(E,[Or(A,B,C,D),Implies(A,E), Implies(B,E), Implies(C,E), Implies(D,E), inBool(A) ,inBool(B),inBool(C),inBool(D)]).proof()"
   ]
  },
  {
   "cell_type": "code",
   "execution_count": 22,
   "metadata": {},
   "outputs": [
    {
     "data": {
      "text/html": [
       "<table><tr><th>&nbsp;</th><th>step type</th><th>requirements</th><th>statement</th></tr>\n",
       "<tr><td>0</td><td>specialization</td><td>1, 2, 3, 4</td><td><span style=\"font-size:20px;\"><a class=\"ProveItLink\" href=\"__pv_it/667e4403ca69a6ed831796ef0d4d708e18de0c7b0/expr.ipynb\"><img src=\"__pv_it/667e4403ca69a6ed831796ef0d4d708e18de0c7b0/expr.png\" style=\"display:inline;vertical-align:middle;\" /></a> &#x22A2;&nbsp;<a class=\"ProveItLink\" href=\"__pv_it/6b085089c20090840d052459f8893dc577d9cac10/expr.ipynb\"><img src=\"__pv_it/6b085089c20090840d052459f8893dc577d9cac10/expr.png\" style=\"display:inline;vertical-align:middle;\" /></a></span></td></tr>\n",
       "<tr><td>&nbsp;</td><td colspan=4 style=\"text-align:left\"><span style=\"font-size:20px;\"><a class=\"ProveItLink\" href=\"../../../__pv_it/2cbe72a7ad6f655694dd697106680215e8489b600/expr.ipynb\"><img src=\"../../../__pv_it/2cbe72a7ad6f655694dd697106680215e8489b600/expr.png\" style=\"display:inline;vertical-align:middle;\" /></a> : <a class=\"ProveItLink\" href=\"../../../__pv_it/2cbe72a7ad6f655694dd697106680215e8489b600/expr.ipynb\"><img src=\"../../../__pv_it/2cbe72a7ad6f655694dd697106680215e8489b600/expr.png\" style=\"display:inline;vertical-align:middle;\" /></a>, <a class=\"ProveItLink\" href=\"../../../__pv_it/077b2ff79244fb4582cbe22c6e3356fa92a52f2f0/expr.ipynb\"><img src=\"../../../__pv_it/077b2ff79244fb4582cbe22c6e3356fa92a52f2f0/expr.png\" style=\"display:inline;vertical-align:middle;\" /></a> : <a class=\"ProveItLink\" href=\"../../../__pv_it/077b2ff79244fb4582cbe22c6e3356fa92a52f2f0/expr.ipynb\"><img src=\"../../../__pv_it/077b2ff79244fb4582cbe22c6e3356fa92a52f2f0/expr.png\" style=\"display:inline;vertical-align:middle;\" /></a></span></td></tr><tr><td>1</td><td>theorem</td><td></td><td><span style=\"font-size:20px;\"> &#x22A2;&nbsp;<a class=\"ProveItLink\" href=\"__pv_it/ee9b5e135f18feaeceacb6d1760a21f60f3575430/expr.ipynb\"><img src=\"__pv_it/ee9b5e135f18feaeceacb6d1760a21f60f3575430/expr.png\" style=\"display:inline;vertical-align:middle;\" /></a></span></td></tr>\n",
       "<tr><td>&nbsp;</td><td colspan=4 style-\"text-align:left\"><a class=\"ProveItLink\" href=\"_proofs_/orIfLeft.ipynb\">proveit.logic.boolean.disjunction.orIfLeft</a></td></tr><tr><td>2</td><td>assumption</td><td></td><td><span style=\"font-size:20px;\"><a class=\"ProveItLink\" href=\"__pv_it/017ca8cfa034181c90ba15dd10869f0f4e516d6a0/expr.ipynb\"><img src=\"__pv_it/017ca8cfa034181c90ba15dd10869f0f4e516d6a0/expr.png\" style=\"display:inline;vertical-align:middle;\" /></a> &#x22A2;&nbsp;<a class=\"ProveItLink\" href=\"__pv_it/03a5c2b5cc6fc2c3cd686b4bcf84379b893abe210/expr.ipynb\"><img src=\"__pv_it/03a5c2b5cc6fc2c3cd686b4bcf84379b893abe210/expr.png\" style=\"display:inline;vertical-align:middle;\" /></a></span></td></tr>\n",
       "<tr><td>3</td><td>assumption</td><td></td><td><span style=\"font-size:20px;\"><a class=\"ProveItLink\" href=\"__pv_it/158bdc91074824c720728a23dba5d58593c8cc480/expr.ipynb\"><img src=\"__pv_it/158bdc91074824c720728a23dba5d58593c8cc480/expr.png\" style=\"display:inline;vertical-align:middle;\" /></a> &#x22A2;&nbsp;<a class=\"ProveItLink\" href=\"../../../__pv_it/2cbe72a7ad6f655694dd697106680215e8489b600/expr.ipynb\"><img src=\"../../../__pv_it/2cbe72a7ad6f655694dd697106680215e8489b600/expr.png\" style=\"display:inline;vertical-align:middle;\" /></a></span></td></tr>\n",
       "<tr><td>4</td><td>assumption</td><td></td><td><span style=\"font-size:20px;\"><a class=\"ProveItLink\" href=\"__pv_it/2c2e947402f53b9e11cd7769e1b5b3378595750e0/expr.ipynb\"><img src=\"__pv_it/2c2e947402f53b9e11cd7769e1b5b3378595750e0/expr.png\" style=\"display:inline;vertical-align:middle;\" /></a> &#x22A2;&nbsp;<a class=\"ProveItLink\" href=\"__pv_it/fe5c91c77f0659f9ea07a2e3257797875d6868370/expr.ipynb\"><img src=\"__pv_it/fe5c91c77f0659f9ea07a2e3257797875d6868370/expr.png\" style=\"display:inline;vertical-align:middle;\" /></a></span></td></tr>\n",
       "</table>"
      ],
      "text/plain": [
       "\tstep type\trequirements\tstatement\n",
       "0\tspecialization\t1, 2, 3, 4\t{B in BOOLEANS , A , A in BOOLEANS} |= A or B\n",
       "\tA : A, B : B\n",
       "1\ttheorem\t\t|= forall_{A, B in BOOLEANS | A} (A or B)\n",
       "\tproveit.logic.boolean.disjunction.orIfLeft\n",
       "2\tassumption\t\t{A in BOOLEANS} |= A in BOOLEANS\n",
       "3\tassumption\t\t{A} |= A\n",
       "4\tassumption\t\t{B in BOOLEANS} |= B in BOOLEANS"
      ]
     },
     "execution_count": 22,
     "metadata": {},
     "output_type": "execute_result"
    }
   ],
   "source": [
    "Or(A,B).prove([inBool(B), A, inBool(A)]).proof()"
   ]
  },
  {
   "cell_type": "code",
   "execution_count": 23,
   "metadata": {},
   "outputs": [
    {
     "data": {
      "text/html": [
       "<table><tr><th>&nbsp;</th><th>step type</th><th>requirements</th><th>statement</th></tr>\n",
       "<tr><td>0</td><td>specialization</td><td>1, 2, 3, 4</td><td><span style=\"font-size:20px;\"><a class=\"ProveItLink\" href=\"__pv_it/80a929bb717736a575301bfb6e37d72fa7c4fba40/expr.ipynb\"><img src=\"__pv_it/80a929bb717736a575301bfb6e37d72fa7c4fba40/expr.png\" style=\"display:inline;vertical-align:middle;\" /></a> &#x22A2;&nbsp;<a class=\"ProveItLink\" href=\"__pv_it/6b085089c20090840d052459f8893dc577d9cac10/expr.ipynb\"><img src=\"__pv_it/6b085089c20090840d052459f8893dc577d9cac10/expr.png\" style=\"display:inline;vertical-align:middle;\" /></a></span></td></tr>\n",
       "<tr><td>&nbsp;</td><td colspan=4 style=\"text-align:left\"><span style=\"font-size:20px;\"><a class=\"ProveItLink\" href=\"../../../__pv_it/2cbe72a7ad6f655694dd697106680215e8489b600/expr.ipynb\"><img src=\"../../../__pv_it/2cbe72a7ad6f655694dd697106680215e8489b600/expr.png\" style=\"display:inline;vertical-align:middle;\" /></a> : <a class=\"ProveItLink\" href=\"../../../__pv_it/2cbe72a7ad6f655694dd697106680215e8489b600/expr.ipynb\"><img src=\"../../../__pv_it/2cbe72a7ad6f655694dd697106680215e8489b600/expr.png\" style=\"display:inline;vertical-align:middle;\" /></a>, <a class=\"ProveItLink\" href=\"../../../__pv_it/077b2ff79244fb4582cbe22c6e3356fa92a52f2f0/expr.ipynb\"><img src=\"../../../__pv_it/077b2ff79244fb4582cbe22c6e3356fa92a52f2f0/expr.png\" style=\"display:inline;vertical-align:middle;\" /></a> : <a class=\"ProveItLink\" href=\"../../../__pv_it/077b2ff79244fb4582cbe22c6e3356fa92a52f2f0/expr.ipynb\"><img src=\"../../../__pv_it/077b2ff79244fb4582cbe22c6e3356fa92a52f2f0/expr.png\" style=\"display:inline;vertical-align:middle;\" /></a></span></td></tr><tr><td>1</td><td>theorem</td><td></td><td><span style=\"font-size:20px;\"> &#x22A2;&nbsp;<a class=\"ProveItLink\" href=\"__pv_it/244c12503c36805689e898ad6458e87c518cd09d0/expr.ipynb\"><img src=\"__pv_it/244c12503c36805689e898ad6458e87c518cd09d0/expr.png\" style=\"display:inline;vertical-align:middle;\" /></a></span></td></tr>\n",
       "<tr><td>&nbsp;</td><td colspan=4 style-\"text-align:left\"><a class=\"ProveItLink\" href=\"_proofs_/orIfRight.ipynb\">proveit.logic.boolean.disjunction.orIfRight</a></td></tr><tr><td>2</td><td>assumption</td><td></td><td><span style=\"font-size:20px;\"><a class=\"ProveItLink\" href=\"__pv_it/017ca8cfa034181c90ba15dd10869f0f4e516d6a0/expr.ipynb\"><img src=\"__pv_it/017ca8cfa034181c90ba15dd10869f0f4e516d6a0/expr.png\" style=\"display:inline;vertical-align:middle;\" /></a> &#x22A2;&nbsp;<a class=\"ProveItLink\" href=\"__pv_it/03a5c2b5cc6fc2c3cd686b4bcf84379b893abe210/expr.ipynb\"><img src=\"__pv_it/03a5c2b5cc6fc2c3cd686b4bcf84379b893abe210/expr.png\" style=\"display:inline;vertical-align:middle;\" /></a></span></td></tr>\n",
       "<tr><td>3</td><td>assumption</td><td></td><td><span style=\"font-size:20px;\"><a class=\"ProveItLink\" href=\"__pv_it/2c2e947402f53b9e11cd7769e1b5b3378595750e0/expr.ipynb\"><img src=\"__pv_it/2c2e947402f53b9e11cd7769e1b5b3378595750e0/expr.png\" style=\"display:inline;vertical-align:middle;\" /></a> &#x22A2;&nbsp;<a class=\"ProveItLink\" href=\"__pv_it/fe5c91c77f0659f9ea07a2e3257797875d6868370/expr.ipynb\"><img src=\"__pv_it/fe5c91c77f0659f9ea07a2e3257797875d6868370/expr.png\" style=\"display:inline;vertical-align:middle;\" /></a></span></td></tr>\n",
       "<tr><td>4</td><td>assumption</td><td></td><td><span style=\"font-size:20px;\"><a class=\"ProveItLink\" href=\"__pv_it/1612ee39be24e00576045a5f0471ba42a9eab2970/expr.ipynb\"><img src=\"__pv_it/1612ee39be24e00576045a5f0471ba42a9eab2970/expr.png\" style=\"display:inline;vertical-align:middle;\" /></a> &#x22A2;&nbsp;<a class=\"ProveItLink\" href=\"../../../__pv_it/077b2ff79244fb4582cbe22c6e3356fa92a52f2f0/expr.ipynb\"><img src=\"../../../__pv_it/077b2ff79244fb4582cbe22c6e3356fa92a52f2f0/expr.png\" style=\"display:inline;vertical-align:middle;\" /></a></span></td></tr>\n",
       "</table>"
      ],
      "text/plain": [
       "\tstep type\trequirements\tstatement\n",
       "0\tspecialization\t1, 2, 3, 4\t{A in BOOLEANS , B in BOOLEANS , B} |= A or B\n",
       "\tA : A, B : B\n",
       "1\ttheorem\t\t|= forall_{A, B in BOOLEANS | B} (A or B)\n",
       "\tproveit.logic.boolean.disjunction.orIfRight\n",
       "2\tassumption\t\t{A in BOOLEANS} |= A in BOOLEANS\n",
       "3\tassumption\t\t{B in BOOLEANS} |= B in BOOLEANS\n",
       "4\tassumption\t\t{B} |= B"
      ]
     },
     "execution_count": 23,
     "metadata": {},
     "output_type": "execute_result"
    }
   ],
   "source": [
    "Or(A,B).prove([inBool(A), inBool(B), B]).proof()"
   ]
  },
  {
   "cell_type": "code",
   "execution_count": 24,
   "metadata": {},
   "outputs": [
    {
     "data": {
      "text/html": [
       "<table><tr><th>&nbsp;</th><th>step type</th><th>requirements</th><th>statement</th></tr>\n",
       "<tr><td>0</td><td>specialization</td><td>1, 2, 3, 4, 5, 6</td><td><span style=\"font-size:20px;\"><a class=\"ProveItLink\" href=\"__pv_it/d4ad7e6270ac452a0b167c6a603d9faf26fb95980/expr.ipynb\"><img src=\"__pv_it/d4ad7e6270ac452a0b167c6a603d9faf26fb95980/expr.png\" style=\"display:inline;vertical-align:middle;\" /></a> &#x22A2;&nbsp;<a class=\"ProveItLink\" href=\"__pv_it/bd6d77593d1e187393d64efc406f8f8defc003e70/expr.ipynb\"><img src=\"__pv_it/bd6d77593d1e187393d64efc406f8f8defc003e70/expr.png\" style=\"display:inline;vertical-align:middle;\" /></a></span></td></tr>\n",
       "<tr><td>&nbsp;</td><td colspan=4 style=\"text-align:left\"><span style=\"font-size:20px;\"><a class=\"ProveItLink\" href=\"../../../__pv_it/2cbe72a7ad6f655694dd697106680215e8489b600/expr.ipynb\"><img src=\"../../../__pv_it/2cbe72a7ad6f655694dd697106680215e8489b600/expr.png\" style=\"display:inline;vertical-align:middle;\" /></a> : <a class=\"ProveItLink\" href=\"../../../__pv_it/985a1bdf1540838275dec15f4ad6de261cca93ce0/expr.ipynb\"><img src=\"../../../__pv_it/985a1bdf1540838275dec15f4ad6de261cca93ce0/expr.png\" style=\"display:inline;vertical-align:middle;\" /></a>, <a class=\"ProveItLink\" href=\"../../../__pv_it/077b2ff79244fb4582cbe22c6e3356fa92a52f2f0/expr.ipynb\"><img src=\"../../../__pv_it/077b2ff79244fb4582cbe22c6e3356fa92a52f2f0/expr.png\" style=\"display:inline;vertical-align:middle;\" /></a> : <a class=\"ProveItLink\" href=\"../../../__pv_it/185e6d30f167ee2ee5ef3321098dc98e0d77bc590/expr.ipynb\"><img src=\"../../../__pv_it/185e6d30f167ee2ee5ef3321098dc98e0d77bc590/expr.png\" style=\"display:inline;vertical-align:middle;\" /></a>, <a class=\"ProveItLink\" href=\"../../../__pv_it/985a1bdf1540838275dec15f4ad6de261cca93ce0/expr.ipynb\"><img src=\"../../../__pv_it/985a1bdf1540838275dec15f4ad6de261cca93ce0/expr.png\" style=\"display:inline;vertical-align:middle;\" /></a> : <a class=\"ProveItLink\" href=\"../../../__pv_it/985a1bdf1540838275dec15f4ad6de261cca93ce0/expr.ipynb\"><img src=\"../../../__pv_it/985a1bdf1540838275dec15f4ad6de261cca93ce0/expr.png\" style=\"display:inline;vertical-align:middle;\" /></a>, <a class=\"ProveItLink\" href=\"../../../__pv_it/185e6d30f167ee2ee5ef3321098dc98e0d77bc590/expr.ipynb\"><img src=\"../../../__pv_it/185e6d30f167ee2ee5ef3321098dc98e0d77bc590/expr.png\" style=\"display:inline;vertical-align:middle;\" /></a> : <a class=\"ProveItLink\" href=\"../../../__pv_it/185e6d30f167ee2ee5ef3321098dc98e0d77bc590/expr.ipynb\"><img src=\"../../../__pv_it/185e6d30f167ee2ee5ef3321098dc98e0d77bc590/expr.png\" style=\"display:inline;vertical-align:middle;\" /></a></span></td></tr><tr><td>1</td><td>theorem</td><td></td><td><span style=\"font-size:20px;\"> &#x22A2;&nbsp;<a class=\"ProveItLink\" href=\"__pv_it/8931a5ce5cb5c22a7cd0723cd5f9afa3d54cac3e0/expr.ipynb\"><img src=\"__pv_it/8931a5ce5cb5c22a7cd0723cd5f9afa3d54cac3e0/expr.png\" style=\"display:inline;vertical-align:middle;\" /></a></span></td></tr>\n",
       "<tr><td>&nbsp;</td><td colspan=4 style-\"text-align:left\"><a class=\"ProveItLink\" href=\"_proofs_/constructiveDilemma.ipynb\">proveit.logic.boolean.disjunction.constructiveDilemma</a></td></tr><tr><td>2</td><td>assumption</td><td></td><td><span style=\"font-size:20px;\"><a class=\"ProveItLink\" href=\"__pv_it/549ecf82a9d4ac5ca0750c6c3aaf83e6e7209ca90/expr.ipynb\"><img src=\"__pv_it/549ecf82a9d4ac5ca0750c6c3aaf83e6e7209ca90/expr.png\" style=\"display:inline;vertical-align:middle;\" /></a> &#x22A2;&nbsp;<a class=\"ProveItLink\" href=\"__pv_it/2cec3c732aceb253233bb533d4e43cc3f34f4f660/expr.ipynb\"><img src=\"__pv_it/2cec3c732aceb253233bb533d4e43cc3f34f4f660/expr.png\" style=\"display:inline;vertical-align:middle;\" /></a></span></td></tr>\n",
       "<tr><td>3</td><td>assumption</td><td></td><td><span style=\"font-size:20px;\"><a class=\"ProveItLink\" href=\"__pv_it/aa3618fdfba9edc866f19a2dbc2f7cde292ff1c70/expr.ipynb\"><img src=\"__pv_it/aa3618fdfba9edc866f19a2dbc2f7cde292ff1c70/expr.png\" style=\"display:inline;vertical-align:middle;\" /></a> &#x22A2;&nbsp;<a class=\"ProveItLink\" href=\"__pv_it/3891b823dfb55f51d513cc7144556dc1bfd425b70/expr.ipynb\"><img src=\"__pv_it/3891b823dfb55f51d513cc7144556dc1bfd425b70/expr.png\" style=\"display:inline;vertical-align:middle;\" /></a></span></td></tr>\n",
       "<tr><td>4</td><td>assumption</td><td></td><td><span style=\"font-size:20px;\"><a class=\"ProveItLink\" href=\"__pv_it/7dd66ea32e244264adff1035788172080e073dab0/expr.ipynb\"><img src=\"__pv_it/7dd66ea32e244264adff1035788172080e073dab0/expr.png\" style=\"display:inline;vertical-align:middle;\" /></a> &#x22A2;&nbsp;<a class=\"ProveItLink\" href=\"__pv_it/bd6d77593d1e187393d64efc406f8f8defc003e70/expr.ipynb\"><img src=\"__pv_it/bd6d77593d1e187393d64efc406f8f8defc003e70/expr.png\" style=\"display:inline;vertical-align:middle;\" /></a></span></td></tr>\n",
       "<tr><td>5</td><td>specialization</td><td>7</td><td><span style=\"font-size:20px;\"> &#x22A2;&nbsp;<a class=\"ProveItLink\" href=\"__pv_it/8f92a3f1071f2af7a31d6dddd8ee112f148890a90/expr.ipynb\"><img src=\"__pv_it/8f92a3f1071f2af7a31d6dddd8ee112f148890a90/expr.png\" style=\"display:inline;vertical-align:middle;\" /></a></span></td></tr>\n",
       "<tr><td>&nbsp;</td><td colspan=4 style=\"text-align:left\"><span style=\"font-size:20px;\"><a class=\"ProveItLink\" href=\"../../../__pv_it/2cbe72a7ad6f655694dd697106680215e8489b600/expr.ipynb\"><img src=\"../../../__pv_it/2cbe72a7ad6f655694dd697106680215e8489b600/expr.png\" style=\"display:inline;vertical-align:middle;\" /></a> : <a class=\"ProveItLink\" href=\"../../../__pv_it/985a1bdf1540838275dec15f4ad6de261cca93ce0/expr.ipynb\"><img src=\"../../../__pv_it/985a1bdf1540838275dec15f4ad6de261cca93ce0/expr.png\" style=\"display:inline;vertical-align:middle;\" /></a></span></td></tr><tr><td>6</td><td>specialization</td><td>7</td><td><span style=\"font-size:20px;\"> &#x22A2;&nbsp;<a class=\"ProveItLink\" href=\"__pv_it/fd56f25392aa6fcef8e1b907a6e9868e00af4da60/expr.ipynb\"><img src=\"__pv_it/fd56f25392aa6fcef8e1b907a6e9868e00af4da60/expr.png\" style=\"display:inline;vertical-align:middle;\" /></a></span></td></tr>\n",
       "<tr><td>&nbsp;</td><td colspan=4 style=\"text-align:left\"><span style=\"font-size:20px;\"><a class=\"ProveItLink\" href=\"../../../__pv_it/2cbe72a7ad6f655694dd697106680215e8489b600/expr.ipynb\"><img src=\"../../../__pv_it/2cbe72a7ad6f655694dd697106680215e8489b600/expr.png\" style=\"display:inline;vertical-align:middle;\" /></a> : <a class=\"ProveItLink\" href=\"../../../__pv_it/185e6d30f167ee2ee5ef3321098dc98e0d77bc590/expr.ipynb\"><img src=\"../../../__pv_it/185e6d30f167ee2ee5ef3321098dc98e0d77bc590/expr.png\" style=\"display:inline;vertical-align:middle;\" /></a></span></td></tr><tr><td>7</td><td>theorem</td><td></td><td><span style=\"font-size:20px;\"> &#x22A2;&nbsp;<a class=\"ProveItLink\" href=\"../implication/__pv_it/9d5b541e10843d34becfa0c588d04fc1c7262adf0/expr.ipynb\"><img src=\"../implication/__pv_it/9d5b541e10843d34becfa0c588d04fc1c7262adf0/expr.png\" style=\"display:inline;vertical-align:middle;\" /></a></span></td></tr>\n",
       "<tr><td>&nbsp;</td><td colspan=4 style-\"text-align:left\"><a class=\"ProveItLink\" href=\"../implication/_proofs_/selfImplication.ipynb\">proveit.logic.boolean.implication.selfImplication</a></td></tr></table>"
      ],
      "text/plain": [
       "\tstep type\trequirements\tstatement\n",
       "0\tspecialization\t1, 2, 3, 4, 5, 6\t{C or D , C in BOOLEANS , D in BOOLEANS} |= C or D\n",
       "\tA : C, B : D, C : C, D : D\n",
       "1\ttheorem\t\t|= forall_{A, B, C, D in BOOLEANS | A or B , A => C , B => D} (C or D)\n",
       "\tproveit.logic.boolean.disjunction.constructiveDilemma\n",
       "2\tassumption\t\t{C in BOOLEANS} |= C in BOOLEANS\n",
       "3\tassumption\t\t{D in BOOLEANS} |= D in BOOLEANS\n",
       "4\tassumption\t\t{C or D} |= C or D\n",
       "5\tspecialization\t7\t|= C => C\n",
       "\tA : C\n",
       "6\tspecialization\t7\t|= D => D\n",
       "\tA : D\n",
       "7\ttheorem\t\t|= forall_{A} (A => A)\n",
       "\tproveit.logic.boolean.implication.selfImplication"
      ]
     },
     "execution_count": 24,
     "metadata": {},
     "output_type": "execute_result"
    }
   ],
   "source": [
    "Or(C,D).deriveViaDilemma(Or(C,D),[Or(A,B), Or(C,D),Implies(A,C), Implies(A,C),Implies(B,D), inBool(A), inBool(B), inBool(C), inBool(D)]).proof()"
   ]
  },
  {
   "cell_type": "code",
   "execution_count": 25,
   "metadata": {},
   "outputs": [
    {
     "data": {
      "text/html": [
       "<table><tr><th>&nbsp;</th><th>step type</th><th>requirements</th><th>statement</th></tr>\n",
       "<tr><td>0</td><td>specialization</td><td>1, 2, 3, 4, 5, 6, 7, 8, 9, 10, 11, 12</td><td><span style=\"font-size:20px;\"><a class=\"ProveItLink\" href=\"__pv_it/cbbf9436374940f18ee592199d19463b52e95bd70/expr.ipynb\"><img src=\"__pv_it/cbbf9436374940f18ee592199d19463b52e95bd70/expr.png\" style=\"display:inline;vertical-align:middle;\" /></a> &#x22A2;&nbsp;<a class=\"ProveItLink\" href=\"__pv_it/6dddc05d5782d2514e2a4d84a9b43f750a4767d60/expr.ipynb\"><img src=\"__pv_it/6dddc05d5782d2514e2a4d84a9b43f750a4767d60/expr.png\" style=\"display:inline;vertical-align:middle;\" /></a></span></td></tr>\n",
       "<tr><td>&nbsp;</td><td colspan=4 style=\"text-align:left\"><span style=\"font-size:20px;\"><a class=\"ProveItLink\" href=\"../../../__pv_it/78af03acba5349fd70398a32ce59bae1da52f0870/expr.ipynb\"><img src=\"../../../__pv_it/78af03acba5349fd70398a32ce59bae1da52f0870/expr.png\" style=\"display:inline;vertical-align:middle;\" /></a> : <a class=\"ProveItLink\" href=\"../../../number/numeral/__pv_it/23412ce59ea7e77353d2f9225e02248e73651ca00/expr.ipynb\"><img src=\"../../../number/numeral/__pv_it/23412ce59ea7e77353d2f9225e02248e73651ca00/expr.png\" style=\"display:inline;vertical-align:middle;\" /></a>, <a class=\"ProveItLink\" href=\"../../../__pv_it/eb438fefc4bd0ac977777d6dfd3e8a72dfbedbd50/expr.ipynb\"><img src=\"../../../__pv_it/eb438fefc4bd0ac977777d6dfd3e8a72dfbedbd50/expr.png\" style=\"display:inline;vertical-align:middle;\" /></a> : <a class=\"ProveItLink\" href=\"__pv_it/ba51a0fc910408dc1211c29b03a29f7cec842b550/expr.ipynb\"><img src=\"__pv_it/ba51a0fc910408dc1211c29b03a29f7cec842b550/expr.png\" style=\"display:inline;vertical-align:middle;\" /></a>, <a class=\"ProveItLink\" href=\"../../../__pv_it/a275d402e75fbbde925e8ebdcbfd239a2138849c0/expr.ipynb\"><img src=\"../../../__pv_it/a275d402e75fbbde925e8ebdcbfd239a2138849c0/expr.png\" style=\"display:inline;vertical-align:middle;\" /></a> : <a class=\"ProveItLink\" href=\"__pv_it/8daf537f06022fc5ea1d346163e04ea9ec29c4730/expr.ipynb\"><img src=\"__pv_it/8daf537f06022fc5ea1d346163e04ea9ec29c4730/expr.png\" style=\"display:inline;vertical-align:middle;\" /></a></span></td></tr><tr><td>1</td><td>theorem</td><td></td><td><span style=\"font-size:20px;\"> &#x22A2;&nbsp;<a class=\"ProveItLink\" href=\"__pv_it/33681094bc0b769ee7925f790434502d32a3e3210/expr.ipynb\"><img src=\"__pv_it/33681094bc0b769ee7925f790434502d32a3e3210/expr.png\" style=\"display:inline;vertical-align:middle;\" /></a></span></td></tr>\n",
       "<tr><td>&nbsp;</td><td colspan=4 style-\"text-align:left\"><a class=\"ProveItLink\" href=\"_proofs_/constructiveMultiDilemma.ipynb\">proveit.logic.boolean.disjunction.constructiveMultiDilemma</a></td></tr><tr><td>2</td><td>theorem</td><td></td><td><span style=\"font-size:20px;\"> &#x22A2;&nbsp;<a class=\"ProveItLink\" href=\"../../../number/numeral/deci/__pv_it/3fc93db3b3fd1b15204240d9de18a48656bfb08c0/expr.ipynb\"><img src=\"../../../number/numeral/deci/__pv_it/3fc93db3b3fd1b15204240d9de18a48656bfb08c0/expr.png\" style=\"display:inline;vertical-align:middle;\" /></a></span></td></tr>\n",
       "<tr><td>&nbsp;</td><td colspan=4 style-\"text-align:left\"><a class=\"ProveItLink\" href=\"../../../number/numeral/deci/_proofs_/nat4.ipynb\">proveit.number.numeral.deci.nat4</a></td></tr><tr><td>3</td><td>specialization</td><td>17, 13, 14, 15, 16</td><td><span style=\"font-size:20px;\"><a class=\"ProveItLink\" href=\"__pv_it/f28f9b812246a6c4975e6f67667fe62b1fba502a0/expr.ipynb\"><img src=\"__pv_it/f28f9b812246a6c4975e6f67667fe62b1fba502a0/expr.png\" style=\"display:inline;vertical-align:middle;\" /></a> &#x22A2;&nbsp;<a class=\"ProveItLink\" href=\"__pv_it/c7afd1ead8211492267b3cefac34659a98e80ce80/expr.ipynb\"><img src=\"__pv_it/c7afd1ead8211492267b3cefac34659a98e80ce80/expr.png\" style=\"display:inline;vertical-align:middle;\" /></a></span></td></tr>\n",
       "<tr><td>&nbsp;</td><td colspan=4 style=\"text-align:left\"><span style=\"font-size:20px;\"><a class=\"ProveItLink\" href=\"../../../__pv_it/abeee18594afe51bfb1be95d9591fbba24ac53f30/expr.ipynb\"><img src=\"../../../__pv_it/abeee18594afe51bfb1be95d9591fbba24ac53f30/expr.png\" style=\"display:inline;vertical-align:middle;\" /></a> : <a class=\"ProveItLink\" href=\"../__pv_it/46271c8230be96415d662709611f4ed2279d702b0/expr.ipynb\"><img src=\"../__pv_it/46271c8230be96415d662709611f4ed2279d702b0/expr.png\" style=\"display:inline;vertical-align:middle;\" /></a>, <a class=\"ProveItLink\" href=\"../../../__pv_it/07527342713064c87612d00d8557c53d53d5324a0/expr.ipynb\"><img src=\"../../../__pv_it/07527342713064c87612d00d8557c53d53d5324a0/expr.png\" style=\"display:inline;vertical-align:middle;\" /></a> : <a class=\"ProveItLink\" href=\"../../../__pv_it/2cbe72a7ad6f655694dd697106680215e8489b600/expr.ipynb\"><img src=\"../../../__pv_it/2cbe72a7ad6f655694dd697106680215e8489b600/expr.png\" style=\"display:inline;vertical-align:middle;\" /></a>, <a class=\"ProveItLink\" href=\"../../../__pv_it/6840a4fa6c106149dc16a131294d0c5e44f1b0480/expr.ipynb\"><img src=\"../../../__pv_it/6840a4fa6c106149dc16a131294d0c5e44f1b0480/expr.png\" style=\"display:inline;vertical-align:middle;\" /></a> : <a class=\"ProveItLink\" href=\"../../../__pv_it/077b2ff79244fb4582cbe22c6e3356fa92a52f2f0/expr.ipynb\"><img src=\"../../../__pv_it/077b2ff79244fb4582cbe22c6e3356fa92a52f2f0/expr.png\" style=\"display:inline;vertical-align:middle;\" /></a>, <a class=\"ProveItLink\" href=\"../../../__pv_it/cbdfda466482236edba0ce44ac7ef39cda0af7a40/expr.ipynb\"><img src=\"../../../__pv_it/cbdfda466482236edba0ce44ac7ef39cda0af7a40/expr.png\" style=\"display:inline;vertical-align:middle;\" /></a> : <a class=\"ProveItLink\" href=\"../../../__pv_it/985a1bdf1540838275dec15f4ad6de261cca93ce0/expr.ipynb\"><img src=\"../../../__pv_it/985a1bdf1540838275dec15f4ad6de261cca93ce0/expr.png\" style=\"display:inline;vertical-align:middle;\" /></a>, <a class=\"ProveItLink\" href=\"../../../__pv_it/3a5de44ed6135dbbdbbeec6704c741e238f127300/expr.ipynb\"><img src=\"../../../__pv_it/3a5de44ed6135dbbdbbeec6704c741e238f127300/expr.png\" style=\"display:inline;vertical-align:middle;\" /></a> : <a class=\"ProveItLink\" href=\"../../../__pv_it/185e6d30f167ee2ee5ef3321098dc98e0d77bc590/expr.ipynb\"><img src=\"../../../__pv_it/185e6d30f167ee2ee5ef3321098dc98e0d77bc590/expr.png\" style=\"display:inline;vertical-align:middle;\" /></a></span></td></tr><tr><td>4</td><td>assumption</td><td></td><td><span style=\"font-size:20px;\"><a class=\"ProveItLink\" href=\"__pv_it/7f1e58f28ce6d4b84e42c8b7021d4eaa1ac454cc0/expr.ipynb\"><img src=\"__pv_it/7f1e58f28ce6d4b84e42c8b7021d4eaa1ac454cc0/expr.png\" style=\"display:inline;vertical-align:middle;\" /></a> &#x22A2;&nbsp;<a class=\"ProveItLink\" href=\"__pv_it/081f8b676821fa28f4eee7c26e5e1e191452a5b80/expr.ipynb\"><img src=\"__pv_it/081f8b676821fa28f4eee7c26e5e1e191452a5b80/expr.png\" style=\"display:inline;vertical-align:middle;\" /></a></span></td></tr>\n",
       "<tr><td>5</td><td>specialization</td><td>17, 18, 19, 20, 21</td><td><span style=\"font-size:20px;\"><a class=\"ProveItLink\" href=\"__pv_it/ccee58f2c36bdae4fbe3c1a549ddd16b3bc9dd230/expr.ipynb\"><img src=\"__pv_it/ccee58f2c36bdae4fbe3c1a549ddd16b3bc9dd230/expr.png\" style=\"display:inline;vertical-align:middle;\" /></a> &#x22A2;&nbsp;<a class=\"ProveItLink\" href=\"__pv_it/214f8d96288f02e371e40bc804f70e586c4ef1dd0/expr.ipynb\"><img src=\"__pv_it/214f8d96288f02e371e40bc804f70e586c4ef1dd0/expr.png\" style=\"display:inline;vertical-align:middle;\" /></a></span></td></tr>\n",
       "<tr><td>&nbsp;</td><td colspan=4 style=\"text-align:left\"><span style=\"font-size:20px;\"><a class=\"ProveItLink\" href=\"../../../__pv_it/abeee18594afe51bfb1be95d9591fbba24ac53f30/expr.ipynb\"><img src=\"../../../__pv_it/abeee18594afe51bfb1be95d9591fbba24ac53f30/expr.png\" style=\"display:inline;vertical-align:middle;\" /></a> : <a class=\"ProveItLink\" href=\"../__pv_it/46271c8230be96415d662709611f4ed2279d702b0/expr.ipynb\"><img src=\"../__pv_it/46271c8230be96415d662709611f4ed2279d702b0/expr.png\" style=\"display:inline;vertical-align:middle;\" /></a>, <a class=\"ProveItLink\" href=\"../../../__pv_it/07527342713064c87612d00d8557c53d53d5324a0/expr.ipynb\"><img src=\"../../../__pv_it/07527342713064c87612d00d8557c53d53d5324a0/expr.png\" style=\"display:inline;vertical-align:middle;\" /></a> : <a class=\"ProveItLink\" href=\"../../../__pv_it/fabf74ac81cd36aa91075816201d2b14195a56e60/expr.ipynb\"><img src=\"../../../__pv_it/fabf74ac81cd36aa91075816201d2b14195a56e60/expr.png\" style=\"display:inline;vertical-align:middle;\" /></a>, <a class=\"ProveItLink\" href=\"../../../__pv_it/6840a4fa6c106149dc16a131294d0c5e44f1b0480/expr.ipynb\"><img src=\"../../../__pv_it/6840a4fa6c106149dc16a131294d0c5e44f1b0480/expr.png\" style=\"display:inline;vertical-align:middle;\" /></a> : <a class=\"ProveItLink\" href=\"../../../__pv_it/485fbf85ade6e4660c176b077846a05437e7af3e0/expr.ipynb\"><img src=\"../../../__pv_it/485fbf85ade6e4660c176b077846a05437e7af3e0/expr.png\" style=\"display:inline;vertical-align:middle;\" /></a>, <a class=\"ProveItLink\" href=\"../../../__pv_it/cbdfda466482236edba0ce44ac7ef39cda0af7a40/expr.ipynb\"><img src=\"../../../__pv_it/cbdfda466482236edba0ce44ac7ef39cda0af7a40/expr.png\" style=\"display:inline;vertical-align:middle;\" /></a> : <a class=\"ProveItLink\" href=\"../../../__pv_it/0730776658406f13a5e8bca83a69f67d4b6b708d0/expr.ipynb\"><img src=\"../../../__pv_it/0730776658406f13a5e8bca83a69f67d4b6b708d0/expr.png\" style=\"display:inline;vertical-align:middle;\" /></a>, <a class=\"ProveItLink\" href=\"../../../__pv_it/3a5de44ed6135dbbdbbeec6704c741e238f127300/expr.ipynb\"><img src=\"../../../__pv_it/3a5de44ed6135dbbdbbeec6704c741e238f127300/expr.png\" style=\"display:inline;vertical-align:middle;\" /></a> : <a class=\"ProveItLink\" href=\"../../../__pv_it/3fb1092d10295c809ebd5134eaa882b76222b6190/expr.ipynb\"><img src=\"../../../__pv_it/3fb1092d10295c809ebd5134eaa882b76222b6190/expr.png\" style=\"display:inline;vertical-align:middle;\" /></a></span></td></tr><tr><td>6</td><td>assumption</td><td></td><td><span style=\"font-size:20px;\"><a class=\"ProveItLink\" href=\"__pv_it/8bf85a3925f1a2803d98a798aaa94291fc5cc3690/expr.ipynb\"><img src=\"__pv_it/8bf85a3925f1a2803d98a798aaa94291fc5cc3690/expr.png\" style=\"display:inline;vertical-align:middle;\" /></a> &#x22A2;&nbsp;<a class=\"ProveItLink\" href=\"__pv_it/53975f3a0fe602613858ce27b377e7070a009d300/expr.ipynb\"><img src=\"__pv_it/53975f3a0fe602613858ce27b377e7070a009d300/expr.png\" style=\"display:inline;vertical-align:middle;\" /></a></span></td></tr>\n",
       "<tr><td>7</td><td>assumption</td><td></td><td><span style=\"font-size:20px;\"><a class=\"ProveItLink\" href=\"__pv_it/5ee9b38e37ab81660d95598d8c751a61a7b8351d0/expr.ipynb\"><img src=\"__pv_it/5ee9b38e37ab81660d95598d8c751a61a7b8351d0/expr.png\" style=\"display:inline;vertical-align:middle;\" /></a> &#x22A2;&nbsp;<a class=\"ProveItLink\" href=\"__pv_it/e0f08a66c4c42f62ba748df98387179cd53edce50/expr.ipynb\"><img src=\"__pv_it/e0f08a66c4c42f62ba748df98387179cd53edce50/expr.png\" style=\"display:inline;vertical-align:middle;\" /></a></span></td></tr>\n",
       "<tr><td>8</td><td>assumption</td><td></td><td><span style=\"font-size:20px;\"><a class=\"ProveItLink\" href=\"__pv_it/ec194aa6c78f45aa8d15ba11d2c31d3f1de3942b0/expr.ipynb\"><img src=\"__pv_it/ec194aa6c78f45aa8d15ba11d2c31d3f1de3942b0/expr.png\" style=\"display:inline;vertical-align:middle;\" /></a> &#x22A2;&nbsp;<a class=\"ProveItLink\" href=\"__pv_it/48a3f3419d363f6398ac736f485853e1b8db8b210/expr.ipynb\"><img src=\"__pv_it/48a3f3419d363f6398ac736f485853e1b8db8b210/expr.png\" style=\"display:inline;vertical-align:middle;\" /></a></span></td></tr>\n",
       "<tr><td>9</td><td>assumption</td><td></td><td><span style=\"font-size:20px;\"><a class=\"ProveItLink\" href=\"__pv_it/0eaa25321f21538851d00527ffa5e360fbaa566a0/expr.ipynb\"><img src=\"__pv_it/0eaa25321f21538851d00527ffa5e360fbaa566a0/expr.png\" style=\"display:inline;vertical-align:middle;\" /></a> &#x22A2;&nbsp;<a class=\"ProveItLink\" href=\"__pv_it/3f989b10d695ff727c582da6f00d668b09e16b7a0/expr.ipynb\"><img src=\"__pv_it/3f989b10d695ff727c582da6f00d668b09e16b7a0/expr.png\" style=\"display:inline;vertical-align:middle;\" /></a></span></td></tr>\n",
       "<tr><td>10</td><td>theorem</td><td></td><td><span style=\"font-size:20px;\"> &#x22A2;&nbsp;<a class=\"ProveItLink\" href=\"../../../number/numeral/deci/__pv_it/c5d3f2ba07647aec518bec1929b16561d1a340400/expr.ipynb\"><img src=\"../../../number/numeral/deci/__pv_it/c5d3f2ba07647aec518bec1929b16561d1a340400/expr.png\" style=\"display:inline;vertical-align:middle;\" /></a></span></td></tr>\n",
       "<tr><td>&nbsp;</td><td colspan=4 style-\"text-align:left\"><a class=\"ProveItLink\" href=\"../../../number/numeral/deci/_proofs_/add_1_1.ipynb\">proveit.number.numeral.deci.add_1_1</a></td></tr><tr><td>11</td><td>theorem</td><td></td><td><span style=\"font-size:20px;\"> &#x22A2;&nbsp;<a class=\"ProveItLink\" href=\"../../../number/numeral/deci/__pv_it/21aa4b60034093b61b7d779cdd54bc7d2d51c73e0/expr.ipynb\"><img src=\"../../../number/numeral/deci/__pv_it/21aa4b60034093b61b7d779cdd54bc7d2d51c73e0/expr.png\" style=\"display:inline;vertical-align:middle;\" /></a></span></td></tr>\n",
       "<tr><td>&nbsp;</td><td colspan=4 style-\"text-align:left\"><a class=\"ProveItLink\" href=\"../../../number/numeral/deci/_proofs_/add_2_1.ipynb\">proveit.number.numeral.deci.add_2_1</a></td></tr><tr><td>12</td><td>theorem</td><td></td><td><span style=\"font-size:20px;\"> &#x22A2;&nbsp;<a class=\"ProveItLink\" href=\"../../../number/numeral/deci/__pv_it/dacb710858c5d508d55e05fa21bc52e5449bb54c0/expr.ipynb\"><img src=\"../../../number/numeral/deci/__pv_it/dacb710858c5d508d55e05fa21bc52e5449bb54c0/expr.png\" style=\"display:inline;vertical-align:middle;\" /></a></span></td></tr>\n",
       "<tr><td>&nbsp;</td><td colspan=4 style-\"text-align:left\"><a class=\"ProveItLink\" href=\"../../../number/numeral/deci/_proofs_/add_3_1.ipynb\">proveit.number.numeral.deci.add_3_1</a></td></tr><tr><td>13</td><td>assumption</td><td></td><td><span style=\"font-size:20px;\"><a class=\"ProveItLink\" href=\"__pv_it/017ca8cfa034181c90ba15dd10869f0f4e516d6a0/expr.ipynb\"><img src=\"__pv_it/017ca8cfa034181c90ba15dd10869f0f4e516d6a0/expr.png\" style=\"display:inline;vertical-align:middle;\" /></a> &#x22A2;&nbsp;<a class=\"ProveItLink\" href=\"__pv_it/03a5c2b5cc6fc2c3cd686b4bcf84379b893abe210/expr.ipynb\"><img src=\"__pv_it/03a5c2b5cc6fc2c3cd686b4bcf84379b893abe210/expr.png\" style=\"display:inline;vertical-align:middle;\" /></a></span></td></tr>\n",
       "<tr><td>14</td><td>assumption</td><td></td><td><span style=\"font-size:20px;\"><a class=\"ProveItLink\" href=\"__pv_it/2c2e947402f53b9e11cd7769e1b5b3378595750e0/expr.ipynb\"><img src=\"__pv_it/2c2e947402f53b9e11cd7769e1b5b3378595750e0/expr.png\" style=\"display:inline;vertical-align:middle;\" /></a> &#x22A2;&nbsp;<a class=\"ProveItLink\" href=\"__pv_it/fe5c91c77f0659f9ea07a2e3257797875d6868370/expr.ipynb\"><img src=\"__pv_it/fe5c91c77f0659f9ea07a2e3257797875d6868370/expr.png\" style=\"display:inline;vertical-align:middle;\" /></a></span></td></tr>\n",
       "<tr><td>15</td><td>assumption</td><td></td><td><span style=\"font-size:20px;\"><a class=\"ProveItLink\" href=\"__pv_it/549ecf82a9d4ac5ca0750c6c3aaf83e6e7209ca90/expr.ipynb\"><img src=\"__pv_it/549ecf82a9d4ac5ca0750c6c3aaf83e6e7209ca90/expr.png\" style=\"display:inline;vertical-align:middle;\" /></a> &#x22A2;&nbsp;<a class=\"ProveItLink\" href=\"__pv_it/2cec3c732aceb253233bb533d4e43cc3f34f4f660/expr.ipynb\"><img src=\"__pv_it/2cec3c732aceb253233bb533d4e43cc3f34f4f660/expr.png\" style=\"display:inline;vertical-align:middle;\" /></a></span></td></tr>\n",
       "<tr><td>16</td><td>assumption</td><td></td><td><span style=\"font-size:20px;\"><a class=\"ProveItLink\" href=\"__pv_it/aa3618fdfba9edc866f19a2dbc2f7cde292ff1c70/expr.ipynb\"><img src=\"__pv_it/aa3618fdfba9edc866f19a2dbc2f7cde292ff1c70/expr.png\" style=\"display:inline;vertical-align:middle;\" /></a> &#x22A2;&nbsp;<a class=\"ProveItLink\" href=\"__pv_it/3891b823dfb55f51d513cc7144556dc1bfd425b70/expr.ipynb\"><img src=\"__pv_it/3891b823dfb55f51d513cc7144556dc1bfd425b70/expr.png\" style=\"display:inline;vertical-align:middle;\" /></a></span></td></tr>\n",
       "<tr><td>17</td><td>theorem</td><td></td><td><span style=\"font-size:20px;\"> &#x22A2;&nbsp;<a class=\"ProveItLink\" href=\"../../set_theory/membership/__pv_it/f8871096ab31a54eeeb7d5201addc96bdbcd44530/expr.ipynb\"><img src=\"../../set_theory/membership/__pv_it/f8871096ab31a54eeeb7d5201addc96bdbcd44530/expr.png\" style=\"display:inline;vertical-align:middle;\" /></a></span></td></tr>\n",
       "<tr><td>&nbsp;</td><td colspan=4 style-\"text-align:left\"><a class=\"ProveItLink\" href=\"../../set_theory/membership/_proofs_/exp_set_4.ipynb\">proveit.logic.set_theory.membership.exp_set_4</a></td></tr><tr><td>18</td><td>assumption</td><td></td><td><span style=\"font-size:20px;\"><a class=\"ProveItLink\" href=\"__pv_it/f1c02dcbccca55c6323566eb9b6559c223db9eea0/expr.ipynb\"><img src=\"__pv_it/f1c02dcbccca55c6323566eb9b6559c223db9eea0/expr.png\" style=\"display:inline;vertical-align:middle;\" /></a> &#x22A2;&nbsp;<a class=\"ProveItLink\" href=\"__pv_it/17434c062b130d50913b87eeb5dfaba66033fad10/expr.ipynb\"><img src=\"__pv_it/17434c062b130d50913b87eeb5dfaba66033fad10/expr.png\" style=\"display:inline;vertical-align:middle;\" /></a></span></td></tr>\n",
       "<tr><td>19</td><td>assumption</td><td></td><td><span style=\"font-size:20px;\"><a class=\"ProveItLink\" href=\"__pv_it/8ef2ac1365bcdf77bc7962a87186813767d871d50/expr.ipynb\"><img src=\"__pv_it/8ef2ac1365bcdf77bc7962a87186813767d871d50/expr.png\" style=\"display:inline;vertical-align:middle;\" /></a> &#x22A2;&nbsp;<a class=\"ProveItLink\" href=\"__pv_it/1d6b2c4f1effd46d34b2fa0b1cf19210f0f1841f0/expr.ipynb\"><img src=\"__pv_it/1d6b2c4f1effd46d34b2fa0b1cf19210f0f1841f0/expr.png\" style=\"display:inline;vertical-align:middle;\" /></a></span></td></tr>\n",
       "<tr><td>20</td><td>assumption</td><td></td><td><span style=\"font-size:20px;\"><a class=\"ProveItLink\" href=\"__pv_it/98eb048e8c8989434fc0eddba672f8a6a41a3ac90/expr.ipynb\"><img src=\"__pv_it/98eb048e8c8989434fc0eddba672f8a6a41a3ac90/expr.png\" style=\"display:inline;vertical-align:middle;\" /></a> &#x22A2;&nbsp;<a class=\"ProveItLink\" href=\"__pv_it/18fea9aacfdbba360f6c63083b0413ac4bac69340/expr.ipynb\"><img src=\"__pv_it/18fea9aacfdbba360f6c63083b0413ac4bac69340/expr.png\" style=\"display:inline;vertical-align:middle;\" /></a></span></td></tr>\n",
       "<tr><td>21</td><td>assumption</td><td></td><td><span style=\"font-size:20px;\"><a class=\"ProveItLink\" href=\"__pv_it/a7222e49607f64469976c46c34403e589e2f5ea50/expr.ipynb\"><img src=\"__pv_it/a7222e49607f64469976c46c34403e589e2f5ea50/expr.png\" style=\"display:inline;vertical-align:middle;\" /></a> &#x22A2;&nbsp;<a class=\"ProveItLink\" href=\"__pv_it/f393729af892cf80c996f620ae577c48a092f4070/expr.ipynb\"><img src=\"__pv_it/f393729af892cf80c996f620ae577c48a092f4070/expr.png\" style=\"display:inline;vertical-align:middle;\" /></a></span></td></tr>\n",
       "</table>"
      ],
      "text/plain": [
       "\tstep type\trequirements\tstatement\n",
       "0\tspecialization\t1, 2, 3, 4, 5, 6, 7, 8, 9, 10, 11, 12\t{A or B or C or D , A => H , B => I , C => J , D => K , A in BOOLEANS , B in BOOLEANS , C in BOOLEANS , D in BOOLEANS , H in BOOLEANS , I in BOOLEANS , J in BOOLEANS , K in BOOLEANS} |= H or I or J or K\n",
       "\tm : 4, A : (A , B , C , D), B : (H , I , J , K)\n",
       "1\ttheorem\t\t|= forall_{m in Naturals} [forall_{A, B in BOOLEANS^{m} | A_1 or  ...  or A_m , A_1 => B_1 ,  ...  , A_m => B_m} (B_1 or  ...  or B_m)]\n",
       "\tproveit.logic.boolean.disjunction.constructiveMultiDilemma\n",
       "2\ttheorem\t\t|= 4 in Naturals\n",
       "\tproveit.number.numeral.deci.nat4\n",
       "3\tspecialization\t17, 13, 14, 15, 16\t{A in BOOLEANS , B in BOOLEANS , C in BOOLEANS , D in BOOLEANS} |= (A , B , C , D) in BOOLEANS^{4}\n",
       "\tS : BOOLEANS, a : A, b : B, c : C, d : D\n",
       "4\tassumption\t\t{A or B or C or D} |= A or B or C or D\n",
       "5\tspecialization\t17, 18, 19, 20, 21\t{H in BOOLEANS , I in BOOLEANS , J in BOOLEANS , K in BOOLEANS} |= (H , I , J , K) in BOOLEANS^{4}\n",
       "\tS : BOOLEANS, a : H, b : I, c : J, d : K\n",
       "6\tassumption\t\t{A => H} |= A => H\n",
       "7\tassumption\t\t{B => I} |= B => I\n",
       "8\tassumption\t\t{C => J} |= C => J\n",
       "9\tassumption\t\t{D => K} |= D => K\n",
       "10\ttheorem\t\t|= (1 + 1) = 2\n",
       "\tproveit.number.numeral.deci.add_1_1\n",
       "11\ttheorem\t\t|= (2 + 1) = 3\n",
       "\tproveit.number.numeral.deci.add_2_1\n",
       "12\ttheorem\t\t|= (3 + 1) = 4\n",
       "\tproveit.number.numeral.deci.add_3_1\n",
       "13\tassumption\t\t{A in BOOLEANS} |= A in BOOLEANS\n",
       "14\tassumption\t\t{B in BOOLEANS} |= B in BOOLEANS\n",
       "15\tassumption\t\t{C in BOOLEANS} |= C in BOOLEANS\n",
       "16\tassumption\t\t{D in BOOLEANS} |= D in BOOLEANS\n",
       "17\ttheorem\t\t|= forall_{S} [forall_{a, b, c, d in S} ((a , b , c , d) in S^{4})]\n",
       "\tproveit.logic.set_theory.membership.exp_set_4\n",
       "18\tassumption\t\t{H in BOOLEANS} |= H in BOOLEANS\n",
       "19\tassumption\t\t{I in BOOLEANS} |= I in BOOLEANS\n",
       "20\tassumption\t\t{J in BOOLEANS} |= J in BOOLEANS\n",
       "21\tassumption\t\t{K in BOOLEANS} |= K in BOOLEANS"
      ]
     },
     "execution_count": 25,
     "metadata": {},
     "output_type": "execute_result"
    }
   ],
   "source": [
    "Or(A,B,C,D).deriveViaMultiDilemma(Or(H,I,J,K),[Or(A,B,C,D), Implies(A,H), Implies(B,I), Implies(C,J), Implies(D,K),inBool(A), inBool(B), inBool(C), inBool(D), inBool(H), inBool(I), inBool(J), inBool(K)]).proof()"
   ]
  },
  {
   "cell_type": "code",
   "execution_count": 26,
   "metadata": {},
   "outputs": [
    {
     "data": {
      "text/html": [
       "<table><tr><th>&nbsp;</th><th>step type</th><th>requirements</th><th>statement</th></tr>\n",
       "<tr><td>0</td><td>specialization</td><td>1, 2, 3, 4, 5, 6, 7, 8, 9, 10, 11, 12</td><td><span style=\"font-size:20px;\"><a class=\"ProveItLink\" href=\"__pv_it/cbbf9436374940f18ee592199d19463b52e95bd70/expr.ipynb\"><img src=\"__pv_it/cbbf9436374940f18ee592199d19463b52e95bd70/expr.png\" style=\"display:inline;vertical-align:middle;\" /></a> &#x22A2;&nbsp;<a class=\"ProveItLink\" href=\"__pv_it/6dddc05d5782d2514e2a4d84a9b43f750a4767d60/expr.ipynb\"><img src=\"__pv_it/6dddc05d5782d2514e2a4d84a9b43f750a4767d60/expr.png\" style=\"display:inline;vertical-align:middle;\" /></a></span></td></tr>\n",
       "<tr><td>&nbsp;</td><td colspan=4 style=\"text-align:left\"><span style=\"font-size:20px;\"><a class=\"ProveItLink\" href=\"../../../__pv_it/78af03acba5349fd70398a32ce59bae1da52f0870/expr.ipynb\"><img src=\"../../../__pv_it/78af03acba5349fd70398a32ce59bae1da52f0870/expr.png\" style=\"display:inline;vertical-align:middle;\" /></a> : <a class=\"ProveItLink\" href=\"../../../number/numeral/__pv_it/23412ce59ea7e77353d2f9225e02248e73651ca00/expr.ipynb\"><img src=\"../../../number/numeral/__pv_it/23412ce59ea7e77353d2f9225e02248e73651ca00/expr.png\" style=\"display:inline;vertical-align:middle;\" /></a>, <a class=\"ProveItLink\" href=\"../../../__pv_it/eb438fefc4bd0ac977777d6dfd3e8a72dfbedbd50/expr.ipynb\"><img src=\"../../../__pv_it/eb438fefc4bd0ac977777d6dfd3e8a72dfbedbd50/expr.png\" style=\"display:inline;vertical-align:middle;\" /></a> : <a class=\"ProveItLink\" href=\"__pv_it/ba51a0fc910408dc1211c29b03a29f7cec842b550/expr.ipynb\"><img src=\"__pv_it/ba51a0fc910408dc1211c29b03a29f7cec842b550/expr.png\" style=\"display:inline;vertical-align:middle;\" /></a>, <a class=\"ProveItLink\" href=\"../../../__pv_it/a275d402e75fbbde925e8ebdcbfd239a2138849c0/expr.ipynb\"><img src=\"../../../__pv_it/a275d402e75fbbde925e8ebdcbfd239a2138849c0/expr.png\" style=\"display:inline;vertical-align:middle;\" /></a> : <a class=\"ProveItLink\" href=\"__pv_it/8daf537f06022fc5ea1d346163e04ea9ec29c4730/expr.ipynb\"><img src=\"__pv_it/8daf537f06022fc5ea1d346163e04ea9ec29c4730/expr.png\" style=\"display:inline;vertical-align:middle;\" /></a></span></td></tr><tr><td>1</td><td>theorem</td><td></td><td><span style=\"font-size:20px;\"> &#x22A2;&nbsp;<a class=\"ProveItLink\" href=\"__pv_it/33681094bc0b769ee7925f790434502d32a3e3210/expr.ipynb\"><img src=\"__pv_it/33681094bc0b769ee7925f790434502d32a3e3210/expr.png\" style=\"display:inline;vertical-align:middle;\" /></a></span></td></tr>\n",
       "<tr><td>&nbsp;</td><td colspan=4 style-\"text-align:left\"><a class=\"ProveItLink\" href=\"_proofs_/constructiveMultiDilemma.ipynb\">proveit.logic.boolean.disjunction.constructiveMultiDilemma</a></td></tr><tr><td>2</td><td>theorem</td><td></td><td><span style=\"font-size:20px;\"> &#x22A2;&nbsp;<a class=\"ProveItLink\" href=\"../../../number/numeral/deci/__pv_it/3fc93db3b3fd1b15204240d9de18a48656bfb08c0/expr.ipynb\"><img src=\"../../../number/numeral/deci/__pv_it/3fc93db3b3fd1b15204240d9de18a48656bfb08c0/expr.png\" style=\"display:inline;vertical-align:middle;\" /></a></span></td></tr>\n",
       "<tr><td>&nbsp;</td><td colspan=4 style-\"text-align:left\"><a class=\"ProveItLink\" href=\"../../../number/numeral/deci/_proofs_/nat4.ipynb\">proveit.number.numeral.deci.nat4</a></td></tr><tr><td>3</td><td>specialization</td><td>17, 13, 14, 15, 16</td><td><span style=\"font-size:20px;\"><a class=\"ProveItLink\" href=\"__pv_it/f28f9b812246a6c4975e6f67667fe62b1fba502a0/expr.ipynb\"><img src=\"__pv_it/f28f9b812246a6c4975e6f67667fe62b1fba502a0/expr.png\" style=\"display:inline;vertical-align:middle;\" /></a> &#x22A2;&nbsp;<a class=\"ProveItLink\" href=\"__pv_it/c7afd1ead8211492267b3cefac34659a98e80ce80/expr.ipynb\"><img src=\"__pv_it/c7afd1ead8211492267b3cefac34659a98e80ce80/expr.png\" style=\"display:inline;vertical-align:middle;\" /></a></span></td></tr>\n",
       "<tr><td>&nbsp;</td><td colspan=4 style=\"text-align:left\"><span style=\"font-size:20px;\"><a class=\"ProveItLink\" href=\"../../../__pv_it/abeee18594afe51bfb1be95d9591fbba24ac53f30/expr.ipynb\"><img src=\"../../../__pv_it/abeee18594afe51bfb1be95d9591fbba24ac53f30/expr.png\" style=\"display:inline;vertical-align:middle;\" /></a> : <a class=\"ProveItLink\" href=\"../__pv_it/46271c8230be96415d662709611f4ed2279d702b0/expr.ipynb\"><img src=\"../__pv_it/46271c8230be96415d662709611f4ed2279d702b0/expr.png\" style=\"display:inline;vertical-align:middle;\" /></a>, <a class=\"ProveItLink\" href=\"../../../__pv_it/07527342713064c87612d00d8557c53d53d5324a0/expr.ipynb\"><img src=\"../../../__pv_it/07527342713064c87612d00d8557c53d53d5324a0/expr.png\" style=\"display:inline;vertical-align:middle;\" /></a> : <a class=\"ProveItLink\" href=\"../../../__pv_it/2cbe72a7ad6f655694dd697106680215e8489b600/expr.ipynb\"><img src=\"../../../__pv_it/2cbe72a7ad6f655694dd697106680215e8489b600/expr.png\" style=\"display:inline;vertical-align:middle;\" /></a>, <a class=\"ProveItLink\" href=\"../../../__pv_it/6840a4fa6c106149dc16a131294d0c5e44f1b0480/expr.ipynb\"><img src=\"../../../__pv_it/6840a4fa6c106149dc16a131294d0c5e44f1b0480/expr.png\" style=\"display:inline;vertical-align:middle;\" /></a> : <a class=\"ProveItLink\" href=\"../../../__pv_it/077b2ff79244fb4582cbe22c6e3356fa92a52f2f0/expr.ipynb\"><img src=\"../../../__pv_it/077b2ff79244fb4582cbe22c6e3356fa92a52f2f0/expr.png\" style=\"display:inline;vertical-align:middle;\" /></a>, <a class=\"ProveItLink\" href=\"../../../__pv_it/cbdfda466482236edba0ce44ac7ef39cda0af7a40/expr.ipynb\"><img src=\"../../../__pv_it/cbdfda466482236edba0ce44ac7ef39cda0af7a40/expr.png\" style=\"display:inline;vertical-align:middle;\" /></a> : <a class=\"ProveItLink\" href=\"../../../__pv_it/985a1bdf1540838275dec15f4ad6de261cca93ce0/expr.ipynb\"><img src=\"../../../__pv_it/985a1bdf1540838275dec15f4ad6de261cca93ce0/expr.png\" style=\"display:inline;vertical-align:middle;\" /></a>, <a class=\"ProveItLink\" href=\"../../../__pv_it/3a5de44ed6135dbbdbbeec6704c741e238f127300/expr.ipynb\"><img src=\"../../../__pv_it/3a5de44ed6135dbbdbbeec6704c741e238f127300/expr.png\" style=\"display:inline;vertical-align:middle;\" /></a> : <a class=\"ProveItLink\" href=\"../../../__pv_it/185e6d30f167ee2ee5ef3321098dc98e0d77bc590/expr.ipynb\"><img src=\"../../../__pv_it/185e6d30f167ee2ee5ef3321098dc98e0d77bc590/expr.png\" style=\"display:inline;vertical-align:middle;\" /></a></span></td></tr><tr><td>4</td><td>assumption</td><td></td><td><span style=\"font-size:20px;\"><a class=\"ProveItLink\" href=\"__pv_it/7f1e58f28ce6d4b84e42c8b7021d4eaa1ac454cc0/expr.ipynb\"><img src=\"__pv_it/7f1e58f28ce6d4b84e42c8b7021d4eaa1ac454cc0/expr.png\" style=\"display:inline;vertical-align:middle;\" /></a> &#x22A2;&nbsp;<a class=\"ProveItLink\" href=\"__pv_it/081f8b676821fa28f4eee7c26e5e1e191452a5b80/expr.ipynb\"><img src=\"__pv_it/081f8b676821fa28f4eee7c26e5e1e191452a5b80/expr.png\" style=\"display:inline;vertical-align:middle;\" /></a></span></td></tr>\n",
       "<tr><td>5</td><td>specialization</td><td>17, 18, 19, 20, 21</td><td><span style=\"font-size:20px;\"><a class=\"ProveItLink\" href=\"__pv_it/ccee58f2c36bdae4fbe3c1a549ddd16b3bc9dd230/expr.ipynb\"><img src=\"__pv_it/ccee58f2c36bdae4fbe3c1a549ddd16b3bc9dd230/expr.png\" style=\"display:inline;vertical-align:middle;\" /></a> &#x22A2;&nbsp;<a class=\"ProveItLink\" href=\"__pv_it/214f8d96288f02e371e40bc804f70e586c4ef1dd0/expr.ipynb\"><img src=\"__pv_it/214f8d96288f02e371e40bc804f70e586c4ef1dd0/expr.png\" style=\"display:inline;vertical-align:middle;\" /></a></span></td></tr>\n",
       "<tr><td>&nbsp;</td><td colspan=4 style=\"text-align:left\"><span style=\"font-size:20px;\"><a class=\"ProveItLink\" href=\"../../../__pv_it/abeee18594afe51bfb1be95d9591fbba24ac53f30/expr.ipynb\"><img src=\"../../../__pv_it/abeee18594afe51bfb1be95d9591fbba24ac53f30/expr.png\" style=\"display:inline;vertical-align:middle;\" /></a> : <a class=\"ProveItLink\" href=\"../__pv_it/46271c8230be96415d662709611f4ed2279d702b0/expr.ipynb\"><img src=\"../__pv_it/46271c8230be96415d662709611f4ed2279d702b0/expr.png\" style=\"display:inline;vertical-align:middle;\" /></a>, <a class=\"ProveItLink\" href=\"../../../__pv_it/07527342713064c87612d00d8557c53d53d5324a0/expr.ipynb\"><img src=\"../../../__pv_it/07527342713064c87612d00d8557c53d53d5324a0/expr.png\" style=\"display:inline;vertical-align:middle;\" /></a> : <a class=\"ProveItLink\" href=\"../../../__pv_it/fabf74ac81cd36aa91075816201d2b14195a56e60/expr.ipynb\"><img src=\"../../../__pv_it/fabf74ac81cd36aa91075816201d2b14195a56e60/expr.png\" style=\"display:inline;vertical-align:middle;\" /></a>, <a class=\"ProveItLink\" href=\"../../../__pv_it/6840a4fa6c106149dc16a131294d0c5e44f1b0480/expr.ipynb\"><img src=\"../../../__pv_it/6840a4fa6c106149dc16a131294d0c5e44f1b0480/expr.png\" style=\"display:inline;vertical-align:middle;\" /></a> : <a class=\"ProveItLink\" href=\"../../../__pv_it/485fbf85ade6e4660c176b077846a05437e7af3e0/expr.ipynb\"><img src=\"../../../__pv_it/485fbf85ade6e4660c176b077846a05437e7af3e0/expr.png\" style=\"display:inline;vertical-align:middle;\" /></a>, <a class=\"ProveItLink\" href=\"../../../__pv_it/cbdfda466482236edba0ce44ac7ef39cda0af7a40/expr.ipynb\"><img src=\"../../../__pv_it/cbdfda466482236edba0ce44ac7ef39cda0af7a40/expr.png\" style=\"display:inline;vertical-align:middle;\" /></a> : <a class=\"ProveItLink\" href=\"../../../__pv_it/0730776658406f13a5e8bca83a69f67d4b6b708d0/expr.ipynb\"><img src=\"../../../__pv_it/0730776658406f13a5e8bca83a69f67d4b6b708d0/expr.png\" style=\"display:inline;vertical-align:middle;\" /></a>, <a class=\"ProveItLink\" href=\"../../../__pv_it/3a5de44ed6135dbbdbbeec6704c741e238f127300/expr.ipynb\"><img src=\"../../../__pv_it/3a5de44ed6135dbbdbbeec6704c741e238f127300/expr.png\" style=\"display:inline;vertical-align:middle;\" /></a> : <a class=\"ProveItLink\" href=\"../../../__pv_it/3fb1092d10295c809ebd5134eaa882b76222b6190/expr.ipynb\"><img src=\"../../../__pv_it/3fb1092d10295c809ebd5134eaa882b76222b6190/expr.png\" style=\"display:inline;vertical-align:middle;\" /></a></span></td></tr><tr><td>6</td><td>assumption</td><td></td><td><span style=\"font-size:20px;\"><a class=\"ProveItLink\" href=\"__pv_it/8bf85a3925f1a2803d98a798aaa94291fc5cc3690/expr.ipynb\"><img src=\"__pv_it/8bf85a3925f1a2803d98a798aaa94291fc5cc3690/expr.png\" style=\"display:inline;vertical-align:middle;\" /></a> &#x22A2;&nbsp;<a class=\"ProveItLink\" href=\"__pv_it/53975f3a0fe602613858ce27b377e7070a009d300/expr.ipynb\"><img src=\"__pv_it/53975f3a0fe602613858ce27b377e7070a009d300/expr.png\" style=\"display:inline;vertical-align:middle;\" /></a></span></td></tr>\n",
       "<tr><td>7</td><td>assumption</td><td></td><td><span style=\"font-size:20px;\"><a class=\"ProveItLink\" href=\"__pv_it/5ee9b38e37ab81660d95598d8c751a61a7b8351d0/expr.ipynb\"><img src=\"__pv_it/5ee9b38e37ab81660d95598d8c751a61a7b8351d0/expr.png\" style=\"display:inline;vertical-align:middle;\" /></a> &#x22A2;&nbsp;<a class=\"ProveItLink\" href=\"__pv_it/e0f08a66c4c42f62ba748df98387179cd53edce50/expr.ipynb\"><img src=\"__pv_it/e0f08a66c4c42f62ba748df98387179cd53edce50/expr.png\" style=\"display:inline;vertical-align:middle;\" /></a></span></td></tr>\n",
       "<tr><td>8</td><td>assumption</td><td></td><td><span style=\"font-size:20px;\"><a class=\"ProveItLink\" href=\"__pv_it/ec194aa6c78f45aa8d15ba11d2c31d3f1de3942b0/expr.ipynb\"><img src=\"__pv_it/ec194aa6c78f45aa8d15ba11d2c31d3f1de3942b0/expr.png\" style=\"display:inline;vertical-align:middle;\" /></a> &#x22A2;&nbsp;<a class=\"ProveItLink\" href=\"__pv_it/48a3f3419d363f6398ac736f485853e1b8db8b210/expr.ipynb\"><img src=\"__pv_it/48a3f3419d363f6398ac736f485853e1b8db8b210/expr.png\" style=\"display:inline;vertical-align:middle;\" /></a></span></td></tr>\n",
       "<tr><td>9</td><td>assumption</td><td></td><td><span style=\"font-size:20px;\"><a class=\"ProveItLink\" href=\"__pv_it/0eaa25321f21538851d00527ffa5e360fbaa566a0/expr.ipynb\"><img src=\"__pv_it/0eaa25321f21538851d00527ffa5e360fbaa566a0/expr.png\" style=\"display:inline;vertical-align:middle;\" /></a> &#x22A2;&nbsp;<a class=\"ProveItLink\" href=\"__pv_it/3f989b10d695ff727c582da6f00d668b09e16b7a0/expr.ipynb\"><img src=\"__pv_it/3f989b10d695ff727c582da6f00d668b09e16b7a0/expr.png\" style=\"display:inline;vertical-align:middle;\" /></a></span></td></tr>\n",
       "<tr><td>10</td><td>theorem</td><td></td><td><span style=\"font-size:20px;\"> &#x22A2;&nbsp;<a class=\"ProveItLink\" href=\"../../../number/numeral/deci/__pv_it/c5d3f2ba07647aec518bec1929b16561d1a340400/expr.ipynb\"><img src=\"../../../number/numeral/deci/__pv_it/c5d3f2ba07647aec518bec1929b16561d1a340400/expr.png\" style=\"display:inline;vertical-align:middle;\" /></a></span></td></tr>\n",
       "<tr><td>&nbsp;</td><td colspan=4 style-\"text-align:left\"><a class=\"ProveItLink\" href=\"../../../number/numeral/deci/_proofs_/add_1_1.ipynb\">proveit.number.numeral.deci.add_1_1</a></td></tr><tr><td>11</td><td>theorem</td><td></td><td><span style=\"font-size:20px;\"> &#x22A2;&nbsp;<a class=\"ProveItLink\" href=\"../../../number/numeral/deci/__pv_it/21aa4b60034093b61b7d779cdd54bc7d2d51c73e0/expr.ipynb\"><img src=\"../../../number/numeral/deci/__pv_it/21aa4b60034093b61b7d779cdd54bc7d2d51c73e0/expr.png\" style=\"display:inline;vertical-align:middle;\" /></a></span></td></tr>\n",
       "<tr><td>&nbsp;</td><td colspan=4 style-\"text-align:left\"><a class=\"ProveItLink\" href=\"../../../number/numeral/deci/_proofs_/add_2_1.ipynb\">proveit.number.numeral.deci.add_2_1</a></td></tr><tr><td>12</td><td>theorem</td><td></td><td><span style=\"font-size:20px;\"> &#x22A2;&nbsp;<a class=\"ProveItLink\" href=\"../../../number/numeral/deci/__pv_it/dacb710858c5d508d55e05fa21bc52e5449bb54c0/expr.ipynb\"><img src=\"../../../number/numeral/deci/__pv_it/dacb710858c5d508d55e05fa21bc52e5449bb54c0/expr.png\" style=\"display:inline;vertical-align:middle;\" /></a></span></td></tr>\n",
       "<tr><td>&nbsp;</td><td colspan=4 style-\"text-align:left\"><a class=\"ProveItLink\" href=\"../../../number/numeral/deci/_proofs_/add_3_1.ipynb\">proveit.number.numeral.deci.add_3_1</a></td></tr><tr><td>13</td><td>assumption</td><td></td><td><span style=\"font-size:20px;\"><a class=\"ProveItLink\" href=\"__pv_it/017ca8cfa034181c90ba15dd10869f0f4e516d6a0/expr.ipynb\"><img src=\"__pv_it/017ca8cfa034181c90ba15dd10869f0f4e516d6a0/expr.png\" style=\"display:inline;vertical-align:middle;\" /></a> &#x22A2;&nbsp;<a class=\"ProveItLink\" href=\"__pv_it/03a5c2b5cc6fc2c3cd686b4bcf84379b893abe210/expr.ipynb\"><img src=\"__pv_it/03a5c2b5cc6fc2c3cd686b4bcf84379b893abe210/expr.png\" style=\"display:inline;vertical-align:middle;\" /></a></span></td></tr>\n",
       "<tr><td>14</td><td>assumption</td><td></td><td><span style=\"font-size:20px;\"><a class=\"ProveItLink\" href=\"__pv_it/2c2e947402f53b9e11cd7769e1b5b3378595750e0/expr.ipynb\"><img src=\"__pv_it/2c2e947402f53b9e11cd7769e1b5b3378595750e0/expr.png\" style=\"display:inline;vertical-align:middle;\" /></a> &#x22A2;&nbsp;<a class=\"ProveItLink\" href=\"__pv_it/fe5c91c77f0659f9ea07a2e3257797875d6868370/expr.ipynb\"><img src=\"__pv_it/fe5c91c77f0659f9ea07a2e3257797875d6868370/expr.png\" style=\"display:inline;vertical-align:middle;\" /></a></span></td></tr>\n",
       "<tr><td>15</td><td>assumption</td><td></td><td><span style=\"font-size:20px;\"><a class=\"ProveItLink\" href=\"__pv_it/549ecf82a9d4ac5ca0750c6c3aaf83e6e7209ca90/expr.ipynb\"><img src=\"__pv_it/549ecf82a9d4ac5ca0750c6c3aaf83e6e7209ca90/expr.png\" style=\"display:inline;vertical-align:middle;\" /></a> &#x22A2;&nbsp;<a class=\"ProveItLink\" href=\"__pv_it/2cec3c732aceb253233bb533d4e43cc3f34f4f660/expr.ipynb\"><img src=\"__pv_it/2cec3c732aceb253233bb533d4e43cc3f34f4f660/expr.png\" style=\"display:inline;vertical-align:middle;\" /></a></span></td></tr>\n",
       "<tr><td>16</td><td>assumption</td><td></td><td><span style=\"font-size:20px;\"><a class=\"ProveItLink\" href=\"__pv_it/aa3618fdfba9edc866f19a2dbc2f7cde292ff1c70/expr.ipynb\"><img src=\"__pv_it/aa3618fdfba9edc866f19a2dbc2f7cde292ff1c70/expr.png\" style=\"display:inline;vertical-align:middle;\" /></a> &#x22A2;&nbsp;<a class=\"ProveItLink\" href=\"__pv_it/3891b823dfb55f51d513cc7144556dc1bfd425b70/expr.ipynb\"><img src=\"__pv_it/3891b823dfb55f51d513cc7144556dc1bfd425b70/expr.png\" style=\"display:inline;vertical-align:middle;\" /></a></span></td></tr>\n",
       "<tr><td>17</td><td>theorem</td><td></td><td><span style=\"font-size:20px;\"> &#x22A2;&nbsp;<a class=\"ProveItLink\" href=\"../../set_theory/membership/__pv_it/f8871096ab31a54eeeb7d5201addc96bdbcd44530/expr.ipynb\"><img src=\"../../set_theory/membership/__pv_it/f8871096ab31a54eeeb7d5201addc96bdbcd44530/expr.png\" style=\"display:inline;vertical-align:middle;\" /></a></span></td></tr>\n",
       "<tr><td>&nbsp;</td><td colspan=4 style-\"text-align:left\"><a class=\"ProveItLink\" href=\"../../set_theory/membership/_proofs_/exp_set_4.ipynb\">proveit.logic.set_theory.membership.exp_set_4</a></td></tr><tr><td>18</td><td>assumption</td><td></td><td><span style=\"font-size:20px;\"><a class=\"ProveItLink\" href=\"__pv_it/f1c02dcbccca55c6323566eb9b6559c223db9eea0/expr.ipynb\"><img src=\"__pv_it/f1c02dcbccca55c6323566eb9b6559c223db9eea0/expr.png\" style=\"display:inline;vertical-align:middle;\" /></a> &#x22A2;&nbsp;<a class=\"ProveItLink\" href=\"__pv_it/17434c062b130d50913b87eeb5dfaba66033fad10/expr.ipynb\"><img src=\"__pv_it/17434c062b130d50913b87eeb5dfaba66033fad10/expr.png\" style=\"display:inline;vertical-align:middle;\" /></a></span></td></tr>\n",
       "<tr><td>19</td><td>assumption</td><td></td><td><span style=\"font-size:20px;\"><a class=\"ProveItLink\" href=\"__pv_it/8ef2ac1365bcdf77bc7962a87186813767d871d50/expr.ipynb\"><img src=\"__pv_it/8ef2ac1365bcdf77bc7962a87186813767d871d50/expr.png\" style=\"display:inline;vertical-align:middle;\" /></a> &#x22A2;&nbsp;<a class=\"ProveItLink\" href=\"__pv_it/1d6b2c4f1effd46d34b2fa0b1cf19210f0f1841f0/expr.ipynb\"><img src=\"__pv_it/1d6b2c4f1effd46d34b2fa0b1cf19210f0f1841f0/expr.png\" style=\"display:inline;vertical-align:middle;\" /></a></span></td></tr>\n",
       "<tr><td>20</td><td>assumption</td><td></td><td><span style=\"font-size:20px;\"><a class=\"ProveItLink\" href=\"__pv_it/98eb048e8c8989434fc0eddba672f8a6a41a3ac90/expr.ipynb\"><img src=\"__pv_it/98eb048e8c8989434fc0eddba672f8a6a41a3ac90/expr.png\" style=\"display:inline;vertical-align:middle;\" /></a> &#x22A2;&nbsp;<a class=\"ProveItLink\" href=\"__pv_it/18fea9aacfdbba360f6c63083b0413ac4bac69340/expr.ipynb\"><img src=\"__pv_it/18fea9aacfdbba360f6c63083b0413ac4bac69340/expr.png\" style=\"display:inline;vertical-align:middle;\" /></a></span></td></tr>\n",
       "<tr><td>21</td><td>assumption</td><td></td><td><span style=\"font-size:20px;\"><a class=\"ProveItLink\" href=\"__pv_it/a7222e49607f64469976c46c34403e589e2f5ea50/expr.ipynb\"><img src=\"__pv_it/a7222e49607f64469976c46c34403e589e2f5ea50/expr.png\" style=\"display:inline;vertical-align:middle;\" /></a> &#x22A2;&nbsp;<a class=\"ProveItLink\" href=\"__pv_it/f393729af892cf80c996f620ae577c48a092f4070/expr.ipynb\"><img src=\"__pv_it/f393729af892cf80c996f620ae577c48a092f4070/expr.png\" style=\"display:inline;vertical-align:middle;\" /></a></span></td></tr>\n",
       "</table>"
      ],
      "text/plain": [
       "\tstep type\trequirements\tstatement\n",
       "0\tspecialization\t1, 2, 3, 4, 5, 6, 7, 8, 9, 10, 11, 12\t{A or B or C or D , A => H , B => I , C => J , D => K , A in BOOLEANS , B in BOOLEANS , C in BOOLEANS , D in BOOLEANS , H in BOOLEANS , I in BOOLEANS , J in BOOLEANS , K in BOOLEANS} |= H or I or J or K\n",
       "\tm : 4, A : (A , B , C , D), B : (H , I , J , K)\n",
       "1\ttheorem\t\t|= forall_{m in Naturals} [forall_{A, B in BOOLEANS^{m} | A_1 or  ...  or A_m , A_1 => B_1 ,  ...  , A_m => B_m} (B_1 or  ...  or B_m)]\n",
       "\tproveit.logic.boolean.disjunction.constructiveMultiDilemma\n",
       "2\ttheorem\t\t|= 4 in Naturals\n",
       "\tproveit.number.numeral.deci.nat4\n",
       "3\tspecialization\t17, 13, 14, 15, 16\t{A in BOOLEANS , B in BOOLEANS , C in BOOLEANS , D in BOOLEANS} |= (A , B , C , D) in BOOLEANS^{4}\n",
       "\tS : BOOLEANS, a : A, b : B, c : C, d : D\n",
       "4\tassumption\t\t{A or B or C or D} |= A or B or C or D\n",
       "5\tspecialization\t17, 18, 19, 20, 21\t{H in BOOLEANS , I in BOOLEANS , J in BOOLEANS , K in BOOLEANS} |= (H , I , J , K) in BOOLEANS^{4}\n",
       "\tS : BOOLEANS, a : H, b : I, c : J, d : K\n",
       "6\tassumption\t\t{A => H} |= A => H\n",
       "7\tassumption\t\t{B => I} |= B => I\n",
       "8\tassumption\t\t{C => J} |= C => J\n",
       "9\tassumption\t\t{D => K} |= D => K\n",
       "10\ttheorem\t\t|= (1 + 1) = 2\n",
       "\tproveit.number.numeral.deci.add_1_1\n",
       "11\ttheorem\t\t|= (2 + 1) = 3\n",
       "\tproveit.number.numeral.deci.add_2_1\n",
       "12\ttheorem\t\t|= (3 + 1) = 4\n",
       "\tproveit.number.numeral.deci.add_3_1\n",
       "13\tassumption\t\t{A in BOOLEANS} |= A in BOOLEANS\n",
       "14\tassumption\t\t{B in BOOLEANS} |= B in BOOLEANS\n",
       "15\tassumption\t\t{C in BOOLEANS} |= C in BOOLEANS\n",
       "16\tassumption\t\t{D in BOOLEANS} |= D in BOOLEANS\n",
       "17\ttheorem\t\t|= forall_{S} [forall_{a, b, c, d in S} ((a , b , c , d) in S^{4})]\n",
       "\tproveit.logic.set_theory.membership.exp_set_4\n",
       "18\tassumption\t\t{H in BOOLEANS} |= H in BOOLEANS\n",
       "19\tassumption\t\t{I in BOOLEANS} |= I in BOOLEANS\n",
       "20\tassumption\t\t{J in BOOLEANS} |= J in BOOLEANS\n",
       "21\tassumption\t\t{K in BOOLEANS} |= K in BOOLEANS"
      ]
     },
     "execution_count": 26,
     "metadata": {},
     "output_type": "execute_result"
    }
   ],
   "source": [
    "Or(A,B,C,D).deriveViaDilemma(Or(H,I,J,K),[Or(A,B,C,D), Implies(A,H), Implies(B,I), Implies(C,J), Implies(D,K),inBool(A), inBool(B), inBool(C), inBool(D), inBool(H), inBool(I), inBool(J), inBool(K)]).proof()"
   ]
  },
  {
   "cell_type": "code",
   "execution_count": 27,
   "metadata": {},
   "outputs": [
    {
     "data": {
      "text/html": [
       "<table><tr><th>&nbsp;</th><th>step type</th><th>requirements</th><th>statement</th></tr>\n",
       "<tr><td>0</td><td>specialization</td><td>1, 2, 3, 4</td><td><span style=\"font-size:20px;\"><a class=\"ProveItLink\" href=\"__pv_it/ccee58f2c36bdae4fbe3c1a549ddd16b3bc9dd230/expr.ipynb\"><img src=\"__pv_it/ccee58f2c36bdae4fbe3c1a549ddd16b3bc9dd230/expr.png\" style=\"display:inline;vertical-align:middle;\" /></a> &#x22A2;&nbsp;<a class=\"ProveItLink\" href=\"__pv_it/18fea9aacfdbba360f6c63083b0413ac4bac69340/expr.ipynb\"><img src=\"__pv_it/18fea9aacfdbba360f6c63083b0413ac4bac69340/expr.png\" style=\"display:inline;vertical-align:middle;\" /></a></span></td></tr>\n",
       "<tr><td>&nbsp;</td><td colspan=4 style=\"text-align:left\"><span style=\"font-size:20px;\"><a class=\"ProveItLink\" href=\"../../../__pv_it/78af03acba5349fd70398a32ce59bae1da52f0870/expr.ipynb\"><img src=\"../../../__pv_it/78af03acba5349fd70398a32ce59bae1da52f0870/expr.png\" style=\"display:inline;vertical-align:middle;\" /></a> : <a class=\"ProveItLink\" href=\"../../../number/numeral/__pv_it/77d407a64829263cdc16415becd4c2293f77a4bf0/expr.ipynb\"><img src=\"../../../number/numeral/__pv_it/77d407a64829263cdc16415becd4c2293f77a4bf0/expr.png\" style=\"display:inline;vertical-align:middle;\" /></a>, <a class=\"ProveItLink\" href=\"../../../__pv_it/39dbcd3ca0390345b51c6ef7785756419e2c14390/expr.ipynb\"><img src=\"../../../__pv_it/39dbcd3ca0390345b51c6ef7785756419e2c14390/expr.png\" style=\"display:inline;vertical-align:middle;\" /></a> : <a class=\"ProveItLink\" href=\"../../../number/numeral/__pv_it/9be8badea4c35b9724062cecc501d17a3158d1d20/expr.ipynb\"><img src=\"../../../number/numeral/__pv_it/9be8badea4c35b9724062cecc501d17a3158d1d20/expr.png\" style=\"display:inline;vertical-align:middle;\" /></a>, <a class=\"ProveItLink\" href=\"../../../__pv_it/eb438fefc4bd0ac977777d6dfd3e8a72dfbedbd50/expr.ipynb\"><img src=\"../../../__pv_it/eb438fefc4bd0ac977777d6dfd3e8a72dfbedbd50/expr.png\" style=\"display:inline;vertical-align:middle;\" /></a> : <a class=\"ProveItLink\" href=\"__pv_it/90dbc9a0a01da615f7b8f34f7e47f5efd6f8879d0/expr.ipynb\"><img src=\"__pv_it/90dbc9a0a01da615f7b8f34f7e47f5efd6f8879d0/expr.png\" style=\"display:inline;vertical-align:middle;\" /></a>, <a class=\"ProveItLink\" href=\"../../../__pv_it/077b2ff79244fb4582cbe22c6e3356fa92a52f2f0/expr.ipynb\"><img src=\"../../../__pv_it/077b2ff79244fb4582cbe22c6e3356fa92a52f2f0/expr.png\" style=\"display:inline;vertical-align:middle;\" /></a> : <a class=\"ProveItLink\" href=\"../../../__pv_it/0730776658406f13a5e8bca83a69f67d4b6b708d0/expr.ipynb\"><img src=\"../../../__pv_it/0730776658406f13a5e8bca83a69f67d4b6b708d0/expr.png\" style=\"display:inline;vertical-align:middle;\" /></a>, <a class=\"ProveItLink\" href=\"../../../__pv_it/9242e69d4f2c65d04fc0527b82418c7c22c6da370/expr.ipynb\"><img src=\"../../../__pv_it/9242e69d4f2c65d04fc0527b82418c7c22c6da370/expr.png\" style=\"display:inline;vertical-align:middle;\" /></a> : <a class=\"ProveItLink\" href=\"__pv_it/07cd00d3324cafb239b8ef95cd73147de1ee52350/expr.ipynb\"><img src=\"__pv_it/07cd00d3324cafb239b8ef95cd73147de1ee52350/expr.png\" style=\"display:inline;vertical-align:middle;\" /></a></span></td></tr><tr><td>1</td><td>theorem</td><td></td><td><span style=\"font-size:20px;\"> &#x22A2;&nbsp;<a class=\"ProveItLink\" href=\"__pv_it/cd30baf5ab2620c9803897366acf4394ab8c82330/expr.ipynb\"><img src=\"__pv_it/cd30baf5ab2620c9803897366acf4394ab8c82330/expr.png\" style=\"display:inline;vertical-align:middle;\" /></a></span></td></tr>\n",
       "<tr><td>&nbsp;</td><td colspan=4 style-\"text-align:left\"><a class=\"ProveItLink\" href=\"_proofs_/eachInBool.ipynb\">proveit.logic.boolean.disjunction.eachInBool</a></td></tr><tr><td>2</td><td>theorem</td><td></td><td><span style=\"font-size:20px;\"> &#x22A2;&nbsp;<a class=\"ProveItLink\" href=\"../../../number/numeral/deci/__pv_it/286f0443dba55bdb259c90cef1db0ca273fac95e0/expr.ipynb\"><img src=\"../../../number/numeral/deci/__pv_it/286f0443dba55bdb259c90cef1db0ca273fac95e0/expr.png\" style=\"display:inline;vertical-align:middle;\" /></a></span></td></tr>\n",
       "<tr><td>&nbsp;</td><td colspan=4 style-\"text-align:left\"><a class=\"ProveItLink\" href=\"../../../number/numeral/deci/_proofs_/nat2.ipynb\">proveit.number.numeral.deci.nat2</a></td></tr><tr><td>3</td><td>theorem</td><td></td><td><span style=\"font-size:20px;\"> &#x22A2;&nbsp;<a class=\"ProveItLink\" href=\"../../../number/numeral/deci/__pv_it/3f15fb519636fc585376b5b502be456d654dd18d0/expr.ipynb\"><img src=\"../../../number/numeral/deci/__pv_it/3f15fb519636fc585376b5b502be456d654dd18d0/expr.png\" style=\"display:inline;vertical-align:middle;\" /></a></span></td></tr>\n",
       "<tr><td>&nbsp;</td><td colspan=4 style-\"text-align:left\"><a class=\"ProveItLink\" href=\"../../../number/numeral/deci/_proofs_/nat1.ipynb\">proveit.number.numeral.deci.nat1</a></td></tr><tr><td>4</td><td>specialization</td><td>5, 6, 7, 8, 9, 10</td><td><span style=\"font-size:20px;\"><a class=\"ProveItLink\" href=\"__pv_it/ccee58f2c36bdae4fbe3c1a549ddd16b3bc9dd230/expr.ipynb\"><img src=\"__pv_it/ccee58f2c36bdae4fbe3c1a549ddd16b3bc9dd230/expr.png\" style=\"display:inline;vertical-align:middle;\" /></a> &#x22A2;&nbsp;<a class=\"ProveItLink\" href=\"__pv_it/03c771256e7a482d0d7f639b4a96f9651765225f0/expr.ipynb\"><img src=\"__pv_it/03c771256e7a482d0d7f639b4a96f9651765225f0/expr.png\" style=\"display:inline;vertical-align:middle;\" /></a></span></td></tr>\n",
       "<tr><td>&nbsp;</td><td colspan=4 style=\"text-align:left\"><span style=\"font-size:20px;\"><a class=\"ProveItLink\" href=\"../../../__pv_it/78af03acba5349fd70398a32ce59bae1da52f0870/expr.ipynb\"><img src=\"../../../__pv_it/78af03acba5349fd70398a32ce59bae1da52f0870/expr.png\" style=\"display:inline;vertical-align:middle;\" /></a> : <a class=\"ProveItLink\" href=\"../../../number/numeral/__pv_it/23412ce59ea7e77353d2f9225e02248e73651ca00/expr.ipynb\"><img src=\"../../../number/numeral/__pv_it/23412ce59ea7e77353d2f9225e02248e73651ca00/expr.png\" style=\"display:inline;vertical-align:middle;\" /></a>, <a class=\"ProveItLink\" href=\"../../../__pv_it/eb438fefc4bd0ac977777d6dfd3e8a72dfbedbd50/expr.ipynb\"><img src=\"../../../__pv_it/eb438fefc4bd0ac977777d6dfd3e8a72dfbedbd50/expr.png\" style=\"display:inline;vertical-align:middle;\" /></a> : <a class=\"ProveItLink\" href=\"__pv_it/8daf537f06022fc5ea1d346163e04ea9ec29c4730/expr.ipynb\"><img src=\"__pv_it/8daf537f06022fc5ea1d346163e04ea9ec29c4730/expr.png\" style=\"display:inline;vertical-align:middle;\" /></a></span></td></tr><tr><td>5</td><td>theorem</td><td></td><td><span style=\"font-size:20px;\"> &#x22A2;&nbsp;<a class=\"ProveItLink\" href=\"__pv_it/2cb505713778067a1b94f558521c476c9ef7d74f0/expr.ipynb\"><img src=\"__pv_it/2cb505713778067a1b94f558521c476c9ef7d74f0/expr.png\" style=\"display:inline;vertical-align:middle;\" /></a></span></td></tr>\n",
       "<tr><td>&nbsp;</td><td colspan=4 style-\"text-align:left\"><a class=\"ProveItLink\" href=\"_proofs_/closure.ipynb\">proveit.logic.boolean.disjunction.closure</a></td></tr><tr><td>6</td><td>theorem</td><td></td><td><span style=\"font-size:20px;\"> &#x22A2;&nbsp;<a class=\"ProveItLink\" href=\"../../../number/numeral/deci/__pv_it/3fc93db3b3fd1b15204240d9de18a48656bfb08c0/expr.ipynb\"><img src=\"../../../number/numeral/deci/__pv_it/3fc93db3b3fd1b15204240d9de18a48656bfb08c0/expr.png\" style=\"display:inline;vertical-align:middle;\" /></a></span></td></tr>\n",
       "<tr><td>&nbsp;</td><td colspan=4 style-\"text-align:left\"><a class=\"ProveItLink\" href=\"../../../number/numeral/deci/_proofs_/nat4.ipynb\">proveit.number.numeral.deci.nat4</a></td></tr><tr><td>7</td><td>specialization</td><td>11, 12, 13, 14, 15</td><td><span style=\"font-size:20px;\"><a class=\"ProveItLink\" href=\"__pv_it/ccee58f2c36bdae4fbe3c1a549ddd16b3bc9dd230/expr.ipynb\"><img src=\"__pv_it/ccee58f2c36bdae4fbe3c1a549ddd16b3bc9dd230/expr.png\" style=\"display:inline;vertical-align:middle;\" /></a> &#x22A2;&nbsp;<a class=\"ProveItLink\" href=\"__pv_it/214f8d96288f02e371e40bc804f70e586c4ef1dd0/expr.ipynb\"><img src=\"__pv_it/214f8d96288f02e371e40bc804f70e586c4ef1dd0/expr.png\" style=\"display:inline;vertical-align:middle;\" /></a></span></td></tr>\n",
       "<tr><td>&nbsp;</td><td colspan=4 style=\"text-align:left\"><span style=\"font-size:20px;\"><a class=\"ProveItLink\" href=\"../../../__pv_it/abeee18594afe51bfb1be95d9591fbba24ac53f30/expr.ipynb\"><img src=\"../../../__pv_it/abeee18594afe51bfb1be95d9591fbba24ac53f30/expr.png\" style=\"display:inline;vertical-align:middle;\" /></a> : <a class=\"ProveItLink\" href=\"../__pv_it/46271c8230be96415d662709611f4ed2279d702b0/expr.ipynb\"><img src=\"../__pv_it/46271c8230be96415d662709611f4ed2279d702b0/expr.png\" style=\"display:inline;vertical-align:middle;\" /></a>, <a class=\"ProveItLink\" href=\"../../../__pv_it/07527342713064c87612d00d8557c53d53d5324a0/expr.ipynb\"><img src=\"../../../__pv_it/07527342713064c87612d00d8557c53d53d5324a0/expr.png\" style=\"display:inline;vertical-align:middle;\" /></a> : <a class=\"ProveItLink\" href=\"../../../__pv_it/fabf74ac81cd36aa91075816201d2b14195a56e60/expr.ipynb\"><img src=\"../../../__pv_it/fabf74ac81cd36aa91075816201d2b14195a56e60/expr.png\" style=\"display:inline;vertical-align:middle;\" /></a>, <a class=\"ProveItLink\" href=\"../../../__pv_it/6840a4fa6c106149dc16a131294d0c5e44f1b0480/expr.ipynb\"><img src=\"../../../__pv_it/6840a4fa6c106149dc16a131294d0c5e44f1b0480/expr.png\" style=\"display:inline;vertical-align:middle;\" /></a> : <a class=\"ProveItLink\" href=\"../../../__pv_it/485fbf85ade6e4660c176b077846a05437e7af3e0/expr.ipynb\"><img src=\"../../../__pv_it/485fbf85ade6e4660c176b077846a05437e7af3e0/expr.png\" style=\"display:inline;vertical-align:middle;\" /></a>, <a class=\"ProveItLink\" href=\"../../../__pv_it/cbdfda466482236edba0ce44ac7ef39cda0af7a40/expr.ipynb\"><img src=\"../../../__pv_it/cbdfda466482236edba0ce44ac7ef39cda0af7a40/expr.png\" style=\"display:inline;vertical-align:middle;\" /></a> : <a class=\"ProveItLink\" href=\"../../../__pv_it/0730776658406f13a5e8bca83a69f67d4b6b708d0/expr.ipynb\"><img src=\"../../../__pv_it/0730776658406f13a5e8bca83a69f67d4b6b708d0/expr.png\" style=\"display:inline;vertical-align:middle;\" /></a>, <a class=\"ProveItLink\" href=\"../../../__pv_it/3a5de44ed6135dbbdbbeec6704c741e238f127300/expr.ipynb\"><img src=\"../../../__pv_it/3a5de44ed6135dbbdbbeec6704c741e238f127300/expr.png\" style=\"display:inline;vertical-align:middle;\" /></a> : <a class=\"ProveItLink\" href=\"../../../__pv_it/3fb1092d10295c809ebd5134eaa882b76222b6190/expr.ipynb\"><img src=\"../../../__pv_it/3fb1092d10295c809ebd5134eaa882b76222b6190/expr.png\" style=\"display:inline;vertical-align:middle;\" /></a></span></td></tr><tr><td>8</td><td>theorem</td><td></td><td><span style=\"font-size:20px;\"> &#x22A2;&nbsp;<a class=\"ProveItLink\" href=\"../../../number/numeral/deci/__pv_it/c5d3f2ba07647aec518bec1929b16561d1a340400/expr.ipynb\"><img src=\"../../../number/numeral/deci/__pv_it/c5d3f2ba07647aec518bec1929b16561d1a340400/expr.png\" style=\"display:inline;vertical-align:middle;\" /></a></span></td></tr>\n",
       "<tr><td>&nbsp;</td><td colspan=4 style-\"text-align:left\"><a class=\"ProveItLink\" href=\"../../../number/numeral/deci/_proofs_/add_1_1.ipynb\">proveit.number.numeral.deci.add_1_1</a></td></tr><tr><td>9</td><td>theorem</td><td></td><td><span style=\"font-size:20px;\"> &#x22A2;&nbsp;<a class=\"ProveItLink\" href=\"../../../number/numeral/deci/__pv_it/21aa4b60034093b61b7d779cdd54bc7d2d51c73e0/expr.ipynb\"><img src=\"../../../number/numeral/deci/__pv_it/21aa4b60034093b61b7d779cdd54bc7d2d51c73e0/expr.png\" style=\"display:inline;vertical-align:middle;\" /></a></span></td></tr>\n",
       "<tr><td>&nbsp;</td><td colspan=4 style-\"text-align:left\"><a class=\"ProveItLink\" href=\"../../../number/numeral/deci/_proofs_/add_2_1.ipynb\">proveit.number.numeral.deci.add_2_1</a></td></tr><tr><td>10</td><td>theorem</td><td></td><td><span style=\"font-size:20px;\"> &#x22A2;&nbsp;<a class=\"ProveItLink\" href=\"../../../number/numeral/deci/__pv_it/dacb710858c5d508d55e05fa21bc52e5449bb54c0/expr.ipynb\"><img src=\"../../../number/numeral/deci/__pv_it/dacb710858c5d508d55e05fa21bc52e5449bb54c0/expr.png\" style=\"display:inline;vertical-align:middle;\" /></a></span></td></tr>\n",
       "<tr><td>&nbsp;</td><td colspan=4 style-\"text-align:left\"><a class=\"ProveItLink\" href=\"../../../number/numeral/deci/_proofs_/add_3_1.ipynb\">proveit.number.numeral.deci.add_3_1</a></td></tr><tr><td>11</td><td>theorem</td><td></td><td><span style=\"font-size:20px;\"> &#x22A2;&nbsp;<a class=\"ProveItLink\" href=\"../../set_theory/membership/__pv_it/f8871096ab31a54eeeb7d5201addc96bdbcd44530/expr.ipynb\"><img src=\"../../set_theory/membership/__pv_it/f8871096ab31a54eeeb7d5201addc96bdbcd44530/expr.png\" style=\"display:inline;vertical-align:middle;\" /></a></span></td></tr>\n",
       "<tr><td>&nbsp;</td><td colspan=4 style-\"text-align:left\"><a class=\"ProveItLink\" href=\"../../set_theory/membership/_proofs_/exp_set_4.ipynb\">proveit.logic.set_theory.membership.exp_set_4</a></td></tr><tr><td>12</td><td>assumption</td><td></td><td><span style=\"font-size:20px;\"><a class=\"ProveItLink\" href=\"__pv_it/f1c02dcbccca55c6323566eb9b6559c223db9eea0/expr.ipynb\"><img src=\"__pv_it/f1c02dcbccca55c6323566eb9b6559c223db9eea0/expr.png\" style=\"display:inline;vertical-align:middle;\" /></a> &#x22A2;&nbsp;<a class=\"ProveItLink\" href=\"__pv_it/17434c062b130d50913b87eeb5dfaba66033fad10/expr.ipynb\"><img src=\"__pv_it/17434c062b130d50913b87eeb5dfaba66033fad10/expr.png\" style=\"display:inline;vertical-align:middle;\" /></a></span></td></tr>\n",
       "<tr><td>13</td><td>assumption</td><td></td><td><span style=\"font-size:20px;\"><a class=\"ProveItLink\" href=\"__pv_it/8ef2ac1365bcdf77bc7962a87186813767d871d50/expr.ipynb\"><img src=\"__pv_it/8ef2ac1365bcdf77bc7962a87186813767d871d50/expr.png\" style=\"display:inline;vertical-align:middle;\" /></a> &#x22A2;&nbsp;<a class=\"ProveItLink\" href=\"__pv_it/1d6b2c4f1effd46d34b2fa0b1cf19210f0f1841f0/expr.ipynb\"><img src=\"__pv_it/1d6b2c4f1effd46d34b2fa0b1cf19210f0f1841f0/expr.png\" style=\"display:inline;vertical-align:middle;\" /></a></span></td></tr>\n",
       "<tr><td>14</td><td>assumption</td><td></td><td><span style=\"font-size:20px;\"><a class=\"ProveItLink\" href=\"__pv_it/98eb048e8c8989434fc0eddba672f8a6a41a3ac90/expr.ipynb\"><img src=\"__pv_it/98eb048e8c8989434fc0eddba672f8a6a41a3ac90/expr.png\" style=\"display:inline;vertical-align:middle;\" /></a> &#x22A2;&nbsp;<a class=\"ProveItLink\" href=\"__pv_it/18fea9aacfdbba360f6c63083b0413ac4bac69340/expr.ipynb\"><img src=\"__pv_it/18fea9aacfdbba360f6c63083b0413ac4bac69340/expr.png\" style=\"display:inline;vertical-align:middle;\" /></a></span></td></tr>\n",
       "<tr><td>15</td><td>assumption</td><td></td><td><span style=\"font-size:20px;\"><a class=\"ProveItLink\" href=\"__pv_it/a7222e49607f64469976c46c34403e589e2f5ea50/expr.ipynb\"><img src=\"__pv_it/a7222e49607f64469976c46c34403e589e2f5ea50/expr.png\" style=\"display:inline;vertical-align:middle;\" /></a> &#x22A2;&nbsp;<a class=\"ProveItLink\" href=\"__pv_it/f393729af892cf80c996f620ae577c48a092f4070/expr.ipynb\"><img src=\"__pv_it/f393729af892cf80c996f620ae577c48a092f4070/expr.png\" style=\"display:inline;vertical-align:middle;\" /></a></span></td></tr>\n",
       "</table>"
      ],
      "text/plain": [
       "\tstep type\trequirements\tstatement\n",
       "0\tspecialization\t1, 2, 3, 4\t{H in BOOLEANS , I in BOOLEANS , J in BOOLEANS , K in BOOLEANS} |= J in BOOLEANS\n",
       "\tm : 2, n : 1, A : (H , I), B : J, C : (K)\n",
       "1\ttheorem\t\t|= forall_{m, n in Naturals} [forall_{A, B, C | (A_1 or  ...  or A_m or B or C_1 or  ...  or C_n) in BOOLEANS} (B in BOOLEANS)]\n",
       "\tproveit.logic.boolean.disjunction.eachInBool\n",
       "2\ttheorem\t\t|= 2 in Naturals\n",
       "\tproveit.number.numeral.deci.nat2\n",
       "3\ttheorem\t\t|= 1 in Naturals\n",
       "\tproveit.number.numeral.deci.nat1\n",
       "4\tspecialization\t5, 6, 7, 8, 9, 10\t{H in BOOLEANS , I in BOOLEANS , J in BOOLEANS , K in BOOLEANS} |= (H or I or J or K) in BOOLEANS\n",
       "\tm : 4, A : (H , I , J , K)\n",
       "5\ttheorem\t\t|= forall_{m in Naturals} [forall_{A in BOOLEANS^{m}} ((A_1 or  ...  or A_m) in BOOLEANS)]\n",
       "\tproveit.logic.boolean.disjunction.closure\n",
       "6\ttheorem\t\t|= 4 in Naturals\n",
       "\tproveit.number.numeral.deci.nat4\n",
       "7\tspecialization\t11, 12, 13, 14, 15\t{H in BOOLEANS , I in BOOLEANS , J in BOOLEANS , K in BOOLEANS} |= (H , I , J , K) in BOOLEANS^{4}\n",
       "\tS : BOOLEANS, a : H, b : I, c : J, d : K\n",
       "8\ttheorem\t\t|= (1 + 1) = 2\n",
       "\tproveit.number.numeral.deci.add_1_1\n",
       "9\ttheorem\t\t|= (2 + 1) = 3\n",
       "\tproveit.number.numeral.deci.add_2_1\n",
       "10\ttheorem\t\t|= (3 + 1) = 4\n",
       "\tproveit.number.numeral.deci.add_3_1\n",
       "11\ttheorem\t\t|= forall_{S} [forall_{a, b, c, d in S} ((a , b , c , d) in S^{4})]\n",
       "\tproveit.logic.set_theory.membership.exp_set_4\n",
       "12\tassumption\t\t{H in BOOLEANS} |= H in BOOLEANS\n",
       "13\tassumption\t\t{I in BOOLEANS} |= I in BOOLEANS\n",
       "14\tassumption\t\t{J in BOOLEANS} |= J in BOOLEANS\n",
       "15\tassumption\t\t{K in BOOLEANS} |= K in BOOLEANS"
      ]
     },
     "execution_count": 27,
     "metadata": {},
     "output_type": "execute_result"
    }
   ],
   "source": [
    "Or(H, I, J, K).deducePartInBool(2, inBool(H,I,J,K)).proof()"
   ]
  },
  {
   "cell_type": "markdown",
   "metadata": {},
   "source": [
    "destructiveDilemma"
   ]
  },
  {
   "cell_type": "code",
   "execution_count": 28,
   "metadata": {},
   "outputs": [
    {
     "data": {
      "text/html": [
       "<table><tr><th>&nbsp;</th><th>step type</th><th>requirements</th><th>statement</th></tr>\n",
       "<tr><td>0</td><td>specialization</td><td>1, 2, 3, 4, 5, 6, 7, 8</td><td><span style=\"font-size:20px;\"><a class=\"ProveItLink\" href=\"__pv_it/c7926894792810b1d5d315b96c535234babc4f210/expr.ipynb\"><img src=\"__pv_it/c7926894792810b1d5d315b96c535234babc4f210/expr.png\" style=\"display:inline;vertical-align:middle;\" /></a> &#x22A2;&nbsp;<a class=\"ProveItLink\" href=\"__pv_it/1b19a969c9911b580a2875ed233a999108eb89630/expr.ipynb\"><img src=\"__pv_it/1b19a969c9911b580a2875ed233a999108eb89630/expr.png\" style=\"display:inline;vertical-align:middle;\" /></a></span></td></tr>\n",
       "<tr><td>&nbsp;</td><td colspan=4 style=\"text-align:left\"><span style=\"font-size:20px;\"><a class=\"ProveItLink\" href=\"../../../__pv_it/2cbe72a7ad6f655694dd697106680215e8489b600/expr.ipynb\"><img src=\"../../../__pv_it/2cbe72a7ad6f655694dd697106680215e8489b600/expr.png\" style=\"display:inline;vertical-align:middle;\" /></a> : <a class=\"ProveItLink\" href=\"../../../__pv_it/2cbe72a7ad6f655694dd697106680215e8489b600/expr.ipynb\"><img src=\"../../../__pv_it/2cbe72a7ad6f655694dd697106680215e8489b600/expr.png\" style=\"display:inline;vertical-align:middle;\" /></a>, <a class=\"ProveItLink\" href=\"../../../__pv_it/077b2ff79244fb4582cbe22c6e3356fa92a52f2f0/expr.ipynb\"><img src=\"../../../__pv_it/077b2ff79244fb4582cbe22c6e3356fa92a52f2f0/expr.png\" style=\"display:inline;vertical-align:middle;\" /></a> : <a class=\"ProveItLink\" href=\"../../../__pv_it/077b2ff79244fb4582cbe22c6e3356fa92a52f2f0/expr.ipynb\"><img src=\"../../../__pv_it/077b2ff79244fb4582cbe22c6e3356fa92a52f2f0/expr.png\" style=\"display:inline;vertical-align:middle;\" /></a>, <a class=\"ProveItLink\" href=\"../../../__pv_it/985a1bdf1540838275dec15f4ad6de261cca93ce0/expr.ipynb\"><img src=\"../../../__pv_it/985a1bdf1540838275dec15f4ad6de261cca93ce0/expr.png\" style=\"display:inline;vertical-align:middle;\" /></a> : <a class=\"ProveItLink\" href=\"../../../__pv_it/985a1bdf1540838275dec15f4ad6de261cca93ce0/expr.ipynb\"><img src=\"../../../__pv_it/985a1bdf1540838275dec15f4ad6de261cca93ce0/expr.png\" style=\"display:inline;vertical-align:middle;\" /></a>, <a class=\"ProveItLink\" href=\"../../../__pv_it/185e6d30f167ee2ee5ef3321098dc98e0d77bc590/expr.ipynb\"><img src=\"../../../__pv_it/185e6d30f167ee2ee5ef3321098dc98e0d77bc590/expr.png\" style=\"display:inline;vertical-align:middle;\" /></a> : <a class=\"ProveItLink\" href=\"../../../__pv_it/185e6d30f167ee2ee5ef3321098dc98e0d77bc590/expr.ipynb\"><img src=\"../../../__pv_it/185e6d30f167ee2ee5ef3321098dc98e0d77bc590/expr.png\" style=\"display:inline;vertical-align:middle;\" /></a></span></td></tr><tr><td>1</td><td>theorem</td><td></td><td><span style=\"font-size:20px;\"> &#x22A2;&nbsp;<a class=\"ProveItLink\" href=\"__pv_it/7de8b210ccb671c7d6a6b32db451f642d98368b60/expr.ipynb\"><img src=\"__pv_it/7de8b210ccb671c7d6a6b32db451f642d98368b60/expr.png\" style=\"display:inline;vertical-align:middle;\" /></a></span></td></tr>\n",
       "<tr><td>&nbsp;</td><td colspan=4 style-\"text-align:left\"><a class=\"ProveItLink\" href=\"_proofs_/destructiveDilemma.ipynb\">proveit.logic.boolean.disjunction.destructiveDilemma</a></td></tr><tr><td>2</td><td>assumption</td><td></td><td><span style=\"font-size:20px;\"><a class=\"ProveItLink\" href=\"__pv_it/017ca8cfa034181c90ba15dd10869f0f4e516d6a0/expr.ipynb\"><img src=\"__pv_it/017ca8cfa034181c90ba15dd10869f0f4e516d6a0/expr.png\" style=\"display:inline;vertical-align:middle;\" /></a> &#x22A2;&nbsp;<a class=\"ProveItLink\" href=\"__pv_it/03a5c2b5cc6fc2c3cd686b4bcf84379b893abe210/expr.ipynb\"><img src=\"__pv_it/03a5c2b5cc6fc2c3cd686b4bcf84379b893abe210/expr.png\" style=\"display:inline;vertical-align:middle;\" /></a></span></td></tr>\n",
       "<tr><td>3</td><td>assumption</td><td></td><td><span style=\"font-size:20px;\"><a class=\"ProveItLink\" href=\"__pv_it/2c2e947402f53b9e11cd7769e1b5b3378595750e0/expr.ipynb\"><img src=\"__pv_it/2c2e947402f53b9e11cd7769e1b5b3378595750e0/expr.png\" style=\"display:inline;vertical-align:middle;\" /></a> &#x22A2;&nbsp;<a class=\"ProveItLink\" href=\"__pv_it/fe5c91c77f0659f9ea07a2e3257797875d6868370/expr.ipynb\"><img src=\"__pv_it/fe5c91c77f0659f9ea07a2e3257797875d6868370/expr.png\" style=\"display:inline;vertical-align:middle;\" /></a></span></td></tr>\n",
       "<tr><td>4</td><td>assumption</td><td></td><td><span style=\"font-size:20px;\"><a class=\"ProveItLink\" href=\"__pv_it/549ecf82a9d4ac5ca0750c6c3aaf83e6e7209ca90/expr.ipynb\"><img src=\"__pv_it/549ecf82a9d4ac5ca0750c6c3aaf83e6e7209ca90/expr.png\" style=\"display:inline;vertical-align:middle;\" /></a> &#x22A2;&nbsp;<a class=\"ProveItLink\" href=\"__pv_it/2cec3c732aceb253233bb533d4e43cc3f34f4f660/expr.ipynb\"><img src=\"__pv_it/2cec3c732aceb253233bb533d4e43cc3f34f4f660/expr.png\" style=\"display:inline;vertical-align:middle;\" /></a></span></td></tr>\n",
       "<tr><td>5</td><td>assumption</td><td></td><td><span style=\"font-size:20px;\"><a class=\"ProveItLink\" href=\"__pv_it/aa3618fdfba9edc866f19a2dbc2f7cde292ff1c70/expr.ipynb\"><img src=\"__pv_it/aa3618fdfba9edc866f19a2dbc2f7cde292ff1c70/expr.png\" style=\"display:inline;vertical-align:middle;\" /></a> &#x22A2;&nbsp;<a class=\"ProveItLink\" href=\"__pv_it/3891b823dfb55f51d513cc7144556dc1bfd425b70/expr.ipynb\"><img src=\"__pv_it/3891b823dfb55f51d513cc7144556dc1bfd425b70/expr.png\" style=\"display:inline;vertical-align:middle;\" /></a></span></td></tr>\n",
       "<tr><td>6</td><td>assumption</td><td></td><td><span style=\"font-size:20px;\"><a class=\"ProveItLink\" href=\"__pv_it/8227ec18f973fcbf83c9e0e2242ca7ce2d2cc1f10/expr.ipynb\"><img src=\"__pv_it/8227ec18f973fcbf83c9e0e2242ca7ce2d2cc1f10/expr.png\" style=\"display:inline;vertical-align:middle;\" /></a> &#x22A2;&nbsp;<a class=\"ProveItLink\" href=\"__pv_it/b0c52592c5c7a00624ff38aeefd4d74e5e15155c0/expr.ipynb\"><img src=\"__pv_it/b0c52592c5c7a00624ff38aeefd4d74e5e15155c0/expr.png\" style=\"display:inline;vertical-align:middle;\" /></a></span></td></tr>\n",
       "<tr><td>7</td><td>assumption</td><td></td><td><span style=\"font-size:20px;\"><a class=\"ProveItLink\" href=\"__pv_it/2b397a206fb82d71f2761db12bdc37b0a3e181fb0/expr.ipynb\"><img src=\"__pv_it/2b397a206fb82d71f2761db12bdc37b0a3e181fb0/expr.png\" style=\"display:inline;vertical-align:middle;\" /></a> &#x22A2;&nbsp;<a class=\"ProveItLink\" href=\"__pv_it/331937d6d92fa85ce5f21643895017d27da16a970/expr.ipynb\"><img src=\"__pv_it/331937d6d92fa85ce5f21643895017d27da16a970/expr.png\" style=\"display:inline;vertical-align:middle;\" /></a></span></td></tr>\n",
       "<tr><td>8</td><td>assumption</td><td></td><td><span style=\"font-size:20px;\"><a class=\"ProveItLink\" href=\"__pv_it/f1fac65ccef659fc47c1aac0e164213c40a2efaa0/expr.ipynb\"><img src=\"__pv_it/f1fac65ccef659fc47c1aac0e164213c40a2efaa0/expr.png\" style=\"display:inline;vertical-align:middle;\" /></a> &#x22A2;&nbsp;<a class=\"ProveItLink\" href=\"__pv_it/e3af43a0b7e250c3bd7b23616149288dd724e8c10/expr.ipynb\"><img src=\"__pv_it/e3af43a0b7e250c3bd7b23616149288dd724e8c10/expr.png\" style=\"display:inline;vertical-align:middle;\" /></a></span></td></tr>\n",
       "</table>"
      ],
      "text/plain": [
       "\tstep type\trequirements\tstatement\n",
       "0\tspecialization\t1, 2, 3, 4, 5, 6, 7, 8\t{[not](C) or [not](D) , A => C , B => D , A in BOOLEANS , B in BOOLEANS , C in BOOLEANS , D in BOOLEANS} |= [not](A) or [not](B)\n",
       "\tA : A, B : B, C : C, D : D\n",
       "1\ttheorem\t\t|= forall_{A, B, C, D in BOOLEANS | [not](C) or [not](D) , A => C , B => D} ([not](A) or [not](B))\n",
       "\tproveit.logic.boolean.disjunction.destructiveDilemma\n",
       "2\tassumption\t\t{A in BOOLEANS} |= A in BOOLEANS\n",
       "3\tassumption\t\t{B in BOOLEANS} |= B in BOOLEANS\n",
       "4\tassumption\t\t{C in BOOLEANS} |= C in BOOLEANS\n",
       "5\tassumption\t\t{D in BOOLEANS} |= D in BOOLEANS\n",
       "6\tassumption\t\t{[not](C) or [not](D)} |= [not](C) or [not](D)\n",
       "7\tassumption\t\t{A => C} |= A => C\n",
       "8\tassumption\t\t{B => D} |= B => D"
      ]
     },
     "execution_count": 28,
     "metadata": {},
     "output_type": "execute_result"
    }
   ],
   "source": [
    "Or(Not(C),Not(D)).deriveViaDilemma(Or(Not(A),Not(B)),[Or(Not(C),Not(D)), Implies(A,C), Implies(B,D),inBool(A),inBool(B),inBool(C),inBool(D)]).proof()"
   ]
  },
  {
   "cell_type": "code",
   "execution_count": 29,
   "metadata": {},
   "outputs": [
    {
     "data": {
      "text/html": [
       "<table><tr><th>&nbsp;</th><th>step type</th><th>requirements</th><th>statement</th></tr>\n",
       "<tr><td>0</td><td>specialization</td><td>1, 2, 3, 4, 5, 6, 7, 8, 9, 10, 11, 12</td><td><span style=\"font-size:20px;\"><a class=\"ProveItLink\" href=\"__pv_it/9a4ec19eb507b8dbc2e0ba2ef6f522bc9d39f02c0/expr.ipynb\"><img src=\"__pv_it/9a4ec19eb507b8dbc2e0ba2ef6f522bc9d39f02c0/expr.png\" style=\"display:inline;vertical-align:middle;\" /></a> &#x22A2;&nbsp;<a class=\"ProveItLink\" href=\"__pv_it/481decfc1504ff5350598fbe7a0123a8b036ea890/expr.ipynb\"><img src=\"__pv_it/481decfc1504ff5350598fbe7a0123a8b036ea890/expr.png\" style=\"display:inline;vertical-align:middle;\" /></a></span></td></tr>\n",
       "<tr><td>&nbsp;</td><td colspan=4 style=\"text-align:left\"><span style=\"font-size:20px;\"><a class=\"ProveItLink\" href=\"../../../__pv_it/78af03acba5349fd70398a32ce59bae1da52f0870/expr.ipynb\"><img src=\"../../../__pv_it/78af03acba5349fd70398a32ce59bae1da52f0870/expr.png\" style=\"display:inline;vertical-align:middle;\" /></a> : <a class=\"ProveItLink\" href=\"../../../number/numeral/__pv_it/23412ce59ea7e77353d2f9225e02248e73651ca00/expr.ipynb\"><img src=\"../../../number/numeral/__pv_it/23412ce59ea7e77353d2f9225e02248e73651ca00/expr.png\" style=\"display:inline;vertical-align:middle;\" /></a>, <a class=\"ProveItLink\" href=\"../../../__pv_it/eb438fefc4bd0ac977777d6dfd3e8a72dfbedbd50/expr.ipynb\"><img src=\"../../../__pv_it/eb438fefc4bd0ac977777d6dfd3e8a72dfbedbd50/expr.png\" style=\"display:inline;vertical-align:middle;\" /></a> : <a class=\"ProveItLink\" href=\"__pv_it/ba51a0fc910408dc1211c29b03a29f7cec842b550/expr.ipynb\"><img src=\"__pv_it/ba51a0fc910408dc1211c29b03a29f7cec842b550/expr.png\" style=\"display:inline;vertical-align:middle;\" /></a>, <a class=\"ProveItLink\" href=\"../../../__pv_it/a275d402e75fbbde925e8ebdcbfd239a2138849c0/expr.ipynb\"><img src=\"../../../__pv_it/a275d402e75fbbde925e8ebdcbfd239a2138849c0/expr.png\" style=\"display:inline;vertical-align:middle;\" /></a> : <a class=\"ProveItLink\" href=\"__pv_it/8daf537f06022fc5ea1d346163e04ea9ec29c4730/expr.ipynb\"><img src=\"__pv_it/8daf537f06022fc5ea1d346163e04ea9ec29c4730/expr.png\" style=\"display:inline;vertical-align:middle;\" /></a></span></td></tr><tr><td>1</td><td>theorem</td><td></td><td><span style=\"font-size:20px;\"> &#x22A2;&nbsp;<a class=\"ProveItLink\" href=\"__pv_it/66a9d9c160f684c869a95af06169260f8978fe810/expr.ipynb\"><img src=\"__pv_it/66a9d9c160f684c869a95af06169260f8978fe810/expr.png\" style=\"display:inline;vertical-align:middle;\" /></a></span></td></tr>\n",
       "<tr><td>&nbsp;</td><td colspan=4 style-\"text-align:left\"><a class=\"ProveItLink\" href=\"_proofs_/destructiveMultiDilemma.ipynb\">proveit.logic.boolean.disjunction.destructiveMultiDilemma</a></td></tr><tr><td>2</td><td>theorem</td><td></td><td><span style=\"font-size:20px;\"> &#x22A2;&nbsp;<a class=\"ProveItLink\" href=\"../../../number/numeral/deci/__pv_it/3fc93db3b3fd1b15204240d9de18a48656bfb08c0/expr.ipynb\"><img src=\"../../../number/numeral/deci/__pv_it/3fc93db3b3fd1b15204240d9de18a48656bfb08c0/expr.png\" style=\"display:inline;vertical-align:middle;\" /></a></span></td></tr>\n",
       "<tr><td>&nbsp;</td><td colspan=4 style-\"text-align:left\"><a class=\"ProveItLink\" href=\"../../../number/numeral/deci/_proofs_/nat4.ipynb\">proveit.number.numeral.deci.nat4</a></td></tr><tr><td>3</td><td>specialization</td><td>17, 13, 14, 15, 16</td><td><span style=\"font-size:20px;\"><a class=\"ProveItLink\" href=\"__pv_it/f28f9b812246a6c4975e6f67667fe62b1fba502a0/expr.ipynb\"><img src=\"__pv_it/f28f9b812246a6c4975e6f67667fe62b1fba502a0/expr.png\" style=\"display:inline;vertical-align:middle;\" /></a> &#x22A2;&nbsp;<a class=\"ProveItLink\" href=\"__pv_it/c7afd1ead8211492267b3cefac34659a98e80ce80/expr.ipynb\"><img src=\"__pv_it/c7afd1ead8211492267b3cefac34659a98e80ce80/expr.png\" style=\"display:inline;vertical-align:middle;\" /></a></span></td></tr>\n",
       "<tr><td>&nbsp;</td><td colspan=4 style=\"text-align:left\"><span style=\"font-size:20px;\"><a class=\"ProveItLink\" href=\"../../../__pv_it/abeee18594afe51bfb1be95d9591fbba24ac53f30/expr.ipynb\"><img src=\"../../../__pv_it/abeee18594afe51bfb1be95d9591fbba24ac53f30/expr.png\" style=\"display:inline;vertical-align:middle;\" /></a> : <a class=\"ProveItLink\" href=\"../__pv_it/46271c8230be96415d662709611f4ed2279d702b0/expr.ipynb\"><img src=\"../__pv_it/46271c8230be96415d662709611f4ed2279d702b0/expr.png\" style=\"display:inline;vertical-align:middle;\" /></a>, <a class=\"ProveItLink\" href=\"../../../__pv_it/07527342713064c87612d00d8557c53d53d5324a0/expr.ipynb\"><img src=\"../../../__pv_it/07527342713064c87612d00d8557c53d53d5324a0/expr.png\" style=\"display:inline;vertical-align:middle;\" /></a> : <a class=\"ProveItLink\" href=\"../../../__pv_it/2cbe72a7ad6f655694dd697106680215e8489b600/expr.ipynb\"><img src=\"../../../__pv_it/2cbe72a7ad6f655694dd697106680215e8489b600/expr.png\" style=\"display:inline;vertical-align:middle;\" /></a>, <a class=\"ProveItLink\" href=\"../../../__pv_it/6840a4fa6c106149dc16a131294d0c5e44f1b0480/expr.ipynb\"><img src=\"../../../__pv_it/6840a4fa6c106149dc16a131294d0c5e44f1b0480/expr.png\" style=\"display:inline;vertical-align:middle;\" /></a> : <a class=\"ProveItLink\" href=\"../../../__pv_it/077b2ff79244fb4582cbe22c6e3356fa92a52f2f0/expr.ipynb\"><img src=\"../../../__pv_it/077b2ff79244fb4582cbe22c6e3356fa92a52f2f0/expr.png\" style=\"display:inline;vertical-align:middle;\" /></a>, <a class=\"ProveItLink\" href=\"../../../__pv_it/cbdfda466482236edba0ce44ac7ef39cda0af7a40/expr.ipynb\"><img src=\"../../../__pv_it/cbdfda466482236edba0ce44ac7ef39cda0af7a40/expr.png\" style=\"display:inline;vertical-align:middle;\" /></a> : <a class=\"ProveItLink\" href=\"../../../__pv_it/985a1bdf1540838275dec15f4ad6de261cca93ce0/expr.ipynb\"><img src=\"../../../__pv_it/985a1bdf1540838275dec15f4ad6de261cca93ce0/expr.png\" style=\"display:inline;vertical-align:middle;\" /></a>, <a class=\"ProveItLink\" href=\"../../../__pv_it/3a5de44ed6135dbbdbbeec6704c741e238f127300/expr.ipynb\"><img src=\"../../../__pv_it/3a5de44ed6135dbbdbbeec6704c741e238f127300/expr.png\" style=\"display:inline;vertical-align:middle;\" /></a> : <a class=\"ProveItLink\" href=\"../../../__pv_it/185e6d30f167ee2ee5ef3321098dc98e0d77bc590/expr.ipynb\"><img src=\"../../../__pv_it/185e6d30f167ee2ee5ef3321098dc98e0d77bc590/expr.png\" style=\"display:inline;vertical-align:middle;\" /></a></span></td></tr><tr><td>4</td><td>assumption</td><td></td><td><span style=\"font-size:20px;\"><a class=\"ProveItLink\" href=\"__pv_it/430f5545eabb87c61a3872ae7c16f60a6fb5f8c70/expr.ipynb\"><img src=\"__pv_it/430f5545eabb87c61a3872ae7c16f60a6fb5f8c70/expr.png\" style=\"display:inline;vertical-align:middle;\" /></a> &#x22A2;&nbsp;<a class=\"ProveItLink\" href=\"__pv_it/b6d11d8705aea4b3c73d8a479c0dab2d6333693c0/expr.ipynb\"><img src=\"__pv_it/b6d11d8705aea4b3c73d8a479c0dab2d6333693c0/expr.png\" style=\"display:inline;vertical-align:middle;\" /></a></span></td></tr>\n",
       "<tr><td>5</td><td>specialization</td><td>17, 18, 19, 20, 21</td><td><span style=\"font-size:20px;\"><a class=\"ProveItLink\" href=\"__pv_it/ccee58f2c36bdae4fbe3c1a549ddd16b3bc9dd230/expr.ipynb\"><img src=\"__pv_it/ccee58f2c36bdae4fbe3c1a549ddd16b3bc9dd230/expr.png\" style=\"display:inline;vertical-align:middle;\" /></a> &#x22A2;&nbsp;<a class=\"ProveItLink\" href=\"__pv_it/214f8d96288f02e371e40bc804f70e586c4ef1dd0/expr.ipynb\"><img src=\"__pv_it/214f8d96288f02e371e40bc804f70e586c4ef1dd0/expr.png\" style=\"display:inline;vertical-align:middle;\" /></a></span></td></tr>\n",
       "<tr><td>&nbsp;</td><td colspan=4 style=\"text-align:left\"><span style=\"font-size:20px;\"><a class=\"ProveItLink\" href=\"../../../__pv_it/abeee18594afe51bfb1be95d9591fbba24ac53f30/expr.ipynb\"><img src=\"../../../__pv_it/abeee18594afe51bfb1be95d9591fbba24ac53f30/expr.png\" style=\"display:inline;vertical-align:middle;\" /></a> : <a class=\"ProveItLink\" href=\"../__pv_it/46271c8230be96415d662709611f4ed2279d702b0/expr.ipynb\"><img src=\"../__pv_it/46271c8230be96415d662709611f4ed2279d702b0/expr.png\" style=\"display:inline;vertical-align:middle;\" /></a>, <a class=\"ProveItLink\" href=\"../../../__pv_it/07527342713064c87612d00d8557c53d53d5324a0/expr.ipynb\"><img src=\"../../../__pv_it/07527342713064c87612d00d8557c53d53d5324a0/expr.png\" style=\"display:inline;vertical-align:middle;\" /></a> : <a class=\"ProveItLink\" href=\"../../../__pv_it/fabf74ac81cd36aa91075816201d2b14195a56e60/expr.ipynb\"><img src=\"../../../__pv_it/fabf74ac81cd36aa91075816201d2b14195a56e60/expr.png\" style=\"display:inline;vertical-align:middle;\" /></a>, <a class=\"ProveItLink\" href=\"../../../__pv_it/6840a4fa6c106149dc16a131294d0c5e44f1b0480/expr.ipynb\"><img src=\"../../../__pv_it/6840a4fa6c106149dc16a131294d0c5e44f1b0480/expr.png\" style=\"display:inline;vertical-align:middle;\" /></a> : <a class=\"ProveItLink\" href=\"../../../__pv_it/485fbf85ade6e4660c176b077846a05437e7af3e0/expr.ipynb\"><img src=\"../../../__pv_it/485fbf85ade6e4660c176b077846a05437e7af3e0/expr.png\" style=\"display:inline;vertical-align:middle;\" /></a>, <a class=\"ProveItLink\" href=\"../../../__pv_it/cbdfda466482236edba0ce44ac7ef39cda0af7a40/expr.ipynb\"><img src=\"../../../__pv_it/cbdfda466482236edba0ce44ac7ef39cda0af7a40/expr.png\" style=\"display:inline;vertical-align:middle;\" /></a> : <a class=\"ProveItLink\" href=\"../../../__pv_it/0730776658406f13a5e8bca83a69f67d4b6b708d0/expr.ipynb\"><img src=\"../../../__pv_it/0730776658406f13a5e8bca83a69f67d4b6b708d0/expr.png\" style=\"display:inline;vertical-align:middle;\" /></a>, <a class=\"ProveItLink\" href=\"../../../__pv_it/3a5de44ed6135dbbdbbeec6704c741e238f127300/expr.ipynb\"><img src=\"../../../__pv_it/3a5de44ed6135dbbdbbeec6704c741e238f127300/expr.png\" style=\"display:inline;vertical-align:middle;\" /></a> : <a class=\"ProveItLink\" href=\"../../../__pv_it/3fb1092d10295c809ebd5134eaa882b76222b6190/expr.ipynb\"><img src=\"../../../__pv_it/3fb1092d10295c809ebd5134eaa882b76222b6190/expr.png\" style=\"display:inline;vertical-align:middle;\" /></a></span></td></tr><tr><td>6</td><td>assumption</td><td></td><td><span style=\"font-size:20px;\"><a class=\"ProveItLink\" href=\"__pv_it/8bf85a3925f1a2803d98a798aaa94291fc5cc3690/expr.ipynb\"><img src=\"__pv_it/8bf85a3925f1a2803d98a798aaa94291fc5cc3690/expr.png\" style=\"display:inline;vertical-align:middle;\" /></a> &#x22A2;&nbsp;<a class=\"ProveItLink\" href=\"__pv_it/53975f3a0fe602613858ce27b377e7070a009d300/expr.ipynb\"><img src=\"__pv_it/53975f3a0fe602613858ce27b377e7070a009d300/expr.png\" style=\"display:inline;vertical-align:middle;\" /></a></span></td></tr>\n",
       "<tr><td>7</td><td>assumption</td><td></td><td><span style=\"font-size:20px;\"><a class=\"ProveItLink\" href=\"__pv_it/5ee9b38e37ab81660d95598d8c751a61a7b8351d0/expr.ipynb\"><img src=\"__pv_it/5ee9b38e37ab81660d95598d8c751a61a7b8351d0/expr.png\" style=\"display:inline;vertical-align:middle;\" /></a> &#x22A2;&nbsp;<a class=\"ProveItLink\" href=\"__pv_it/e0f08a66c4c42f62ba748df98387179cd53edce50/expr.ipynb\"><img src=\"__pv_it/e0f08a66c4c42f62ba748df98387179cd53edce50/expr.png\" style=\"display:inline;vertical-align:middle;\" /></a></span></td></tr>\n",
       "<tr><td>8</td><td>assumption</td><td></td><td><span style=\"font-size:20px;\"><a class=\"ProveItLink\" href=\"__pv_it/ec194aa6c78f45aa8d15ba11d2c31d3f1de3942b0/expr.ipynb\"><img src=\"__pv_it/ec194aa6c78f45aa8d15ba11d2c31d3f1de3942b0/expr.png\" style=\"display:inline;vertical-align:middle;\" /></a> &#x22A2;&nbsp;<a class=\"ProveItLink\" href=\"__pv_it/48a3f3419d363f6398ac736f485853e1b8db8b210/expr.ipynb\"><img src=\"__pv_it/48a3f3419d363f6398ac736f485853e1b8db8b210/expr.png\" style=\"display:inline;vertical-align:middle;\" /></a></span></td></tr>\n",
       "<tr><td>9</td><td>assumption</td><td></td><td><span style=\"font-size:20px;\"><a class=\"ProveItLink\" href=\"__pv_it/0eaa25321f21538851d00527ffa5e360fbaa566a0/expr.ipynb\"><img src=\"__pv_it/0eaa25321f21538851d00527ffa5e360fbaa566a0/expr.png\" style=\"display:inline;vertical-align:middle;\" /></a> &#x22A2;&nbsp;<a class=\"ProveItLink\" href=\"__pv_it/3f989b10d695ff727c582da6f00d668b09e16b7a0/expr.ipynb\"><img src=\"__pv_it/3f989b10d695ff727c582da6f00d668b09e16b7a0/expr.png\" style=\"display:inline;vertical-align:middle;\" /></a></span></td></tr>\n",
       "<tr><td>10</td><td>theorem</td><td></td><td><span style=\"font-size:20px;\"> &#x22A2;&nbsp;<a class=\"ProveItLink\" href=\"../../../number/numeral/deci/__pv_it/c5d3f2ba07647aec518bec1929b16561d1a340400/expr.ipynb\"><img src=\"../../../number/numeral/deci/__pv_it/c5d3f2ba07647aec518bec1929b16561d1a340400/expr.png\" style=\"display:inline;vertical-align:middle;\" /></a></span></td></tr>\n",
       "<tr><td>&nbsp;</td><td colspan=4 style-\"text-align:left\"><a class=\"ProveItLink\" href=\"../../../number/numeral/deci/_proofs_/add_1_1.ipynb\">proveit.number.numeral.deci.add_1_1</a></td></tr><tr><td>11</td><td>theorem</td><td></td><td><span style=\"font-size:20px;\"> &#x22A2;&nbsp;<a class=\"ProveItLink\" href=\"../../../number/numeral/deci/__pv_it/21aa4b60034093b61b7d779cdd54bc7d2d51c73e0/expr.ipynb\"><img src=\"../../../number/numeral/deci/__pv_it/21aa4b60034093b61b7d779cdd54bc7d2d51c73e0/expr.png\" style=\"display:inline;vertical-align:middle;\" /></a></span></td></tr>\n",
       "<tr><td>&nbsp;</td><td colspan=4 style-\"text-align:left\"><a class=\"ProveItLink\" href=\"../../../number/numeral/deci/_proofs_/add_2_1.ipynb\">proveit.number.numeral.deci.add_2_1</a></td></tr><tr><td>12</td><td>theorem</td><td></td><td><span style=\"font-size:20px;\"> &#x22A2;&nbsp;<a class=\"ProveItLink\" href=\"../../../number/numeral/deci/__pv_it/dacb710858c5d508d55e05fa21bc52e5449bb54c0/expr.ipynb\"><img src=\"../../../number/numeral/deci/__pv_it/dacb710858c5d508d55e05fa21bc52e5449bb54c0/expr.png\" style=\"display:inline;vertical-align:middle;\" /></a></span></td></tr>\n",
       "<tr><td>&nbsp;</td><td colspan=4 style-\"text-align:left\"><a class=\"ProveItLink\" href=\"../../../number/numeral/deci/_proofs_/add_3_1.ipynb\">proveit.number.numeral.deci.add_3_1</a></td></tr><tr><td>13</td><td>assumption</td><td></td><td><span style=\"font-size:20px;\"><a class=\"ProveItLink\" href=\"__pv_it/017ca8cfa034181c90ba15dd10869f0f4e516d6a0/expr.ipynb\"><img src=\"__pv_it/017ca8cfa034181c90ba15dd10869f0f4e516d6a0/expr.png\" style=\"display:inline;vertical-align:middle;\" /></a> &#x22A2;&nbsp;<a class=\"ProveItLink\" href=\"__pv_it/03a5c2b5cc6fc2c3cd686b4bcf84379b893abe210/expr.ipynb\"><img src=\"__pv_it/03a5c2b5cc6fc2c3cd686b4bcf84379b893abe210/expr.png\" style=\"display:inline;vertical-align:middle;\" /></a></span></td></tr>\n",
       "<tr><td>14</td><td>assumption</td><td></td><td><span style=\"font-size:20px;\"><a class=\"ProveItLink\" href=\"__pv_it/2c2e947402f53b9e11cd7769e1b5b3378595750e0/expr.ipynb\"><img src=\"__pv_it/2c2e947402f53b9e11cd7769e1b5b3378595750e0/expr.png\" style=\"display:inline;vertical-align:middle;\" /></a> &#x22A2;&nbsp;<a class=\"ProveItLink\" href=\"__pv_it/fe5c91c77f0659f9ea07a2e3257797875d6868370/expr.ipynb\"><img src=\"__pv_it/fe5c91c77f0659f9ea07a2e3257797875d6868370/expr.png\" style=\"display:inline;vertical-align:middle;\" /></a></span></td></tr>\n",
       "<tr><td>15</td><td>assumption</td><td></td><td><span style=\"font-size:20px;\"><a class=\"ProveItLink\" href=\"__pv_it/549ecf82a9d4ac5ca0750c6c3aaf83e6e7209ca90/expr.ipynb\"><img src=\"__pv_it/549ecf82a9d4ac5ca0750c6c3aaf83e6e7209ca90/expr.png\" style=\"display:inline;vertical-align:middle;\" /></a> &#x22A2;&nbsp;<a class=\"ProveItLink\" href=\"__pv_it/2cec3c732aceb253233bb533d4e43cc3f34f4f660/expr.ipynb\"><img src=\"__pv_it/2cec3c732aceb253233bb533d4e43cc3f34f4f660/expr.png\" style=\"display:inline;vertical-align:middle;\" /></a></span></td></tr>\n",
       "<tr><td>16</td><td>assumption</td><td></td><td><span style=\"font-size:20px;\"><a class=\"ProveItLink\" href=\"__pv_it/aa3618fdfba9edc866f19a2dbc2f7cde292ff1c70/expr.ipynb\"><img src=\"__pv_it/aa3618fdfba9edc866f19a2dbc2f7cde292ff1c70/expr.png\" style=\"display:inline;vertical-align:middle;\" /></a> &#x22A2;&nbsp;<a class=\"ProveItLink\" href=\"__pv_it/3891b823dfb55f51d513cc7144556dc1bfd425b70/expr.ipynb\"><img src=\"__pv_it/3891b823dfb55f51d513cc7144556dc1bfd425b70/expr.png\" style=\"display:inline;vertical-align:middle;\" /></a></span></td></tr>\n",
       "<tr><td>17</td><td>theorem</td><td></td><td><span style=\"font-size:20px;\"> &#x22A2;&nbsp;<a class=\"ProveItLink\" href=\"../../set_theory/membership/__pv_it/f8871096ab31a54eeeb7d5201addc96bdbcd44530/expr.ipynb\"><img src=\"../../set_theory/membership/__pv_it/f8871096ab31a54eeeb7d5201addc96bdbcd44530/expr.png\" style=\"display:inline;vertical-align:middle;\" /></a></span></td></tr>\n",
       "<tr><td>&nbsp;</td><td colspan=4 style-\"text-align:left\"><a class=\"ProveItLink\" href=\"../../set_theory/membership/_proofs_/exp_set_4.ipynb\">proveit.logic.set_theory.membership.exp_set_4</a></td></tr><tr><td>18</td><td>assumption</td><td></td><td><span style=\"font-size:20px;\"><a class=\"ProveItLink\" href=\"__pv_it/f1c02dcbccca55c6323566eb9b6559c223db9eea0/expr.ipynb\"><img src=\"__pv_it/f1c02dcbccca55c6323566eb9b6559c223db9eea0/expr.png\" style=\"display:inline;vertical-align:middle;\" /></a> &#x22A2;&nbsp;<a class=\"ProveItLink\" href=\"__pv_it/17434c062b130d50913b87eeb5dfaba66033fad10/expr.ipynb\"><img src=\"__pv_it/17434c062b130d50913b87eeb5dfaba66033fad10/expr.png\" style=\"display:inline;vertical-align:middle;\" /></a></span></td></tr>\n",
       "<tr><td>19</td><td>assumption</td><td></td><td><span style=\"font-size:20px;\"><a class=\"ProveItLink\" href=\"__pv_it/8ef2ac1365bcdf77bc7962a87186813767d871d50/expr.ipynb\"><img src=\"__pv_it/8ef2ac1365bcdf77bc7962a87186813767d871d50/expr.png\" style=\"display:inline;vertical-align:middle;\" /></a> &#x22A2;&nbsp;<a class=\"ProveItLink\" href=\"__pv_it/1d6b2c4f1effd46d34b2fa0b1cf19210f0f1841f0/expr.ipynb\"><img src=\"__pv_it/1d6b2c4f1effd46d34b2fa0b1cf19210f0f1841f0/expr.png\" style=\"display:inline;vertical-align:middle;\" /></a></span></td></tr>\n",
       "<tr><td>20</td><td>assumption</td><td></td><td><span style=\"font-size:20px;\"><a class=\"ProveItLink\" href=\"__pv_it/98eb048e8c8989434fc0eddba672f8a6a41a3ac90/expr.ipynb\"><img src=\"__pv_it/98eb048e8c8989434fc0eddba672f8a6a41a3ac90/expr.png\" style=\"display:inline;vertical-align:middle;\" /></a> &#x22A2;&nbsp;<a class=\"ProveItLink\" href=\"__pv_it/18fea9aacfdbba360f6c63083b0413ac4bac69340/expr.ipynb\"><img src=\"__pv_it/18fea9aacfdbba360f6c63083b0413ac4bac69340/expr.png\" style=\"display:inline;vertical-align:middle;\" /></a></span></td></tr>\n",
       "<tr><td>21</td><td>assumption</td><td></td><td><span style=\"font-size:20px;\"><a class=\"ProveItLink\" href=\"__pv_it/a7222e49607f64469976c46c34403e589e2f5ea50/expr.ipynb\"><img src=\"__pv_it/a7222e49607f64469976c46c34403e589e2f5ea50/expr.png\" style=\"display:inline;vertical-align:middle;\" /></a> &#x22A2;&nbsp;<a class=\"ProveItLink\" href=\"__pv_it/f393729af892cf80c996f620ae577c48a092f4070/expr.ipynb\"><img src=\"__pv_it/f393729af892cf80c996f620ae577c48a092f4070/expr.png\" style=\"display:inline;vertical-align:middle;\" /></a></span></td></tr>\n",
       "</table>"
      ],
      "text/plain": [
       "\tstep type\trequirements\tstatement\n",
       "0\tspecialization\t1, 2, 3, 4, 5, 6, 7, 8, 9, 10, 11, 12\t{[not](A) or [not](B) or [not](C) or [not](D) , A => H , B => I , C => J , D => K , A in BOOLEANS , B in BOOLEANS , C in BOOLEANS , D in BOOLEANS , H in BOOLEANS , I in BOOLEANS , J in BOOLEANS , K in BOOLEANS} |= [not](H) or [not](I) or [not](J) or [not](K)\n",
       "\tm : 4, A : (A , B , C , D), B : (H , I , J , K)\n",
       "1\ttheorem\t\t|= forall_{m in Naturals} [forall_{A, B in BOOLEANS^{m} | [not](A_1) or  ...  or [not](A_m) , A_1 => B_1 ,  ...  , A_m => B_m} ([not](B_1) or  ...  or [not](B_m))]\n",
       "\tproveit.logic.boolean.disjunction.destructiveMultiDilemma\n",
       "2\ttheorem\t\t|= 4 in Naturals\n",
       "\tproveit.number.numeral.deci.nat4\n",
       "3\tspecialization\t17, 13, 14, 15, 16\t{A in BOOLEANS , B in BOOLEANS , C in BOOLEANS , D in BOOLEANS} |= (A , B , C , D) in BOOLEANS^{4}\n",
       "\tS : BOOLEANS, a : A, b : B, c : C, d : D\n",
       "4\tassumption\t\t{[not](A) or [not](B) or [not](C) or [not](D)} |= [not](A) or [not](B) or [not](C) or [not](D)\n",
       "5\tspecialization\t17, 18, 19, 20, 21\t{H in BOOLEANS , I in BOOLEANS , J in BOOLEANS , K in BOOLEANS} |= (H , I , J , K) in BOOLEANS^{4}\n",
       "\tS : BOOLEANS, a : H, b : I, c : J, d : K\n",
       "6\tassumption\t\t{A => H} |= A => H\n",
       "7\tassumption\t\t{B => I} |= B => I\n",
       "8\tassumption\t\t{C => J} |= C => J\n",
       "9\tassumption\t\t{D => K} |= D => K\n",
       "10\ttheorem\t\t|= (1 + 1) = 2\n",
       "\tproveit.number.numeral.deci.add_1_1\n",
       "11\ttheorem\t\t|= (2 + 1) = 3\n",
       "\tproveit.number.numeral.deci.add_2_1\n",
       "12\ttheorem\t\t|= (3 + 1) = 4\n",
       "\tproveit.number.numeral.deci.add_3_1\n",
       "13\tassumption\t\t{A in BOOLEANS} |= A in BOOLEANS\n",
       "14\tassumption\t\t{B in BOOLEANS} |= B in BOOLEANS\n",
       "15\tassumption\t\t{C in BOOLEANS} |= C in BOOLEANS\n",
       "16\tassumption\t\t{D in BOOLEANS} |= D in BOOLEANS\n",
       "17\ttheorem\t\t|= forall_{S} [forall_{a, b, c, d in S} ((a , b , c , d) in S^{4})]\n",
       "\tproveit.logic.set_theory.membership.exp_set_4\n",
       "18\tassumption\t\t{H in BOOLEANS} |= H in BOOLEANS\n",
       "19\tassumption\t\t{I in BOOLEANS} |= I in BOOLEANS\n",
       "20\tassumption\t\t{J in BOOLEANS} |= J in BOOLEANS\n",
       "21\tassumption\t\t{K in BOOLEANS} |= K in BOOLEANS"
      ]
     },
     "execution_count": 29,
     "metadata": {},
     "output_type": "execute_result"
    }
   ],
   "source": [
    "Or(Not(A), Not(B), Not(C), Not(D)).deriveViaDilemma(Or(Not(H), Not(I), Not(J), Not(K)),[Or(Not(A), Not(B), Not(C), Not(D)),Implies(A,H), Implies(B,I), Implies(C,J), Implies(D,K),inBool(A), inBool(B), inBool(C), inBool(D), inBool(H), inBool(I), inBool(J), inBool(K)]).proof()"
   ]
  },
  {
   "cell_type": "code",
   "execution_count": 30,
   "metadata": {},
   "outputs": [
    {
     "data": {
      "text/html": [
       "<table><tr><th>&nbsp;</th><th>step type</th><th>requirements</th><th>statement</th></tr>\n",
       "<tr><td>0</td><td>specialization</td><td>1, 2</td><td><span style=\"font-size:20px;\"><a class=\"ProveItLink\" href=\"__pv_it/54a6219934e421fe7ecd877fc0b7fe35c400aefa0/expr.ipynb\"><img src=\"__pv_it/54a6219934e421fe7ecd877fc0b7fe35c400aefa0/expr.png\" style=\"display:inline;vertical-align:middle;\" /></a> &#x22A2;&nbsp;<a class=\"ProveItLink\" href=\"__pv_it/feaa1d0e6d92ad9ead8e5ffd1f92697e3912387a0/expr.ipynb\"><img src=\"__pv_it/feaa1d0e6d92ad9ead8e5ffd1f92697e3912387a0/expr.png\" style=\"display:inline;vertical-align:middle;\" /></a></span></td></tr>\n",
       "<tr><td>&nbsp;</td><td colspan=4 style=\"text-align:left\"><span style=\"font-size:20px;\"><a class=\"ProveItLink\" href=\"../../../__pv_it/2cbe72a7ad6f655694dd697106680215e8489b600/expr.ipynb\"><img src=\"../../../__pv_it/2cbe72a7ad6f655694dd697106680215e8489b600/expr.png\" style=\"display:inline;vertical-align:middle;\" /></a> : <a class=\"ProveItLink\" href=\"../../../__pv_it/2cbe72a7ad6f655694dd697106680215e8489b600/expr.ipynb\"><img src=\"../../../__pv_it/2cbe72a7ad6f655694dd697106680215e8489b600/expr.png\" style=\"display:inline;vertical-align:middle;\" /></a>, <a class=\"ProveItLink\" href=\"../../../__pv_it/077b2ff79244fb4582cbe22c6e3356fa92a52f2f0/expr.ipynb\"><img src=\"../../../__pv_it/077b2ff79244fb4582cbe22c6e3356fa92a52f2f0/expr.png\" style=\"display:inline;vertical-align:middle;\" /></a> : <a class=\"ProveItLink\" href=\"../../../__pv_it/077b2ff79244fb4582cbe22c6e3356fa92a52f2f0/expr.ipynb\"><img src=\"../../../__pv_it/077b2ff79244fb4582cbe22c6e3356fa92a52f2f0/expr.png\" style=\"display:inline;vertical-align:middle;\" /></a></span></td></tr><tr><td>1</td><td>theorem</td><td></td><td><span style=\"font-size:20px;\"> &#x22A2;&nbsp;<a class=\"ProveItLink\" href=\"__pv_it/215bcd8bf685e6db0a42567615996e59c1892f060/expr.ipynb\"><img src=\"__pv_it/215bcd8bf685e6db0a42567615996e59c1892f060/expr.png\" style=\"display:inline;vertical-align:middle;\" /></a></span></td></tr>\n",
       "<tr><td>&nbsp;</td><td colspan=4 style-\"text-align:left\"><a class=\"ProveItLink\" href=\"_proofs_/notLeftIfNeither.ipynb\">proveit.logic.boolean.disjunction.notLeftIfNeither</a></td></tr><tr><td>2</td><td>assumption</td><td></td><td><span style=\"font-size:20px;\"><a class=\"ProveItLink\" href=\"__pv_it/54a6219934e421fe7ecd877fc0b7fe35c400aefa0/expr.ipynb\"><img src=\"__pv_it/54a6219934e421fe7ecd877fc0b7fe35c400aefa0/expr.png\" style=\"display:inline;vertical-align:middle;\" /></a> &#x22A2;&nbsp;<a class=\"ProveItLink\" href=\"__pv_it/2867c872b27df7db874b5973e2979fa732864a3b0/expr.ipynb\"><img src=\"__pv_it/2867c872b27df7db874b5973e2979fa732864a3b0/expr.png\" style=\"display:inline;vertical-align:middle;\" /></a></span></td></tr>\n",
       "</table>"
      ],
      "text/plain": [
       "\tstep type\trequirements\tstatement\n",
       "0\tspecialization\t1, 2\t{[not](A or B)} |= [not](A)\n",
       "\tA : A, B : B\n",
       "1\ttheorem\t\t|= forall_{A, B | [not](A or B)} [not](A)\n",
       "\tproveit.logic.boolean.disjunction.notLeftIfNeither\n",
       "2\tassumption\t\t{[not](A or B)} |= [not](A or B)"
      ]
     },
     "execution_count": 30,
     "metadata": {},
     "output_type": "execute_result"
    }
   ],
   "source": [
    "Not(A).prove([Not(Or(A,B))]).proof()"
   ]
  },
  {
   "cell_type": "code",
   "execution_count": 31,
   "metadata": {},
   "outputs": [
    {
     "data": {
      "text/html": [
       "<table><tr><th>&nbsp;</th><th>step type</th><th>requirements</th><th>statement</th></tr>\n",
       "<tr><td>0</td><td>specialization</td><td>1, 2</td><td><span style=\"font-size:20px;\"><a class=\"ProveItLink\" href=\"__pv_it/54a6219934e421fe7ecd877fc0b7fe35c400aefa0/expr.ipynb\"><img src=\"__pv_it/54a6219934e421fe7ecd877fc0b7fe35c400aefa0/expr.png\" style=\"display:inline;vertical-align:middle;\" /></a> &#x22A2;&nbsp;<a class=\"ProveItLink\" href=\"__pv_it/1da4e2fe7c44632f084fa27ea32e26dc689384c20/expr.ipynb\"><img src=\"__pv_it/1da4e2fe7c44632f084fa27ea32e26dc689384c20/expr.png\" style=\"display:inline;vertical-align:middle;\" /></a></span></td></tr>\n",
       "<tr><td>&nbsp;</td><td colspan=4 style=\"text-align:left\"><span style=\"font-size:20px;\"><a class=\"ProveItLink\" href=\"../../../__pv_it/2cbe72a7ad6f655694dd697106680215e8489b600/expr.ipynb\"><img src=\"../../../__pv_it/2cbe72a7ad6f655694dd697106680215e8489b600/expr.png\" style=\"display:inline;vertical-align:middle;\" /></a> : <a class=\"ProveItLink\" href=\"../../../__pv_it/2cbe72a7ad6f655694dd697106680215e8489b600/expr.ipynb\"><img src=\"../../../__pv_it/2cbe72a7ad6f655694dd697106680215e8489b600/expr.png\" style=\"display:inline;vertical-align:middle;\" /></a>, <a class=\"ProveItLink\" href=\"../../../__pv_it/077b2ff79244fb4582cbe22c6e3356fa92a52f2f0/expr.ipynb\"><img src=\"../../../__pv_it/077b2ff79244fb4582cbe22c6e3356fa92a52f2f0/expr.png\" style=\"display:inline;vertical-align:middle;\" /></a> : <a class=\"ProveItLink\" href=\"../../../__pv_it/077b2ff79244fb4582cbe22c6e3356fa92a52f2f0/expr.ipynb\"><img src=\"../../../__pv_it/077b2ff79244fb4582cbe22c6e3356fa92a52f2f0/expr.png\" style=\"display:inline;vertical-align:middle;\" /></a></span></td></tr><tr><td>1</td><td>theorem</td><td></td><td><span style=\"font-size:20px;\"> &#x22A2;&nbsp;<a class=\"ProveItLink\" href=\"__pv_it/1148040b6237446208291983939c6c85ccc87db20/expr.ipynb\"><img src=\"__pv_it/1148040b6237446208291983939c6c85ccc87db20/expr.png\" style=\"display:inline;vertical-align:middle;\" /></a></span></td></tr>\n",
       "<tr><td>&nbsp;</td><td colspan=4 style-\"text-align:left\"><a class=\"ProveItLink\" href=\"_proofs_/notRightIfNeither.ipynb\">proveit.logic.boolean.disjunction.notRightIfNeither</a></td></tr><tr><td>2</td><td>assumption</td><td></td><td><span style=\"font-size:20px;\"><a class=\"ProveItLink\" href=\"__pv_it/54a6219934e421fe7ecd877fc0b7fe35c400aefa0/expr.ipynb\"><img src=\"__pv_it/54a6219934e421fe7ecd877fc0b7fe35c400aefa0/expr.png\" style=\"display:inline;vertical-align:middle;\" /></a> &#x22A2;&nbsp;<a class=\"ProveItLink\" href=\"__pv_it/2867c872b27df7db874b5973e2979fa732864a3b0/expr.ipynb\"><img src=\"__pv_it/2867c872b27df7db874b5973e2979fa732864a3b0/expr.png\" style=\"display:inline;vertical-align:middle;\" /></a></span></td></tr>\n",
       "</table>"
      ],
      "text/plain": [
       "\tstep type\trequirements\tstatement\n",
       "0\tspecialization\t1, 2\t{[not](A or B)} |= [not](B)\n",
       "\tA : A, B : B\n",
       "1\ttheorem\t\t|= forall_{A, B | [not](A or B)} [not](B)\n",
       "\tproveit.logic.boolean.disjunction.notRightIfNeither\n",
       "2\tassumption\t\t{[not](A or B)} |= [not](A or B)"
      ]
     },
     "execution_count": 31,
     "metadata": {},
     "output_type": "execute_result"
    }
   ],
   "source": [
    "Not(B).prove([Not(Or(A,B))]).proof()"
   ]
  },
  {
   "cell_type": "code",
   "execution_count": 32,
   "metadata": {},
   "outputs": [
    {
     "data": {
      "text/html": [
       "<table><tr><th>&nbsp;</th><th>step type</th><th>requirements</th><th>statement</th></tr>\n",
       "<tr><td>0</td><td>specialization</td><td>1, 2</td><td><span style=\"font-size:20px;\"><a class=\"ProveItLink\" href=\"__pv_it/017ca8cfa034181c90ba15dd10869f0f4e516d6a0/expr.ipynb\"><img src=\"__pv_it/017ca8cfa034181c90ba15dd10869f0f4e516d6a0/expr.png\" style=\"display:inline;vertical-align:middle;\" /></a> &#x22A2;&nbsp;<a class=\"ProveItLink\" href=\"__pv_it/91b939f3d12607afa89208204b53b3c0cdec92b70/expr.ipynb\"><img src=\"__pv_it/91b939f3d12607afa89208204b53b3c0cdec92b70/expr.png\" style=\"display:inline;vertical-align:middle;\" /></a></span></td></tr>\n",
       "<tr><td>&nbsp;</td><td colspan=4 style=\"text-align:left\"><span style=\"font-size:20px;\"><a class=\"ProveItLink\" href=\"../../../__pv_it/2cbe72a7ad6f655694dd697106680215e8489b600/expr.ipynb\"><img src=\"../../../__pv_it/2cbe72a7ad6f655694dd697106680215e8489b600/expr.png\" style=\"display:inline;vertical-align:middle;\" /></a> : <a class=\"ProveItLink\" href=\"../../../__pv_it/2cbe72a7ad6f655694dd697106680215e8489b600/expr.ipynb\"><img src=\"../../../__pv_it/2cbe72a7ad6f655694dd697106680215e8489b600/expr.png\" style=\"display:inline;vertical-align:middle;\" /></a></span></td></tr><tr><td>1</td><td>theorem</td><td></td><td><span style=\"font-size:20px;\"> &#x22A2;&nbsp;<a class=\"ProveItLink\" href=\"__pv_it/ea7cdc97bb19dd3f63221c57941793bcf9c4e7e30/expr.ipynb\"><img src=\"__pv_it/ea7cdc97bb19dd3f63221c57941793bcf9c4e7e30/expr.png\" style=\"display:inline;vertical-align:middle;\" /></a></span></td></tr>\n",
       "<tr><td>&nbsp;</td><td colspan=4 style-\"text-align:left\"><a class=\"ProveItLink\" href=\"_proofs_/unaryDisjunctionDef.ipynb\">proveit.logic.boolean.disjunction.unaryDisjunctionDef</a></td></tr><tr><td>2</td><td>assumption</td><td></td><td><span style=\"font-size:20px;\"><a class=\"ProveItLink\" href=\"__pv_it/017ca8cfa034181c90ba15dd10869f0f4e516d6a0/expr.ipynb\"><img src=\"__pv_it/017ca8cfa034181c90ba15dd10869f0f4e516d6a0/expr.png\" style=\"display:inline;vertical-align:middle;\" /></a> &#x22A2;&nbsp;<a class=\"ProveItLink\" href=\"__pv_it/03a5c2b5cc6fc2c3cd686b4bcf84379b893abe210/expr.ipynb\"><img src=\"__pv_it/03a5c2b5cc6fc2c3cd686b4bcf84379b893abe210/expr.png\" style=\"display:inline;vertical-align:middle;\" /></a></span></td></tr>\n",
       "</table>"
      ],
      "text/plain": [
       "\tstep type\trequirements\tstatement\n",
       "0\tspecialization\t1, 2\t{A in BOOLEANS} |= [or](A) = A\n",
       "\tA : A\n",
       "1\ttheorem\t\t|= forall_{A in BOOLEANS} ([or](A) = A)\n",
       "\tproveit.logic.boolean.disjunction.unaryDisjunctionDef\n",
       "2\tassumption\t\t{A in BOOLEANS} |= A in BOOLEANS"
      ]
     },
     "execution_count": 32,
     "metadata": {},
     "output_type": "execute_result"
    }
   ],
   "source": [
    "Or(A).deduceUnaryEquiv([inBool(A)]).proof()"
   ]
  },
  {
   "cell_type": "code",
   "execution_count": 33,
   "metadata": {},
   "outputs": [
    {
     "data": {
      "text/html": [
       "<table><tr><th>&nbsp;</th><th>step type</th><th>requirements</th><th>statement</th></tr>\n",
       "<tr><td>0</td><td>specialization</td><td>1, 2, 3</td><td><span style=\"font-size:20px;\"><a class=\"ProveItLink\" href=\"__pv_it/092650e26ef2a01c4923d2a4f33fb9119be91b070/expr.ipynb\"><img src=\"__pv_it/092650e26ef2a01c4923d2a4f33fb9119be91b070/expr.png\" style=\"display:inline;vertical-align:middle;\" /></a> &#x22A2;&nbsp;<a class=\"ProveItLink\" href=\"__pv_it/fe5c91c77f0659f9ea07a2e3257797875d6868370/expr.ipynb\"><img src=\"__pv_it/fe5c91c77f0659f9ea07a2e3257797875d6868370/expr.png\" style=\"display:inline;vertical-align:middle;\" /></a></span></td></tr>\n",
       "<tr><td>&nbsp;</td><td colspan=4 style=\"text-align:left\"><span style=\"font-size:20px;\"><a class=\"ProveItLink\" href=\"../../../__pv_it/78af03acba5349fd70398a32ce59bae1da52f0870/expr.ipynb\"><img src=\"../../../__pv_it/78af03acba5349fd70398a32ce59bae1da52f0870/expr.png\" style=\"display:inline;vertical-align:middle;\" /></a> : <a class=\"ProveItLink\" href=\"../../../number/numeral/__pv_it/9be8badea4c35b9724062cecc501d17a3158d1d20/expr.ipynb\"><img src=\"../../../number/numeral/__pv_it/9be8badea4c35b9724062cecc501d17a3158d1d20/expr.png\" style=\"display:inline;vertical-align:middle;\" /></a>, <a class=\"ProveItLink\" href=\"../../../__pv_it/39dbcd3ca0390345b51c6ef7785756419e2c14390/expr.ipynb\"><img src=\"../../../__pv_it/39dbcd3ca0390345b51c6ef7785756419e2c14390/expr.png\" style=\"display:inline;vertical-align:middle;\" /></a> : <a class=\"ProveItLink\" href=\"../../../number/numeral/__pv_it/9be8badea4c35b9724062cecc501d17a3158d1d20/expr.ipynb\"><img src=\"../../../number/numeral/__pv_it/9be8badea4c35b9724062cecc501d17a3158d1d20/expr.png\" style=\"display:inline;vertical-align:middle;\" /></a>, <a class=\"ProveItLink\" href=\"../../../__pv_it/eb438fefc4bd0ac977777d6dfd3e8a72dfbedbd50/expr.ipynb\"><img src=\"../../../__pv_it/eb438fefc4bd0ac977777d6dfd3e8a72dfbedbd50/expr.png\" style=\"display:inline;vertical-align:middle;\" /></a> : <a class=\"ProveItLink\" href=\"__pv_it/cf6389edcd791ca994db59178ae31748dc129fc20/expr.ipynb\"><img src=\"__pv_it/cf6389edcd791ca994db59178ae31748dc129fc20/expr.png\" style=\"display:inline;vertical-align:middle;\" /></a>, <a class=\"ProveItLink\" href=\"../../../__pv_it/077b2ff79244fb4582cbe22c6e3356fa92a52f2f0/expr.ipynb\"><img src=\"../../../__pv_it/077b2ff79244fb4582cbe22c6e3356fa92a52f2f0/expr.png\" style=\"display:inline;vertical-align:middle;\" /></a> : <a class=\"ProveItLink\" href=\"../../../__pv_it/077b2ff79244fb4582cbe22c6e3356fa92a52f2f0/expr.ipynb\"><img src=\"../../../__pv_it/077b2ff79244fb4582cbe22c6e3356fa92a52f2f0/expr.png\" style=\"display:inline;vertical-align:middle;\" /></a>, <a class=\"ProveItLink\" href=\"../../../__pv_it/9242e69d4f2c65d04fc0527b82418c7c22c6da370/expr.ipynb\"><img src=\"../../../__pv_it/9242e69d4f2c65d04fc0527b82418c7c22c6da370/expr.png\" style=\"display:inline;vertical-align:middle;\" /></a> : <a class=\"ProveItLink\" href=\"__pv_it/9154195f9f4d4cd0a151bd889ff6116df4ecd1440/expr.ipynb\"><img src=\"__pv_it/9154195f9f4d4cd0a151bd889ff6116df4ecd1440/expr.png\" style=\"display:inline;vertical-align:middle;\" /></a></span></td></tr><tr><td>1</td><td>theorem</td><td></td><td><span style=\"font-size:20px;\"> &#x22A2;&nbsp;<a class=\"ProveItLink\" href=\"__pv_it/cd30baf5ab2620c9803897366acf4394ab8c82330/expr.ipynb\"><img src=\"__pv_it/cd30baf5ab2620c9803897366acf4394ab8c82330/expr.png\" style=\"display:inline;vertical-align:middle;\" /></a></span></td></tr>\n",
       "<tr><td>&nbsp;</td><td colspan=4 style-\"text-align:left\"><a class=\"ProveItLink\" href=\"_proofs_/eachInBool.ipynb\">proveit.logic.boolean.disjunction.eachInBool</a></td></tr><tr><td>2</td><td>theorem</td><td></td><td><span style=\"font-size:20px;\"> &#x22A2;&nbsp;<a class=\"ProveItLink\" href=\"../../../number/numeral/deci/__pv_it/3f15fb519636fc585376b5b502be456d654dd18d0/expr.ipynb\"><img src=\"../../../number/numeral/deci/__pv_it/3f15fb519636fc585376b5b502be456d654dd18d0/expr.png\" style=\"display:inline;vertical-align:middle;\" /></a></span></td></tr>\n",
       "<tr><td>&nbsp;</td><td colspan=4 style-\"text-align:left\"><a class=\"ProveItLink\" href=\"../../../number/numeral/deci/_proofs_/nat1.ipynb\">proveit.number.numeral.deci.nat1</a></td></tr><tr><td>3</td><td>assumption</td><td></td><td><span style=\"font-size:20px;\"><a class=\"ProveItLink\" href=\"__pv_it/092650e26ef2a01c4923d2a4f33fb9119be91b070/expr.ipynb\"><img src=\"__pv_it/092650e26ef2a01c4923d2a4f33fb9119be91b070/expr.png\" style=\"display:inline;vertical-align:middle;\" /></a> &#x22A2;&nbsp;<a class=\"ProveItLink\" href=\"__pv_it/afd28c8def81f919ce4c8b18e96e0b03f83f60a20/expr.ipynb\"><img src=\"__pv_it/afd28c8def81f919ce4c8b18e96e0b03f83f60a20/expr.png\" style=\"display:inline;vertical-align:middle;\" /></a></span></td></tr>\n",
       "</table>"
      ],
      "text/plain": [
       "\tstep type\trequirements\tstatement\n",
       "0\tspecialization\t1, 2, 3\t{(A or B or C) in BOOLEANS} |= B in BOOLEANS\n",
       "\tm : 1, n : 1, A : (A), B : B, C : (C)\n",
       "1\ttheorem\t\t|= forall_{m, n in Naturals} [forall_{A, B, C | (A_1 or  ...  or A_m or B or C_1 or  ...  or C_n) in BOOLEANS} (B in BOOLEANS)]\n",
       "\tproveit.logic.boolean.disjunction.eachInBool\n",
       "2\ttheorem\t\t|= 1 in Naturals\n",
       "\tproveit.number.numeral.deci.nat1\n",
       "3\tassumption\t\t{(A or B or C) in BOOLEANS} |= (A or B or C) in BOOLEANS"
      ]
     },
     "execution_count": 33,
     "metadata": {},
     "output_type": "execute_result"
    }
   ],
   "source": [
    "inBool(B).prove([inBool(Or(A,B,C))]).proof()"
   ]
  },
  {
   "cell_type": "code",
   "execution_count": 34,
   "metadata": {},
   "outputs": [
    {
     "data": {
      "text/html": [
       "<table><tr><th>&nbsp;</th><th>step type</th><th>requirements</th><th>statement</th></tr>\n",
       "<tr><td>0</td><td>specialization</td><td>1, 2, 3, 4, 5, 6, 7, 8, 9</td><td><span style=\"font-size:20px;\"><a class=\"ProveItLink\" href=\"__pv_it/ae291dd9c02be302bfd85c35ff724fe685572a8d0/expr.ipynb\"><img src=\"__pv_it/ae291dd9c02be302bfd85c35ff724fe685572a8d0/expr.png\" style=\"display:inline;vertical-align:middle;\" /></a> &#x22A2;&nbsp;<a class=\"ProveItLink\" href=\"__pv_it/ce4c9ce6403a7350f491c3e24576587d335e1c560/expr.ipynb\"><img src=\"__pv_it/ce4c9ce6403a7350f491c3e24576587d335e1c560/expr.png\" style=\"display:inline;vertical-align:middle;\" /></a></span></td></tr>\n",
       "<tr><td>&nbsp;</td><td colspan=4 style=\"text-align:left\"><span style=\"font-size:20px;\"><a class=\"ProveItLink\" href=\"../../../__pv_it/78af03acba5349fd70398a32ce59bae1da52f0870/expr.ipynb\"><img src=\"../../../__pv_it/78af03acba5349fd70398a32ce59bae1da52f0870/expr.png\" style=\"display:inline;vertical-align:middle;\" /></a> : <a class=\"ProveItLink\" href=\"../../../number/numeral/__pv_it/ec23fc7a1b4222a5f4948b495002b97d6fa18c3c0/expr.ipynb\"><img src=\"../../../number/numeral/__pv_it/ec23fc7a1b4222a5f4948b495002b97d6fa18c3c0/expr.png\" style=\"display:inline;vertical-align:middle;\" /></a>, <a class=\"ProveItLink\" href=\"../../../__pv_it/39dbcd3ca0390345b51c6ef7785756419e2c14390/expr.ipynb\"><img src=\"../../../__pv_it/39dbcd3ca0390345b51c6ef7785756419e2c14390/expr.png\" style=\"display:inline;vertical-align:middle;\" /></a> : <a class=\"ProveItLink\" href=\"../../../number/numeral/__pv_it/77d407a64829263cdc16415becd4c2293f77a4bf0/expr.ipynb\"><img src=\"../../../number/numeral/__pv_it/77d407a64829263cdc16415becd4c2293f77a4bf0/expr.png\" style=\"display:inline;vertical-align:middle;\" /></a>, <a class=\"ProveItLink\" href=\"../../../__pv_it/eb438fefc4bd0ac977777d6dfd3e8a72dfbedbd50/expr.ipynb\"><img src=\"../../../__pv_it/eb438fefc4bd0ac977777d6dfd3e8a72dfbedbd50/expr.png\" style=\"display:inline;vertical-align:middle;\" /></a> : <a class=\"ProveItLink\" href=\"__pv_it/47fa43ebc28df30ca42c709a7d123d39f2fac3160/expr.ipynb\"><img src=\"__pv_it/47fa43ebc28df30ca42c709a7d123d39f2fac3160/expr.png\" style=\"display:inline;vertical-align:middle;\" /></a>, <a class=\"ProveItLink\" href=\"../../../__pv_it/077b2ff79244fb4582cbe22c6e3356fa92a52f2f0/expr.ipynb\"><img src=\"../../../__pv_it/077b2ff79244fb4582cbe22c6e3356fa92a52f2f0/expr.png\" style=\"display:inline;vertical-align:middle;\" /></a> : <a class=\"ProveItLink\" href=\"../../../__pv_it/2cbe72a7ad6f655694dd697106680215e8489b600/expr.ipynb\"><img src=\"../../../__pv_it/2cbe72a7ad6f655694dd697106680215e8489b600/expr.png\" style=\"display:inline;vertical-align:middle;\" /></a>, <a class=\"ProveItLink\" href=\"../../../__pv_it/9242e69d4f2c65d04fc0527b82418c7c22c6da370/expr.ipynb\"><img src=\"../../../__pv_it/9242e69d4f2c65d04fc0527b82418c7c22c6da370/expr.png\" style=\"display:inline;vertical-align:middle;\" /></a> : <a class=\"ProveItLink\" href=\"__pv_it/c7f0b0e4c08ae7a3f788c33c71153cdedc2f477c0/expr.ipynb\"><img src=\"__pv_it/c7f0b0e4c08ae7a3f788c33c71153cdedc2f477c0/expr.png\" style=\"display:inline;vertical-align:middle;\" /></a></span></td></tr><tr><td>1</td><td>theorem</td><td></td><td><span style=\"font-size:20px;\"> &#x22A2;&nbsp;<a class=\"ProveItLink\" href=\"__pv_it/e5b1d8567deddceb281da8e4062562af11d61b8d0/expr.ipynb\"><img src=\"__pv_it/e5b1d8567deddceb281da8e4062562af11d61b8d0/expr.png\" style=\"display:inline;vertical-align:middle;\" /></a></span></td></tr>\n",
       "<tr><td>&nbsp;</td><td colspan=4 style-\"text-align:left\"><a class=\"ProveItLink\" href=\"_proofs_/orIfAny.ipynb\">proveit.logic.boolean.disjunction.orIfAny</a></td></tr><tr><td>2</td><td>theorem</td><td></td><td><span style=\"font-size:20px;\"> &#x22A2;&nbsp;<a class=\"ProveItLink\" href=\"../../../number/sets/integer/__pv_it/50688835e4f8f7c7ea93ceb53b4c2bc2c084e66a0/expr.ipynb\"><img src=\"../../../number/sets/integer/__pv_it/50688835e4f8f7c7ea93ceb53b4c2bc2c084e66a0/expr.png\" style=\"display:inline;vertical-align:middle;\" /></a></span></td></tr>\n",
       "<tr><td>&nbsp;</td><td colspan=4 style-\"text-align:left\"><a class=\"ProveItLink\" href=\"../../../number/sets/integer/_proofs_/zeroInNats.ipynb\">proveit.number.sets.integer.zeroInNats</a></td></tr><tr><td>3</td><td>theorem</td><td></td><td><span style=\"font-size:20px;\"> &#x22A2;&nbsp;<a class=\"ProveItLink\" href=\"../../../number/numeral/deci/__pv_it/286f0443dba55bdb259c90cef1db0ca273fac95e0/expr.ipynb\"><img src=\"../../../number/numeral/deci/__pv_it/286f0443dba55bdb259c90cef1db0ca273fac95e0/expr.png\" style=\"display:inline;vertical-align:middle;\" /></a></span></td></tr>\n",
       "<tr><td>&nbsp;</td><td colspan=4 style-\"text-align:left\"><a class=\"ProveItLink\" href=\"../../../number/numeral/deci/_proofs_/nat2.ipynb\">proveit.number.numeral.deci.nat2</a></td></tr><tr><td>4</td><td>specialization</td><td>10, 11</td><td><span style=\"font-size:20px;\"> &#x22A2;&nbsp;<a class=\"ProveItLink\" href=\"__pv_it/3b5bb8ace1d2307c19e917b3b7f91608cc78254d0/expr.ipynb\"><img src=\"__pv_it/3b5bb8ace1d2307c19e917b3b7f91608cc78254d0/expr.png\" style=\"display:inline;vertical-align:middle;\" /></a></span></td></tr>\n",
       "<tr><td>&nbsp;</td><td colspan=4 style=\"text-align:left\"><span style=\"font-size:20px;\"><a class=\"ProveItLink\" href=\"../../../__pv_it/530be409e3083890784cf1d7b28c9e67e90af9360/expr.ipynb\"><img src=\"../../../__pv_it/530be409e3083890784cf1d7b28c9e67e90af9360/expr.png\" style=\"display:inline;vertical-align:middle;\" /></a> : <a class=\"ProveItLink\" href=\"__pv_it/47fa43ebc28df30ca42c709a7d123d39f2fac3160/expr.ipynb\"><img src=\"__pv_it/47fa43ebc28df30ca42c709a7d123d39f2fac3160/expr.png\" style=\"display:inline;vertical-align:middle;\" /></a>, <a class=\"ProveItLink\" href=\"../../../__pv_it/abeee18594afe51bfb1be95d9591fbba24ac53f30/expr.ipynb\"><img src=\"../../../__pv_it/abeee18594afe51bfb1be95d9591fbba24ac53f30/expr.png\" style=\"display:inline;vertical-align:middle;\" /></a> : <a class=\"ProveItLink\" href=\"../__pv_it/46271c8230be96415d662709611f4ed2279d702b0/expr.ipynb\"><img src=\"../__pv_it/46271c8230be96415d662709611f4ed2279d702b0/expr.png\" style=\"display:inline;vertical-align:middle;\" /></a></span></td></tr><tr><td>5</td><td>assumption</td><td></td><td><span style=\"font-size:20px;\"><a class=\"ProveItLink\" href=\"__pv_it/017ca8cfa034181c90ba15dd10869f0f4e516d6a0/expr.ipynb\"><img src=\"__pv_it/017ca8cfa034181c90ba15dd10869f0f4e516d6a0/expr.png\" style=\"display:inline;vertical-align:middle;\" /></a> &#x22A2;&nbsp;<a class=\"ProveItLink\" href=\"__pv_it/03a5c2b5cc6fc2c3cd686b4bcf84379b893abe210/expr.ipynb\"><img src=\"__pv_it/03a5c2b5cc6fc2c3cd686b4bcf84379b893abe210/expr.png\" style=\"display:inline;vertical-align:middle;\" /></a></span></td></tr>\n",
       "<tr><td>6</td><td>assumption</td><td></td><td><span style=\"font-size:20px;\"><a class=\"ProveItLink\" href=\"__pv_it/158bdc91074824c720728a23dba5d58593c8cc480/expr.ipynb\"><img src=\"__pv_it/158bdc91074824c720728a23dba5d58593c8cc480/expr.png\" style=\"display:inline;vertical-align:middle;\" /></a> &#x22A2;&nbsp;<a class=\"ProveItLink\" href=\"../../../__pv_it/2cbe72a7ad6f655694dd697106680215e8489b600/expr.ipynb\"><img src=\"../../../__pv_it/2cbe72a7ad6f655694dd697106680215e8489b600/expr.png\" style=\"display:inline;vertical-align:middle;\" /></a></span></td></tr>\n",
       "<tr><td>7</td><td>specialization</td><td>12, 13, 14</td><td><span style=\"font-size:20px;\"><a class=\"ProveItLink\" href=\"__pv_it/6b2459fdee3144a87345bdac7b2f636bdceab8830/expr.ipynb\"><img src=\"__pv_it/6b2459fdee3144a87345bdac7b2f636bdceab8830/expr.png\" style=\"display:inline;vertical-align:middle;\" /></a> &#x22A2;&nbsp;<a class=\"ProveItLink\" href=\"__pv_it/35225fda34e3fef986a95542544ae28697df04ed0/expr.ipynb\"><img src=\"__pv_it/35225fda34e3fef986a95542544ae28697df04ed0/expr.png\" style=\"display:inline;vertical-align:middle;\" /></a></span></td></tr>\n",
       "<tr><td>&nbsp;</td><td colspan=4 style=\"text-align:left\"><span style=\"font-size:20px;\"><a class=\"ProveItLink\" href=\"../../../__pv_it/abeee18594afe51bfb1be95d9591fbba24ac53f30/expr.ipynb\"><img src=\"../../../__pv_it/abeee18594afe51bfb1be95d9591fbba24ac53f30/expr.png\" style=\"display:inline;vertical-align:middle;\" /></a> : <a class=\"ProveItLink\" href=\"../__pv_it/46271c8230be96415d662709611f4ed2279d702b0/expr.ipynb\"><img src=\"../__pv_it/46271c8230be96415d662709611f4ed2279d702b0/expr.png\" style=\"display:inline;vertical-align:middle;\" /></a>, <a class=\"ProveItLink\" href=\"../../../__pv_it/07527342713064c87612d00d8557c53d53d5324a0/expr.ipynb\"><img src=\"../../../__pv_it/07527342713064c87612d00d8557c53d53d5324a0/expr.png\" style=\"display:inline;vertical-align:middle;\" /></a> : <a class=\"ProveItLink\" href=\"../../../__pv_it/077b2ff79244fb4582cbe22c6e3356fa92a52f2f0/expr.ipynb\"><img src=\"../../../__pv_it/077b2ff79244fb4582cbe22c6e3356fa92a52f2f0/expr.png\" style=\"display:inline;vertical-align:middle;\" /></a>, <a class=\"ProveItLink\" href=\"../../../__pv_it/6840a4fa6c106149dc16a131294d0c5e44f1b0480/expr.ipynb\"><img src=\"../../../__pv_it/6840a4fa6c106149dc16a131294d0c5e44f1b0480/expr.png\" style=\"display:inline;vertical-align:middle;\" /></a> : <a class=\"ProveItLink\" href=\"../../../__pv_it/985a1bdf1540838275dec15f4ad6de261cca93ce0/expr.ipynb\"><img src=\"../../../__pv_it/985a1bdf1540838275dec15f4ad6de261cca93ce0/expr.png\" style=\"display:inline;vertical-align:middle;\" /></a></span></td></tr><tr><td>8</td><td>theorem</td><td></td><td><span style=\"font-size:20px;\"> &#x22A2;&nbsp;<a class=\"ProveItLink\" href=\"../../../number/numeral/deci/__pv_it/d060bd26c883154e5b471568d486c4165d01a0d00/expr.ipynb\"><img src=\"../../../number/numeral/deci/__pv_it/d060bd26c883154e5b471568d486c4165d01a0d00/expr.png\" style=\"display:inline;vertical-align:middle;\" /></a></span></td></tr>\n",
       "<tr><td>&nbsp;</td><td colspan=4 style-\"text-align:left\"><a class=\"ProveItLink\" href=\"../../../number/numeral/deci/_proofs_/less_0_1.ipynb\">proveit.number.numeral.deci.less_0_1</a></td></tr><tr><td>9</td><td>theorem</td><td></td><td><span style=\"font-size:20px;\"> &#x22A2;&nbsp;<a class=\"ProveItLink\" href=\"../../../number/numeral/deci/__pv_it/c5d3f2ba07647aec518bec1929b16561d1a340400/expr.ipynb\"><img src=\"../../../number/numeral/deci/__pv_it/c5d3f2ba07647aec518bec1929b16561d1a340400/expr.png\" style=\"display:inline;vertical-align:middle;\" /></a></span></td></tr>\n",
       "<tr><td>&nbsp;</td><td colspan=4 style-\"text-align:left\"><a class=\"ProveItLink\" href=\"../../../number/numeral/deci/_proofs_/add_1_1.ipynb\">proveit.number.numeral.deci.add_1_1</a></td></tr><tr><td>10</td><td>theorem</td><td></td><td><span style=\"font-size:20px;\"> &#x22A2;&nbsp;<a class=\"ProveItLink\" href=\"../../set_theory/membership/__pv_it/f96b42982943c9b9cb27fd0985ee8fe4235d65d30/expr.ipynb\"><img src=\"../../set_theory/membership/__pv_it/f96b42982943c9b9cb27fd0985ee8fe4235d65d30/expr.png\" style=\"display:inline;vertical-align:middle;\" /></a></span></td></tr>\n",
       "<tr><td>&nbsp;</td><td colspan=4 style-\"text-align:left\"><a class=\"ProveItLink\" href=\"../../set_theory/membership/_proofs_/exp_set_0.ipynb\">proveit.logic.set_theory.membership.exp_set_0</a></td></tr><tr><td>11</td><td>axiom</td><td></td><td><span style=\"font-size:20px;\"> &#x22A2;&nbsp;<a class=\"ProveItLink\" href=\"../../../number/sets/integer/__pv_it/ea45fc51e98adc6f747cb4e1e0e06e2f77959eee0/expr.ipynb\"><img src=\"../../../number/sets/integer/__pv_it/ea45fc51e98adc6f747cb4e1e0e06e2f77959eee0/expr.png\" style=\"display:inline;vertical-align:middle;\" /></a></span></td></tr>\n",
       "<tr><td>&nbsp;</td><td colspan=4 style-\"text-align:left\"><a class=\"ProveItLink\" href=\"../../../number/sets/integer/_axioms_.ipynb#listLen0\">proveit.number.sets.integer.listLen0</a></td></tr><tr><td>12</td><td>theorem</td><td></td><td><span style=\"font-size:20px;\"> &#x22A2;&nbsp;<a class=\"ProveItLink\" href=\"../../set_theory/membership/__pv_it/9ac424c71798aca56b25ebe33a7a41dbaa332c490/expr.ipynb\"><img src=\"../../set_theory/membership/__pv_it/9ac424c71798aca56b25ebe33a7a41dbaa332c490/expr.png\" style=\"display:inline;vertical-align:middle;\" /></a></span></td></tr>\n",
       "<tr><td>&nbsp;</td><td colspan=4 style-\"text-align:left\"><a class=\"ProveItLink\" href=\"../../set_theory/membership/_proofs_/exp_set_2.ipynb\">proveit.logic.set_theory.membership.exp_set_2</a></td></tr><tr><td>13</td><td>assumption</td><td></td><td><span style=\"font-size:20px;\"><a class=\"ProveItLink\" href=\"__pv_it/2c2e947402f53b9e11cd7769e1b5b3378595750e0/expr.ipynb\"><img src=\"__pv_it/2c2e947402f53b9e11cd7769e1b5b3378595750e0/expr.png\" style=\"display:inline;vertical-align:middle;\" /></a> &#x22A2;&nbsp;<a class=\"ProveItLink\" href=\"__pv_it/fe5c91c77f0659f9ea07a2e3257797875d6868370/expr.ipynb\"><img src=\"__pv_it/fe5c91c77f0659f9ea07a2e3257797875d6868370/expr.png\" style=\"display:inline;vertical-align:middle;\" /></a></span></td></tr>\n",
       "<tr><td>14</td><td>assumption</td><td></td><td><span style=\"font-size:20px;\"><a class=\"ProveItLink\" href=\"__pv_it/549ecf82a9d4ac5ca0750c6c3aaf83e6e7209ca90/expr.ipynb\"><img src=\"__pv_it/549ecf82a9d4ac5ca0750c6c3aaf83e6e7209ca90/expr.png\" style=\"display:inline;vertical-align:middle;\" /></a> &#x22A2;&nbsp;<a class=\"ProveItLink\" href=\"__pv_it/2cec3c732aceb253233bb533d4e43cc3f34f4f660/expr.ipynb\"><img src=\"__pv_it/2cec3c732aceb253233bb533d4e43cc3f34f4f660/expr.png\" style=\"display:inline;vertical-align:middle;\" /></a></span></td></tr>\n",
       "</table>"
      ],
      "text/plain": [
       "\tstep type\trequirements\tstatement\n",
       "0\tspecialization\t1, 2, 3, 4, 5, 6, 7, 8, 9\t{A , A in BOOLEANS , B in BOOLEANS , C in BOOLEANS} |= A or B or C\n",
       "\tm : 0, n : 2, A : (), B : A, C : (B , C)\n",
       "1\ttheorem\t\t|= forall_{m, n in Naturals} [forall_{(A, B, C) in BOOLEANS^{m} * BOOLEANS * BOOLEANS^{n} | B} (A_1 or  ...  or A_m or B or C_1 or  ...  or C_n)]\n",
       "\tproveit.logic.boolean.disjunction.orIfAny\n",
       "2\ttheorem\t\t|= 0 in Naturals\n",
       "\tproveit.number.sets.integer.zeroInNats\n",
       "3\ttheorem\t\t|= 2 in Naturals\n",
       "\tproveit.number.numeral.deci.nat2\n",
       "4\tspecialization\t10, 11\t|= () in BOOLEANS^{0}\n",
       "\tx : (), S : BOOLEANS\n",
       "5\tassumption\t\t{A in BOOLEANS} |= A in BOOLEANS\n",
       "6\tassumption\t\t{A} |= A\n",
       "7\tspecialization\t12, 13, 14\t{B in BOOLEANS , C in BOOLEANS} |= (B , C) in BOOLEANS^{2}\n",
       "\tS : BOOLEANS, a : B, b : C\n",
       "8\ttheorem\t\t|= 0 < 1\n",
       "\tproveit.number.numeral.deci.less_0_1\n",
       "9\ttheorem\t\t|= (1 + 1) = 2\n",
       "\tproveit.number.numeral.deci.add_1_1\n",
       "10\ttheorem\t\t|= forall_{x, S | |x| = 0} (x in S^{0})\n",
       "\tproveit.logic.set_theory.membership.exp_set_0\n",
       "11\taxiom\t\t|= |()| = 0\n",
       "\tproveit.number.sets.integer.listLen0\n",
       "12\ttheorem\t\t|= forall_{S} [forall_{a, b in S} ((a , b) in S^{2})]\n",
       "\tproveit.logic.set_theory.membership.exp_set_2\n",
       "13\tassumption\t\t{B in BOOLEANS} |= B in BOOLEANS\n",
       "14\tassumption\t\t{C in BOOLEANS} |= C in BOOLEANS"
      ]
     },
     "execution_count": 34,
     "metadata": {},
     "output_type": "execute_result"
    }
   ],
   "source": [
    "Or(A,B,C).prove([A,inBool(A),inBool(B),inBool(C)]).proof()"
   ]
  },
  {
   "cell_type": "code",
   "execution_count": 35,
   "metadata": {},
   "outputs": [
    {
     "data": {
      "text/html": [
       "<table><tr><th>&nbsp;</th><th>step type</th><th>requirements</th><th>statement</th></tr>\n",
       "<tr><td>0</td><td>specialization</td><td>1, 2, 3, 4, 5, 6, 7</td><td><span style=\"font-size:20px;\"><a class=\"ProveItLink\" href=\"__pv_it/cb6d6835b3e46ed2e5708ef2cb2f5a33f59ce50a0/expr.ipynb\"><img src=\"__pv_it/cb6d6835b3e46ed2e5708ef2cb2f5a33f59ce50a0/expr.png\" style=\"display:inline;vertical-align:middle;\" /></a> &#x22A2;&nbsp;<a class=\"ProveItLink\" href=\"__pv_it/072893a303fc27f1311c6b1f0e85bdf2ee0e07dc0/expr.ipynb\"><img src=\"__pv_it/072893a303fc27f1311c6b1f0e85bdf2ee0e07dc0/expr.png\" style=\"display:inline;vertical-align:middle;\" /></a></span></td></tr>\n",
       "<tr><td>&nbsp;</td><td colspan=4 style=\"text-align:left\"><span style=\"font-size:20px;\"><a class=\"ProveItLink\" href=\"../../../__pv_it/78af03acba5349fd70398a32ce59bae1da52f0870/expr.ipynb\"><img src=\"../../../__pv_it/78af03acba5349fd70398a32ce59bae1da52f0870/expr.png\" style=\"display:inline;vertical-align:middle;\" /></a> : <a class=\"ProveItLink\" href=\"../../../number/numeral/__pv_it/9176d93c83afa2c995b614976e3cb49207102fa70/expr.ipynb\"><img src=\"../../../number/numeral/__pv_it/9176d93c83afa2c995b614976e3cb49207102fa70/expr.png\" style=\"display:inline;vertical-align:middle;\" /></a>, <a class=\"ProveItLink\" href=\"../../../__pv_it/eb438fefc4bd0ac977777d6dfd3e8a72dfbedbd50/expr.ipynb\"><img src=\"../../../__pv_it/eb438fefc4bd0ac977777d6dfd3e8a72dfbedbd50/expr.png\" style=\"display:inline;vertical-align:middle;\" /></a> : <a class=\"ProveItLink\" href=\"__pv_it/3bf9902b68eb16c350f1cbf3338cf2ecb60afd7e0/expr.ipynb\"><img src=\"__pv_it/3bf9902b68eb16c350f1cbf3338cf2ecb60afd7e0/expr.png\" style=\"display:inline;vertical-align:middle;\" /></a></span></td></tr><tr><td>1</td><td>theorem</td><td></td><td><span style=\"font-size:20px;\"> &#x22A2;&nbsp;<a class=\"ProveItLink\" href=\"__pv_it/f5054f3b6ed3e362bf7b7b3fc8e18b49789bbf3b0/expr.ipynb\"><img src=\"__pv_it/f5054f3b6ed3e362bf7b7b3fc8e18b49789bbf3b0/expr.png\" style=\"display:inline;vertical-align:middle;\" /></a></span></td></tr>\n",
       "<tr><td>&nbsp;</td><td colspan=4 style-\"text-align:left\"><a class=\"ProveItLink\" href=\"_proofs_/notOrIfNotAny.ipynb\">proveit.logic.boolean.disjunction.notOrIfNotAny</a></td></tr><tr><td>2</td><td>theorem</td><td></td><td><span style=\"font-size:20px;\"> &#x22A2;&nbsp;<a class=\"ProveItLink\" href=\"../../../number/numeral/deci/__pv_it/106bf174ef7755d5609db086689abcc208d6bf3d0/expr.ipynb\"><img src=\"../../../number/numeral/deci/__pv_it/106bf174ef7755d5609db086689abcc208d6bf3d0/expr.png\" style=\"display:inline;vertical-align:middle;\" /></a></span></td></tr>\n",
       "<tr><td>&nbsp;</td><td colspan=4 style-\"text-align:left\"><a class=\"ProveItLink\" href=\"../../../number/numeral/deci/_proofs_/nat3.ipynb\">proveit.number.numeral.deci.nat3</a></td></tr><tr><td>3</td><td>assumption</td><td></td><td><span style=\"font-size:20px;\"><a class=\"ProveItLink\" href=\"__pv_it/d70bb8509ebbd8eaacf9f16c016cbcdff0854f010/expr.ipynb\"><img src=\"__pv_it/d70bb8509ebbd8eaacf9f16c016cbcdff0854f010/expr.png\" style=\"display:inline;vertical-align:middle;\" /></a> &#x22A2;&nbsp;<a class=\"ProveItLink\" href=\"__pv_it/feaa1d0e6d92ad9ead8e5ffd1f92697e3912387a0/expr.ipynb\"><img src=\"__pv_it/feaa1d0e6d92ad9ead8e5ffd1f92697e3912387a0/expr.png\" style=\"display:inline;vertical-align:middle;\" /></a></span></td></tr>\n",
       "<tr><td>4</td><td>assumption</td><td></td><td><span style=\"font-size:20px;\"><a class=\"ProveItLink\" href=\"__pv_it/b7e31d75543b3ce9f0c6e088e7bca956c708f1740/expr.ipynb\"><img src=\"__pv_it/b7e31d75543b3ce9f0c6e088e7bca956c708f1740/expr.png\" style=\"display:inline;vertical-align:middle;\" /></a> &#x22A2;&nbsp;<a class=\"ProveItLink\" href=\"__pv_it/1da4e2fe7c44632f084fa27ea32e26dc689384c20/expr.ipynb\"><img src=\"__pv_it/1da4e2fe7c44632f084fa27ea32e26dc689384c20/expr.png\" style=\"display:inline;vertical-align:middle;\" /></a></span></td></tr>\n",
       "<tr><td>5</td><td>assumption</td><td></td><td><span style=\"font-size:20px;\"><a class=\"ProveItLink\" href=\"__pv_it/06546725e707ddc1cd5f46e66f9d6c011fc718de0/expr.ipynb\"><img src=\"__pv_it/06546725e707ddc1cd5f46e66f9d6c011fc718de0/expr.png\" style=\"display:inline;vertical-align:middle;\" /></a> &#x22A2;&nbsp;<a class=\"ProveItLink\" href=\"__pv_it/4fbdcb4671f0f96544ca64362db2c9fec03a54b30/expr.ipynb\"><img src=\"__pv_it/4fbdcb4671f0f96544ca64362db2c9fec03a54b30/expr.png\" style=\"display:inline;vertical-align:middle;\" /></a></span></td></tr>\n",
       "<tr><td>6</td><td>theorem</td><td></td><td><span style=\"font-size:20px;\"> &#x22A2;&nbsp;<a class=\"ProveItLink\" href=\"../../../number/numeral/deci/__pv_it/c5d3f2ba07647aec518bec1929b16561d1a340400/expr.ipynb\"><img src=\"../../../number/numeral/deci/__pv_it/c5d3f2ba07647aec518bec1929b16561d1a340400/expr.png\" style=\"display:inline;vertical-align:middle;\" /></a></span></td></tr>\n",
       "<tr><td>&nbsp;</td><td colspan=4 style-\"text-align:left\"><a class=\"ProveItLink\" href=\"../../../number/numeral/deci/_proofs_/add_1_1.ipynb\">proveit.number.numeral.deci.add_1_1</a></td></tr><tr><td>7</td><td>theorem</td><td></td><td><span style=\"font-size:20px;\"> &#x22A2;&nbsp;<a class=\"ProveItLink\" href=\"../../../number/numeral/deci/__pv_it/21aa4b60034093b61b7d779cdd54bc7d2d51c73e0/expr.ipynb\"><img src=\"../../../number/numeral/deci/__pv_it/21aa4b60034093b61b7d779cdd54bc7d2d51c73e0/expr.png\" style=\"display:inline;vertical-align:middle;\" /></a></span></td></tr>\n",
       "<tr><td>&nbsp;</td><td colspan=4 style-\"text-align:left\"><a class=\"ProveItLink\" href=\"../../../number/numeral/deci/_proofs_/add_2_1.ipynb\">proveit.number.numeral.deci.add_2_1</a></td></tr></table>"
      ],
      "text/plain": [
       "\tstep type\trequirements\tstatement\n",
       "0\tspecialization\t1, 2, 3, 4, 5, 6, 7\t{[not](A) , [not](B) , [not](C)} |= [not](A or B or C)\n",
       "\tm : 3, A : (A , B , C)\n",
       "1\ttheorem\t\t|= forall_{m in Naturals} [forall_{A | [not](A_1) ,  ...  , [not](A_m)} [not](A_1 or  ...  or A_m)]\n",
       "\tproveit.logic.boolean.disjunction.notOrIfNotAny\n",
       "2\ttheorem\t\t|= 3 in Naturals\n",
       "\tproveit.number.numeral.deci.nat3\n",
       "3\tassumption\t\t{[not](A)} |= [not](A)\n",
       "4\tassumption\t\t{[not](B)} |= [not](B)\n",
       "5\tassumption\t\t{[not](C)} |= [not](C)\n",
       "6\ttheorem\t\t|= (1 + 1) = 2\n",
       "\tproveit.number.numeral.deci.add_1_1\n",
       "7\ttheorem\t\t|= (2 + 1) = 3\n",
       "\tproveit.number.numeral.deci.add_2_1"
      ]
     },
     "execution_count": 35,
     "metadata": {},
     "output_type": "execute_result"
    }
   ],
   "source": [
    "Not(Or(A,B,C)).prove([Not(A), Not(B), Not(C)]).proof()"
   ]
  },
  {
   "cell_type": "code",
   "execution_count": 36,
   "metadata": {},
   "outputs": [
    {
     "data": {
      "text/html": [
       "<table><tr><th>&nbsp;</th><th>step type</th><th>requirements</th><th>statement</th></tr>\n",
       "<tr><td>0</td><td>specialization</td><td>1, 2, 3, 4, 5, 6</td><td><span style=\"font-size:20px;\"><a class=\"ProveItLink\" href=\"__pv_it/38796fd65c20ced50a4bd2dca86927714e230c620/expr.ipynb\"><img src=\"__pv_it/38796fd65c20ced50a4bd2dca86927714e230c620/expr.png\" style=\"display:inline;vertical-align:middle;\" /></a> &#x22A2;&nbsp;<a class=\"ProveItLink\" href=\"../__pv_it/8f1f7fac882de28c72b62ab80a1700b6d8fd066b0/expr.ipynb\"><img src=\"../__pv_it/8f1f7fac882de28c72b62ab80a1700b6d8fd066b0/expr.png\" style=\"display:inline;vertical-align:middle;\" /></a></span></td></tr>\n",
       "<tr><td>&nbsp;</td><td colspan=4 style=\"text-align:left\"><span style=\"font-size:20px;\"><a class=\"ProveItLink\" href=\"../../../__pv_it/78af03acba5349fd70398a32ce59bae1da52f0870/expr.ipynb\"><img src=\"../../../__pv_it/78af03acba5349fd70398a32ce59bae1da52f0870/expr.png\" style=\"display:inline;vertical-align:middle;\" /></a> : <a class=\"ProveItLink\" href=\"../../../number/numeral/__pv_it/9176d93c83afa2c995b614976e3cb49207102fa70/expr.ipynb\"><img src=\"../../../number/numeral/__pv_it/9176d93c83afa2c995b614976e3cb49207102fa70/expr.png\" style=\"display:inline;vertical-align:middle;\" /></a>, <a class=\"ProveItLink\" href=\"../../../__pv_it/eb438fefc4bd0ac977777d6dfd3e8a72dfbedbd50/expr.ipynb\"><img src=\"../../../__pv_it/eb438fefc4bd0ac977777d6dfd3e8a72dfbedbd50/expr.png\" style=\"display:inline;vertical-align:middle;\" /></a> : <a class=\"ProveItLink\" href=\"__pv_it/3bf9902b68eb16c350f1cbf3338cf2ecb60afd7e0/expr.ipynb\"><img src=\"__pv_it/3bf9902b68eb16c350f1cbf3338cf2ecb60afd7e0/expr.png\" style=\"display:inline;vertical-align:middle;\" /></a></span></td></tr><tr><td>1</td><td>theorem</td><td></td><td><span style=\"font-size:20px;\"> &#x22A2;&nbsp;<a class=\"ProveItLink\" href=\"__pv_it/aaffdb0f6a4cc8745a287ed309a670a6f64d96b30/expr.ipynb\"><img src=\"__pv_it/aaffdb0f6a4cc8745a287ed309a670a6f64d96b30/expr.png\" style=\"display:inline;vertical-align:middle;\" /></a></span></td></tr>\n",
       "<tr><td>&nbsp;</td><td colspan=4 style-\"text-align:left\"><a class=\"ProveItLink\" href=\"_proofs_/orContradiction.ipynb\">proveit.logic.boolean.disjunction.orContradiction</a></td></tr><tr><td>2</td><td>theorem</td><td></td><td><span style=\"font-size:20px;\"> &#x22A2;&nbsp;<a class=\"ProveItLink\" href=\"../../../number/numeral/deci/__pv_it/106bf174ef7755d5609db086689abcc208d6bf3d0/expr.ipynb\"><img src=\"../../../number/numeral/deci/__pv_it/106bf174ef7755d5609db086689abcc208d6bf3d0/expr.png\" style=\"display:inline;vertical-align:middle;\" /></a></span></td></tr>\n",
       "<tr><td>&nbsp;</td><td colspan=4 style-\"text-align:left\"><a class=\"ProveItLink\" href=\"../../../number/numeral/deci/_proofs_/nat3.ipynb\">proveit.number.numeral.deci.nat3</a></td></tr><tr><td>3</td><td>assumption</td><td></td><td><span style=\"font-size:20px;\"><a class=\"ProveItLink\" href=\"__pv_it/400e73419ee35292ef6a5b808bbfc2295298a7680/expr.ipynb\"><img src=\"__pv_it/400e73419ee35292ef6a5b808bbfc2295298a7680/expr.png\" style=\"display:inline;vertical-align:middle;\" /></a> &#x22A2;&nbsp;<a class=\"ProveItLink\" href=\"__pv_it/ce4c9ce6403a7350f491c3e24576587d335e1c560/expr.ipynb\"><img src=\"__pv_it/ce4c9ce6403a7350f491c3e24576587d335e1c560/expr.png\" style=\"display:inline;vertical-align:middle;\" /></a></span></td></tr>\n",
       "<tr><td>4</td><td>assumption</td><td></td><td><span style=\"font-size:20px;\"><a class=\"ProveItLink\" href=\"__pv_it/d70bb8509ebbd8eaacf9f16c016cbcdff0854f010/expr.ipynb\"><img src=\"__pv_it/d70bb8509ebbd8eaacf9f16c016cbcdff0854f010/expr.png\" style=\"display:inline;vertical-align:middle;\" /></a> &#x22A2;&nbsp;<a class=\"ProveItLink\" href=\"__pv_it/feaa1d0e6d92ad9ead8e5ffd1f92697e3912387a0/expr.ipynb\"><img src=\"__pv_it/feaa1d0e6d92ad9ead8e5ffd1f92697e3912387a0/expr.png\" style=\"display:inline;vertical-align:middle;\" /></a></span></td></tr>\n",
       "<tr><td>5</td><td>assumption</td><td></td><td><span style=\"font-size:20px;\"><a class=\"ProveItLink\" href=\"__pv_it/b7e31d75543b3ce9f0c6e088e7bca956c708f1740/expr.ipynb\"><img src=\"__pv_it/b7e31d75543b3ce9f0c6e088e7bca956c708f1740/expr.png\" style=\"display:inline;vertical-align:middle;\" /></a> &#x22A2;&nbsp;<a class=\"ProveItLink\" href=\"__pv_it/1da4e2fe7c44632f084fa27ea32e26dc689384c20/expr.ipynb\"><img src=\"__pv_it/1da4e2fe7c44632f084fa27ea32e26dc689384c20/expr.png\" style=\"display:inline;vertical-align:middle;\" /></a></span></td></tr>\n",
       "<tr><td>6</td><td>assumption</td><td></td><td><span style=\"font-size:20px;\"><a class=\"ProveItLink\" href=\"__pv_it/06546725e707ddc1cd5f46e66f9d6c011fc718de0/expr.ipynb\"><img src=\"__pv_it/06546725e707ddc1cd5f46e66f9d6c011fc718de0/expr.png\" style=\"display:inline;vertical-align:middle;\" /></a> &#x22A2;&nbsp;<a class=\"ProveItLink\" href=\"__pv_it/4fbdcb4671f0f96544ca64362db2c9fec03a54b30/expr.ipynb\"><img src=\"__pv_it/4fbdcb4671f0f96544ca64362db2c9fec03a54b30/expr.png\" style=\"display:inline;vertical-align:middle;\" /></a></span></td></tr>\n",
       "</table>"
      ],
      "text/plain": [
       "\tstep type\trequirements\tstatement\n",
       "0\tspecialization\t1, 2, 3, 4, 5, 6\t{A or B or C , [not](A) , [not](B) , [not](C)} |= FALSE\n",
       "\tm : 3, A : (A , B , C)\n",
       "1\ttheorem\t\t|= forall_{m in Naturals} [forall_{A | A_1 or  ...  or A_m , [not](A_1) ,  ...  , [not](A_m)} FALSE]\n",
       "\tproveit.logic.boolean.disjunction.orContradiction\n",
       "2\ttheorem\t\t|= 3 in Naturals\n",
       "\tproveit.number.numeral.deci.nat3\n",
       "3\tassumption\t\t{A or B or C} |= A or B or C\n",
       "4\tassumption\t\t{[not](A)} |= [not](A)\n",
       "5\tassumption\t\t{[not](B)} |= [not](B)\n",
       "6\tassumption\t\t{[not](C)} |= [not](C)"
      ]
     },
     "execution_count": 36,
     "metadata": {},
     "output_type": "execute_result"
    }
   ],
   "source": [
    "Or(A,B,C).deriveContradiction([Or(A,B,C), Not(A), Not(B), Not(C)]).proof()"
   ]
  },
  {
   "cell_type": "code",
   "execution_count": 37,
   "metadata": {},
   "outputs": [
    {
     "data": {
      "text/html": [
       "<table><tr><th>&nbsp;</th><th>step type</th><th>requirements</th><th>statement</th></tr>\n",
       "<tr><td>0</td><td>specialization</td><td>1, 2, 3, 4, 5, 6, 7, 8, 9</td><td><span style=\"font-size:20px;\"><a class=\"ProveItLink\" href=\"__pv_it/ba4c8eb784fa52adfd8e2877b83622e1dc46b96e0/expr.ipynb\"><img src=\"__pv_it/ba4c8eb784fa52adfd8e2877b83622e1dc46b96e0/expr.png\" style=\"display:inline;vertical-align:middle;\" /></a> &#x22A2;&nbsp;<a class=\"ProveItLink\" href=\"__pv_it/2ccc2388c191f2016513ea5605f8803bd4be36260/expr.ipynb\"><img src=\"__pv_it/2ccc2388c191f2016513ea5605f8803bd4be36260/expr.png\" style=\"display:inline;vertical-align:middle;\" /></a></span></td></tr>\n",
       "<tr><td>&nbsp;</td><td colspan=4 style=\"text-align:left\"><span style=\"font-size:20px;\"><a class=\"ProveItLink\" href=\"../../../__pv_it/3e5d49a51123592869b160296a6e123a424e07a70/expr.ipynb\"><img src=\"../../../__pv_it/3e5d49a51123592869b160296a6e123a424e07a70/expr.png\" style=\"display:inline;vertical-align:middle;\" /></a> : <a class=\"ProveItLink\" href=\"../../../number/numeral/__pv_it/77d407a64829263cdc16415becd4c2293f77a4bf0/expr.ipynb\"><img src=\"../../../number/numeral/__pv_it/77d407a64829263cdc16415becd4c2293f77a4bf0/expr.png\" style=\"display:inline;vertical-align:middle;\" /></a>, <a class=\"ProveItLink\" href=\"../../../__pv_it/78af03acba5349fd70398a32ce59bae1da52f0870/expr.ipynb\"><img src=\"../../../__pv_it/78af03acba5349fd70398a32ce59bae1da52f0870/expr.png\" style=\"display:inline;vertical-align:middle;\" /></a> : <a class=\"ProveItLink\" href=\"../../../number/numeral/__pv_it/77d407a64829263cdc16415becd4c2293f77a4bf0/expr.ipynb\"><img src=\"../../../number/numeral/__pv_it/77d407a64829263cdc16415becd4c2293f77a4bf0/expr.png\" style=\"display:inline;vertical-align:middle;\" /></a>, <a class=\"ProveItLink\" href=\"../../../__pv_it/39dbcd3ca0390345b51c6ef7785756419e2c14390/expr.ipynb\"><img src=\"../../../__pv_it/39dbcd3ca0390345b51c6ef7785756419e2c14390/expr.png\" style=\"display:inline;vertical-align:middle;\" /></a> : <a class=\"ProveItLink\" href=\"../../../number/numeral/__pv_it/9176d93c83afa2c995b614976e3cb49207102fa70/expr.ipynb\"><img src=\"../../../number/numeral/__pv_it/9176d93c83afa2c995b614976e3cb49207102fa70/expr.png\" style=\"display:inline;vertical-align:middle;\" /></a>, <a class=\"ProveItLink\" href=\"../../../__pv_it/eb438fefc4bd0ac977777d6dfd3e8a72dfbedbd50/expr.ipynb\"><img src=\"../../../__pv_it/eb438fefc4bd0ac977777d6dfd3e8a72dfbedbd50/expr.png\" style=\"display:inline;vertical-align:middle;\" /></a> : <a class=\"ProveItLink\" href=\"__pv_it/06a72e8706d1c13b268a9445a249c41d479d50850/expr.ipynb\"><img src=\"__pv_it/06a72e8706d1c13b268a9445a249c41d479d50850/expr.png\" style=\"display:inline;vertical-align:middle;\" /></a>, <a class=\"ProveItLink\" href=\"../../../__pv_it/a275d402e75fbbde925e8ebdcbfd239a2138849c0/expr.ipynb\"><img src=\"../../../__pv_it/a275d402e75fbbde925e8ebdcbfd239a2138849c0/expr.png\" style=\"display:inline;vertical-align:middle;\" /></a> : <a class=\"ProveItLink\" href=\"__pv_it/dc9e854469e5d863dc8ee464da9a7271b5b344fd0/expr.ipynb\"><img src=\"__pv_it/dc9e854469e5d863dc8ee464da9a7271b5b344fd0/expr.png\" style=\"display:inline;vertical-align:middle;\" /></a>, <a class=\"ProveItLink\" href=\"../../../__pv_it/9242e69d4f2c65d04fc0527b82418c7c22c6da370/expr.ipynb\"><img src=\"../../../__pv_it/9242e69d4f2c65d04fc0527b82418c7c22c6da370/expr.png\" style=\"display:inline;vertical-align:middle;\" /></a> : <a class=\"ProveItLink\" href=\"__pv_it/4f564a6edd3380d4737ba8e7cbab9cad8a2a54bb0/expr.ipynb\"><img src=\"__pv_it/4f564a6edd3380d4737ba8e7cbab9cad8a2a54bb0/expr.png\" style=\"display:inline;vertical-align:middle;\" /></a></span></td></tr><tr><td>1</td><td>theorem</td><td></td><td><span style=\"font-size:20px;\"> &#x22A2;&nbsp;<a class=\"ProveItLink\" href=\"__pv_it/516b6956e07219f19759a6f46ce67a13da6eacaf0/expr.ipynb\"><img src=\"__pv_it/516b6956e07219f19759a6f46ce67a13da6eacaf0/expr.png\" style=\"display:inline;vertical-align:middle;\" /></a></span></td></tr>\n",
       "<tr><td>&nbsp;</td><td colspan=4 style-\"text-align:left\"><a class=\"ProveItLink\" href=\"_proofs_/group.ipynb\">proveit.logic.boolean.disjunction.group</a></td></tr><tr><td>2</td><td>theorem</td><td></td><td><span style=\"font-size:20px;\"> &#x22A2;&nbsp;<a class=\"ProveItLink\" href=\"../../../number/numeral/deci/__pv_it/286f0443dba55bdb259c90cef1db0ca273fac95e0/expr.ipynb\"><img src=\"../../../number/numeral/deci/__pv_it/286f0443dba55bdb259c90cef1db0ca273fac95e0/expr.png\" style=\"display:inline;vertical-align:middle;\" /></a></span></td></tr>\n",
       "<tr><td>&nbsp;</td><td colspan=4 style-\"text-align:left\"><a class=\"ProveItLink\" href=\"../../../number/numeral/deci/_proofs_/nat2.ipynb\">proveit.number.numeral.deci.nat2</a></td></tr><tr><td>3</td><td>theorem</td><td></td><td><span style=\"font-size:20px;\"> &#x22A2;&nbsp;<a class=\"ProveItLink\" href=\"../../../number/numeral/deci/__pv_it/106bf174ef7755d5609db086689abcc208d6bf3d0/expr.ipynb\"><img src=\"../../../number/numeral/deci/__pv_it/106bf174ef7755d5609db086689abcc208d6bf3d0/expr.png\" style=\"display:inline;vertical-align:middle;\" /></a></span></td></tr>\n",
       "<tr><td>&nbsp;</td><td colspan=4 style-\"text-align:left\"><a class=\"ProveItLink\" href=\"../../../number/numeral/deci/_proofs_/nat3.ipynb\">proveit.number.numeral.deci.nat3</a></td></tr><tr><td>4</td><td>specialization</td><td>12, 10, 11</td><td><span style=\"font-size:20px;\"><a class=\"ProveItLink\" href=\"__pv_it/1cfd36f54dadf8eaa971948fe28d325742cb751f0/expr.ipynb\"><img src=\"__pv_it/1cfd36f54dadf8eaa971948fe28d325742cb751f0/expr.png\" style=\"display:inline;vertical-align:middle;\" /></a> &#x22A2;&nbsp;<a class=\"ProveItLink\" href=\"__pv_it/2658b8bdcda9f2f0acb9b0205b2797e3d0c12c210/expr.ipynb\"><img src=\"__pv_it/2658b8bdcda9f2f0acb9b0205b2797e3d0c12c210/expr.png\" style=\"display:inline;vertical-align:middle;\" /></a></span></td></tr>\n",
       "<tr><td>&nbsp;</td><td colspan=4 style=\"text-align:left\"><span style=\"font-size:20px;\"><a class=\"ProveItLink\" href=\"../../../__pv_it/abeee18594afe51bfb1be95d9591fbba24ac53f30/expr.ipynb\"><img src=\"../../../__pv_it/abeee18594afe51bfb1be95d9591fbba24ac53f30/expr.png\" style=\"display:inline;vertical-align:middle;\" /></a> : <a class=\"ProveItLink\" href=\"../__pv_it/46271c8230be96415d662709611f4ed2279d702b0/expr.ipynb\"><img src=\"../__pv_it/46271c8230be96415d662709611f4ed2279d702b0/expr.png\" style=\"display:inline;vertical-align:middle;\" /></a>, <a class=\"ProveItLink\" href=\"../../../__pv_it/07527342713064c87612d00d8557c53d53d5324a0/expr.ipynb\"><img src=\"../../../__pv_it/07527342713064c87612d00d8557c53d53d5324a0/expr.png\" style=\"display:inline;vertical-align:middle;\" /></a> : <a class=\"ProveItLink\" href=\"../../../__pv_it/2cbe72a7ad6f655694dd697106680215e8489b600/expr.ipynb\"><img src=\"../../../__pv_it/2cbe72a7ad6f655694dd697106680215e8489b600/expr.png\" style=\"display:inline;vertical-align:middle;\" /></a>, <a class=\"ProveItLink\" href=\"../../../__pv_it/6840a4fa6c106149dc16a131294d0c5e44f1b0480/expr.ipynb\"><img src=\"../../../__pv_it/6840a4fa6c106149dc16a131294d0c5e44f1b0480/expr.png\" style=\"display:inline;vertical-align:middle;\" /></a> : <a class=\"ProveItLink\" href=\"../../../__pv_it/077b2ff79244fb4582cbe22c6e3356fa92a52f2f0/expr.ipynb\"><img src=\"../../../__pv_it/077b2ff79244fb4582cbe22c6e3356fa92a52f2f0/expr.png\" style=\"display:inline;vertical-align:middle;\" /></a></span></td></tr><tr><td>5</td><td>specialization</td><td>12, 13, 14</td><td><span style=\"font-size:20px;\"><a class=\"ProveItLink\" href=\"__pv_it/0f32bcc9f2a496786139e05c6acd4be91e68beb70/expr.ipynb\"><img src=\"__pv_it/0f32bcc9f2a496786139e05c6acd4be91e68beb70/expr.png\" style=\"display:inline;vertical-align:middle;\" /></a> &#x22A2;&nbsp;<a class=\"ProveItLink\" href=\"__pv_it/736c9fb123aa517a2bbeba9689091348a4ddfcf00/expr.ipynb\"><img src=\"__pv_it/736c9fb123aa517a2bbeba9689091348a4ddfcf00/expr.png\" style=\"display:inline;vertical-align:middle;\" /></a></span></td></tr>\n",
       "<tr><td>&nbsp;</td><td colspan=4 style=\"text-align:left\"><span style=\"font-size:20px;\"><a class=\"ProveItLink\" href=\"../../../__pv_it/abeee18594afe51bfb1be95d9591fbba24ac53f30/expr.ipynb\"><img src=\"../../../__pv_it/abeee18594afe51bfb1be95d9591fbba24ac53f30/expr.png\" style=\"display:inline;vertical-align:middle;\" /></a> : <a class=\"ProveItLink\" href=\"../__pv_it/46271c8230be96415d662709611f4ed2279d702b0/expr.ipynb\"><img src=\"../__pv_it/46271c8230be96415d662709611f4ed2279d702b0/expr.png\" style=\"display:inline;vertical-align:middle;\" /></a>, <a class=\"ProveItLink\" href=\"../../../__pv_it/07527342713064c87612d00d8557c53d53d5324a0/expr.ipynb\"><img src=\"../../../__pv_it/07527342713064c87612d00d8557c53d53d5324a0/expr.png\" style=\"display:inline;vertical-align:middle;\" /></a> : <a class=\"ProveItLink\" href=\"../../../__pv_it/985a1bdf1540838275dec15f4ad6de261cca93ce0/expr.ipynb\"><img src=\"../../../__pv_it/985a1bdf1540838275dec15f4ad6de261cca93ce0/expr.png\" style=\"display:inline;vertical-align:middle;\" /></a>, <a class=\"ProveItLink\" href=\"../../../__pv_it/6840a4fa6c106149dc16a131294d0c5e44f1b0480/expr.ipynb\"><img src=\"../../../__pv_it/6840a4fa6c106149dc16a131294d0c5e44f1b0480/expr.png\" style=\"display:inline;vertical-align:middle;\" /></a> : <a class=\"ProveItLink\" href=\"../../../__pv_it/185e6d30f167ee2ee5ef3321098dc98e0d77bc590/expr.ipynb\"><img src=\"../../../__pv_it/185e6d30f167ee2ee5ef3321098dc98e0d77bc590/expr.png\" style=\"display:inline;vertical-align:middle;\" /></a></span></td></tr><tr><td>6</td><td>specialization</td><td>15, 16, 17, 18</td><td><span style=\"font-size:20px;\"><a class=\"ProveItLink\" href=\"__pv_it/7a487b80a3a1aef3c6393f00e058be6d03948b470/expr.ipynb\"><img src=\"__pv_it/7a487b80a3a1aef3c6393f00e058be6d03948b470/expr.png\" style=\"display:inline;vertical-align:middle;\" /></a> &#x22A2;&nbsp;<a class=\"ProveItLink\" href=\"__pv_it/c08f2b73c2f1ab418e611403612f2d051a58b13b0/expr.ipynb\"><img src=\"__pv_it/c08f2b73c2f1ab418e611403612f2d051a58b13b0/expr.png\" style=\"display:inline;vertical-align:middle;\" /></a></span></td></tr>\n",
       "<tr><td>&nbsp;</td><td colspan=4 style=\"text-align:left\"><span style=\"font-size:20px;\"><a class=\"ProveItLink\" href=\"../../../__pv_it/abeee18594afe51bfb1be95d9591fbba24ac53f30/expr.ipynb\"><img src=\"../../../__pv_it/abeee18594afe51bfb1be95d9591fbba24ac53f30/expr.png\" style=\"display:inline;vertical-align:middle;\" /></a> : <a class=\"ProveItLink\" href=\"../__pv_it/46271c8230be96415d662709611f4ed2279d702b0/expr.ipynb\"><img src=\"../__pv_it/46271c8230be96415d662709611f4ed2279d702b0/expr.png\" style=\"display:inline;vertical-align:middle;\" /></a>, <a class=\"ProveItLink\" href=\"../../../__pv_it/07527342713064c87612d00d8557c53d53d5324a0/expr.ipynb\"><img src=\"../../../__pv_it/07527342713064c87612d00d8557c53d53d5324a0/expr.png\" style=\"display:inline;vertical-align:middle;\" /></a> : <a class=\"ProveItLink\" href=\"../../../__pv_it/9995c55100c62d7d8a012a35bafc852acbe03cf00/expr.ipynb\"><img src=\"../../../__pv_it/9995c55100c62d7d8a012a35bafc852acbe03cf00/expr.png\" style=\"display:inline;vertical-align:middle;\" /></a>, <a class=\"ProveItLink\" href=\"../../../__pv_it/6840a4fa6c106149dc16a131294d0c5e44f1b0480/expr.ipynb\"><img src=\"../../../__pv_it/6840a4fa6c106149dc16a131294d0c5e44f1b0480/expr.png\" style=\"display:inline;vertical-align:middle;\" /></a> : <a class=\"ProveItLink\" href=\"../../../__pv_it/6d1586c49fb5fd7602fde2bbc54560e7304e8ccf0/expr.ipynb\"><img src=\"../../../__pv_it/6d1586c49fb5fd7602fde2bbc54560e7304e8ccf0/expr.png\" style=\"display:inline;vertical-align:middle;\" /></a>, <a class=\"ProveItLink\" href=\"../../../__pv_it/cbdfda466482236edba0ce44ac7ef39cda0af7a40/expr.ipynb\"><img src=\"../../../__pv_it/cbdfda466482236edba0ce44ac7ef39cda0af7a40/expr.png\" style=\"display:inline;vertical-align:middle;\" /></a> : <a class=\"ProveItLink\" href=\"../../../__pv_it/994260d00d104a1ab9cf940a007fb6a4ff36f79e0/expr.ipynb\"><img src=\"../../../__pv_it/994260d00d104a1ab9cf940a007fb6a4ff36f79e0/expr.png\" style=\"display:inline;vertical-align:middle;\" /></a></span></td></tr><tr><td>7</td><td>assumption</td><td></td><td><span style=\"font-size:20px;\"><a class=\"ProveItLink\" href=\"__pv_it/a53480ed0192ee20c6decc5120d71f15350222130/expr.ipynb\"><img src=\"__pv_it/a53480ed0192ee20c6decc5120d71f15350222130/expr.png\" style=\"display:inline;vertical-align:middle;\" /></a> &#x22A2;&nbsp;<a class=\"ProveItLink\" href=\"__pv_it/28d041147b683f342affadc4e5474be7841fc4d90/expr.ipynb\"><img src=\"__pv_it/28d041147b683f342affadc4e5474be7841fc4d90/expr.png\" style=\"display:inline;vertical-align:middle;\" /></a></span></td></tr>\n",
       "<tr><td>8</td><td>theorem</td><td></td><td><span style=\"font-size:20px;\"> &#x22A2;&nbsp;<a class=\"ProveItLink\" href=\"../../../number/numeral/deci/__pv_it/c5d3f2ba07647aec518bec1929b16561d1a340400/expr.ipynb\"><img src=\"../../../number/numeral/deci/__pv_it/c5d3f2ba07647aec518bec1929b16561d1a340400/expr.png\" style=\"display:inline;vertical-align:middle;\" /></a></span></td></tr>\n",
       "<tr><td>&nbsp;</td><td colspan=4 style-\"text-align:left\"><a class=\"ProveItLink\" href=\"../../../number/numeral/deci/_proofs_/add_1_1.ipynb\">proveit.number.numeral.deci.add_1_1</a></td></tr><tr><td>9</td><td>theorem</td><td></td><td><span style=\"font-size:20px;\"> &#x22A2;&nbsp;<a class=\"ProveItLink\" href=\"../../../number/numeral/deci/__pv_it/21aa4b60034093b61b7d779cdd54bc7d2d51c73e0/expr.ipynb\"><img src=\"../../../number/numeral/deci/__pv_it/21aa4b60034093b61b7d779cdd54bc7d2d51c73e0/expr.png\" style=\"display:inline;vertical-align:middle;\" /></a></span></td></tr>\n",
       "<tr><td>&nbsp;</td><td colspan=4 style-\"text-align:left\"><a class=\"ProveItLink\" href=\"../../../number/numeral/deci/_proofs_/add_2_1.ipynb\">proveit.number.numeral.deci.add_2_1</a></td></tr><tr><td>10</td><td>assumption</td><td></td><td><span style=\"font-size:20px;\"><a class=\"ProveItLink\" href=\"__pv_it/017ca8cfa034181c90ba15dd10869f0f4e516d6a0/expr.ipynb\"><img src=\"__pv_it/017ca8cfa034181c90ba15dd10869f0f4e516d6a0/expr.png\" style=\"display:inline;vertical-align:middle;\" /></a> &#x22A2;&nbsp;<a class=\"ProveItLink\" href=\"__pv_it/03a5c2b5cc6fc2c3cd686b4bcf84379b893abe210/expr.ipynb\"><img src=\"__pv_it/03a5c2b5cc6fc2c3cd686b4bcf84379b893abe210/expr.png\" style=\"display:inline;vertical-align:middle;\" /></a></span></td></tr>\n",
       "<tr><td>11</td><td>assumption</td><td></td><td><span style=\"font-size:20px;\"><a class=\"ProveItLink\" href=\"__pv_it/2c2e947402f53b9e11cd7769e1b5b3378595750e0/expr.ipynb\"><img src=\"__pv_it/2c2e947402f53b9e11cd7769e1b5b3378595750e0/expr.png\" style=\"display:inline;vertical-align:middle;\" /></a> &#x22A2;&nbsp;<a class=\"ProveItLink\" href=\"__pv_it/fe5c91c77f0659f9ea07a2e3257797875d6868370/expr.ipynb\"><img src=\"__pv_it/fe5c91c77f0659f9ea07a2e3257797875d6868370/expr.png\" style=\"display:inline;vertical-align:middle;\" /></a></span></td></tr>\n",
       "<tr><td>12</td><td>theorem</td><td></td><td><span style=\"font-size:20px;\"> &#x22A2;&nbsp;<a class=\"ProveItLink\" href=\"../../set_theory/membership/__pv_it/9ac424c71798aca56b25ebe33a7a41dbaa332c490/expr.ipynb\"><img src=\"../../set_theory/membership/__pv_it/9ac424c71798aca56b25ebe33a7a41dbaa332c490/expr.png\" style=\"display:inline;vertical-align:middle;\" /></a></span></td></tr>\n",
       "<tr><td>&nbsp;</td><td colspan=4 style-\"text-align:left\"><a class=\"ProveItLink\" href=\"../../set_theory/membership/_proofs_/exp_set_2.ipynb\">proveit.logic.set_theory.membership.exp_set_2</a></td></tr><tr><td>13</td><td>assumption</td><td></td><td><span style=\"font-size:20px;\"><a class=\"ProveItLink\" href=\"__pv_it/549ecf82a9d4ac5ca0750c6c3aaf83e6e7209ca90/expr.ipynb\"><img src=\"__pv_it/549ecf82a9d4ac5ca0750c6c3aaf83e6e7209ca90/expr.png\" style=\"display:inline;vertical-align:middle;\" /></a> &#x22A2;&nbsp;<a class=\"ProveItLink\" href=\"__pv_it/2cec3c732aceb253233bb533d4e43cc3f34f4f660/expr.ipynb\"><img src=\"__pv_it/2cec3c732aceb253233bb533d4e43cc3f34f4f660/expr.png\" style=\"display:inline;vertical-align:middle;\" /></a></span></td></tr>\n",
       "<tr><td>14</td><td>assumption</td><td></td><td><span style=\"font-size:20px;\"><a class=\"ProveItLink\" href=\"__pv_it/aa3618fdfba9edc866f19a2dbc2f7cde292ff1c70/expr.ipynb\"><img src=\"__pv_it/aa3618fdfba9edc866f19a2dbc2f7cde292ff1c70/expr.png\" style=\"display:inline;vertical-align:middle;\" /></a> &#x22A2;&nbsp;<a class=\"ProveItLink\" href=\"__pv_it/3891b823dfb55f51d513cc7144556dc1bfd425b70/expr.ipynb\"><img src=\"__pv_it/3891b823dfb55f51d513cc7144556dc1bfd425b70/expr.png\" style=\"display:inline;vertical-align:middle;\" /></a></span></td></tr>\n",
       "<tr><td>15</td><td>theorem</td><td></td><td><span style=\"font-size:20px;\"> &#x22A2;&nbsp;<a class=\"ProveItLink\" href=\"../../set_theory/membership/__pv_it/a49ce01e1a7921a9d6b58e9c03dee6f569af69c80/expr.ipynb\"><img src=\"../../set_theory/membership/__pv_it/a49ce01e1a7921a9d6b58e9c03dee6f569af69c80/expr.png\" style=\"display:inline;vertical-align:middle;\" /></a></span></td></tr>\n",
       "<tr><td>&nbsp;</td><td colspan=4 style-\"text-align:left\"><a class=\"ProveItLink\" href=\"../../set_theory/membership/_proofs_/exp_set_3.ipynb\">proveit.logic.set_theory.membership.exp_set_3</a></td></tr><tr><td>16</td><td>assumption</td><td></td><td><span style=\"font-size:20px;\"><a class=\"ProveItLink\" href=\"__pv_it/45550be27f6913c17dce44dfc83cc77bc2a041d30/expr.ipynb\"><img src=\"__pv_it/45550be27f6913c17dce44dfc83cc77bc2a041d30/expr.png\" style=\"display:inline;vertical-align:middle;\" /></a> &#x22A2;&nbsp;<a class=\"ProveItLink\" href=\"__pv_it/655d89e4e0e0d371b0b02d7fde2b0e184bd7586c0/expr.ipynb\"><img src=\"__pv_it/655d89e4e0e0d371b0b02d7fde2b0e184bd7586c0/expr.png\" style=\"display:inline;vertical-align:middle;\" /></a></span></td></tr>\n",
       "<tr><td>17</td><td>assumption</td><td></td><td><span style=\"font-size:20px;\"><a class=\"ProveItLink\" href=\"__pv_it/0ba4cd246cef7b00b186d3d56b6671849ced26320/expr.ipynb\"><img src=\"__pv_it/0ba4cd246cef7b00b186d3d56b6671849ced26320/expr.png\" style=\"display:inline;vertical-align:middle;\" /></a> &#x22A2;&nbsp;<a class=\"ProveItLink\" href=\"__pv_it/62029ad82d8302e3a31ed4ae162b3ad65f0484420/expr.ipynb\"><img src=\"__pv_it/62029ad82d8302e3a31ed4ae162b3ad65f0484420/expr.png\" style=\"display:inline;vertical-align:middle;\" /></a></span></td></tr>\n",
       "<tr><td>18</td><td>assumption</td><td></td><td><span style=\"font-size:20px;\"><a class=\"ProveItLink\" href=\"__pv_it/0104e7b63dbe24a8f1a4dc3aa342b211184372700/expr.ipynb\"><img src=\"__pv_it/0104e7b63dbe24a8f1a4dc3aa342b211184372700/expr.png\" style=\"display:inline;vertical-align:middle;\" /></a> &#x22A2;&nbsp;<a class=\"ProveItLink\" href=\"__pv_it/9c241f611ffe152dbed9d35a15444f5e8bde21190/expr.ipynb\"><img src=\"__pv_it/9c241f611ffe152dbed9d35a15444f5e8bde21190/expr.png\" style=\"display:inline;vertical-align:middle;\" /></a></span></td></tr>\n",
       "</table>"
      ],
      "text/plain": [
       "\tstep type\trequirements\tstatement\n",
       "0\tspecialization\t1, 2, 3, 4, 5, 6, 7, 8, 9\t{A or B or C or D or E or F or G , A in BOOLEANS , B in BOOLEANS , C in BOOLEANS , D in BOOLEANS , E in BOOLEANS , F in BOOLEANS , G in BOOLEANS} |= A or B or (C or D) or E or F or G\n",
       "\tl : 2, m : 2, n : 3, A : (A , B), B : (C , D), C : (E , F , G)\n",
       "1\ttheorem\t\t|= forall_{l, m, n in Naturals} [forall_{(A, B, C) in BOOLEANS^{l} * BOOLEANS^{m} * BOOLEANS^{n} | A_1 or  ...  or A_l or B_1 or  ...  or B_m or C_1 or  ...  or C_n} (A_1 or  ...  or A_l or (B_1 or  ...  or B_m) or C_1 or  ...  or C_n)]\n",
       "\tproveit.logic.boolean.disjunction.group\n",
       "2\ttheorem\t\t|= 2 in Naturals\n",
       "\tproveit.number.numeral.deci.nat2\n",
       "3\ttheorem\t\t|= 3 in Naturals\n",
       "\tproveit.number.numeral.deci.nat3\n",
       "4\tspecialization\t12, 10, 11\t{A in BOOLEANS , B in BOOLEANS} |= (A , B) in BOOLEANS^{2}\n",
       "\tS : BOOLEANS, a : A, b : B\n",
       "5\tspecialization\t12, 13, 14\t{C in BOOLEANS , D in BOOLEANS} |= (C , D) in BOOLEANS^{2}\n",
       "\tS : BOOLEANS, a : C, b : D\n",
       "6\tspecialization\t15, 16, 17, 18\t{E in BOOLEANS , F in BOOLEANS , G in BOOLEANS} |= (E , F , G) in BOOLEANS^{3}\n",
       "\tS : BOOLEANS, a : E, b : F, c : G\n",
       "7\tassumption\t\t{A or B or C or D or E or F or G} |= A or B or C or D or E or F or G\n",
       "8\ttheorem\t\t|= (1 + 1) = 2\n",
       "\tproveit.number.numeral.deci.add_1_1\n",
       "9\ttheorem\t\t|= (2 + 1) = 3\n",
       "\tproveit.number.numeral.deci.add_2_1\n",
       "10\tassumption\t\t{A in BOOLEANS} |= A in BOOLEANS\n",
       "11\tassumption\t\t{B in BOOLEANS} |= B in BOOLEANS\n",
       "12\ttheorem\t\t|= forall_{S} [forall_{a, b in S} ((a , b) in S^{2})]\n",
       "\tproveit.logic.set_theory.membership.exp_set_2\n",
       "13\tassumption\t\t{C in BOOLEANS} |= C in BOOLEANS\n",
       "14\tassumption\t\t{D in BOOLEANS} |= D in BOOLEANS\n",
       "15\ttheorem\t\t|= forall_{S} [forall_{a, b, c in S} ((a , b , c) in S^{3})]\n",
       "\tproveit.logic.set_theory.membership.exp_set_3\n",
       "16\tassumption\t\t{E in BOOLEANS} |= E in BOOLEANS\n",
       "17\tassumption\t\t{F in BOOLEANS} |= F in BOOLEANS\n",
       "18\tassumption\t\t{G in BOOLEANS} |= G in BOOLEANS"
      ]
     },
     "execution_count": 37,
     "metadata": {},
     "output_type": "execute_result"
    }
   ],
   "source": [
    "Or(A,B,C,D,E,F,G).deriveGroup(2,4,[Or(A,B,Or(C,D),E,F,G),Or(A,B,C,D,E,F,G),inBool(A), inBool(B),inBool(C),inBool(D),inBool(E),inBool(F),inBool(G)]).proof()"
   ]
  },
  {
   "cell_type": "code",
   "execution_count": 38,
   "metadata": {},
   "outputs": [
    {
     "data": {
      "text/html": [
       "<table><tr><th>&nbsp;</th><th>step type</th><th>requirements</th><th>statement</th></tr>\n",
       "<tr><td>0</td><td>specialization</td><td>1, 2, 3, 4, 5, 6, 7, 8</td><td><span style=\"font-size:20px;\"><a class=\"ProveItLink\" href=\"__pv_it/c5edaff40024f79e11d88f2f3c9d16393dc29bb10/expr.ipynb\"><img src=\"__pv_it/c5edaff40024f79e11d88f2f3c9d16393dc29bb10/expr.png\" style=\"display:inline;vertical-align:middle;\" /></a> &#x22A2;&nbsp;<a class=\"ProveItLink\" href=\"__pv_it/defd20bb25ec091e92c903fcd8eedebff6e698020/expr.ipynb\"><img src=\"__pv_it/defd20bb25ec091e92c903fcd8eedebff6e698020/expr.png\" style=\"display:inline;vertical-align:middle;\" /></a></span></td></tr>\n",
       "<tr><td>&nbsp;</td><td colspan=4 style=\"text-align:left\"><span style=\"font-size:20px;\"><a class=\"ProveItLink\" href=\"../../../__pv_it/3e5d49a51123592869b160296a6e123a424e07a70/expr.ipynb\"><img src=\"../../../__pv_it/3e5d49a51123592869b160296a6e123a424e07a70/expr.png\" style=\"display:inline;vertical-align:middle;\" /></a> : <a class=\"ProveItLink\" href=\"../../../number/numeral/__pv_it/9be8badea4c35b9724062cecc501d17a3158d1d20/expr.ipynb\"><img src=\"../../../number/numeral/__pv_it/9be8badea4c35b9724062cecc501d17a3158d1d20/expr.png\" style=\"display:inline;vertical-align:middle;\" /></a>, <a class=\"ProveItLink\" href=\"../../../__pv_it/78af03acba5349fd70398a32ce59bae1da52f0870/expr.ipynb\"><img src=\"../../../__pv_it/78af03acba5349fd70398a32ce59bae1da52f0870/expr.png\" style=\"display:inline;vertical-align:middle;\" /></a> : <a class=\"ProveItLink\" href=\"../../../number/numeral/__pv_it/9be8badea4c35b9724062cecc501d17a3158d1d20/expr.ipynb\"><img src=\"../../../number/numeral/__pv_it/9be8badea4c35b9724062cecc501d17a3158d1d20/expr.png\" style=\"display:inline;vertical-align:middle;\" /></a>, <a class=\"ProveItLink\" href=\"../../../__pv_it/39dbcd3ca0390345b51c6ef7785756419e2c14390/expr.ipynb\"><img src=\"../../../__pv_it/39dbcd3ca0390345b51c6ef7785756419e2c14390/expr.png\" style=\"display:inline;vertical-align:middle;\" /></a> : <a class=\"ProveItLink\" href=\"../../../number/numeral/__pv_it/9be8badea4c35b9724062cecc501d17a3158d1d20/expr.ipynb\"><img src=\"../../../number/numeral/__pv_it/9be8badea4c35b9724062cecc501d17a3158d1d20/expr.png\" style=\"display:inline;vertical-align:middle;\" /></a>, <a class=\"ProveItLink\" href=\"../../../__pv_it/eb438fefc4bd0ac977777d6dfd3e8a72dfbedbd50/expr.ipynb\"><img src=\"../../../__pv_it/eb438fefc4bd0ac977777d6dfd3e8a72dfbedbd50/expr.png\" style=\"display:inline;vertical-align:middle;\" /></a> : <a class=\"ProveItLink\" href=\"__pv_it/cf6389edcd791ca994db59178ae31748dc129fc20/expr.ipynb\"><img src=\"__pv_it/cf6389edcd791ca994db59178ae31748dc129fc20/expr.png\" style=\"display:inline;vertical-align:middle;\" /></a>, <a class=\"ProveItLink\" href=\"../../../__pv_it/077b2ff79244fb4582cbe22c6e3356fa92a52f2f0/expr.ipynb\"><img src=\"../../../__pv_it/077b2ff79244fb4582cbe22c6e3356fa92a52f2f0/expr.png\" style=\"display:inline;vertical-align:middle;\" /></a> : <a class=\"ProveItLink\" href=\"../../../__pv_it/077b2ff79244fb4582cbe22c6e3356fa92a52f2f0/expr.ipynb\"><img src=\"../../../__pv_it/077b2ff79244fb4582cbe22c6e3356fa92a52f2f0/expr.png\" style=\"display:inline;vertical-align:middle;\" /></a>, <a class=\"ProveItLink\" href=\"../../../__pv_it/9242e69d4f2c65d04fc0527b82418c7c22c6da370/expr.ipynb\"><img src=\"../../../__pv_it/9242e69d4f2c65d04fc0527b82418c7c22c6da370/expr.png\" style=\"display:inline;vertical-align:middle;\" /></a> : <a class=\"ProveItLink\" href=\"__pv_it/9154195f9f4d4cd0a151bd889ff6116df4ecd1440/expr.ipynb\"><img src=\"__pv_it/9154195f9f4d4cd0a151bd889ff6116df4ecd1440/expr.png\" style=\"display:inline;vertical-align:middle;\" /></a>, <a class=\"ProveItLink\" href=\"../../../__pv_it/185e6d30f167ee2ee5ef3321098dc98e0d77bc590/expr.ipynb\"><img src=\"../../../__pv_it/185e6d30f167ee2ee5ef3321098dc98e0d77bc590/expr.png\" style=\"display:inline;vertical-align:middle;\" /></a> : <a class=\"ProveItLink\" href=\"../../../__pv_it/185e6d30f167ee2ee5ef3321098dc98e0d77bc590/expr.ipynb\"><img src=\"../../../__pv_it/185e6d30f167ee2ee5ef3321098dc98e0d77bc590/expr.png\" style=\"display:inline;vertical-align:middle;\" /></a>, <a class=\"ProveItLink\" href=\"../../../__pv_it/63656012a195560f4e4f20815b9dee8366a979e40/expr.ipynb\"><img src=\"../../../__pv_it/63656012a195560f4e4f20815b9dee8366a979e40/expr.png\" style=\"display:inline;vertical-align:middle;\" /></a> : <a class=\"ProveItLink\" href=\"__pv_it/86f685518fa5e8f7b06e3b0dea384aa11fd7a42e0/expr.ipynb\"><img src=\"__pv_it/86f685518fa5e8f7b06e3b0dea384aa11fd7a42e0/expr.png\" style=\"display:inline;vertical-align:middle;\" /></a></span></td></tr><tr><td>1</td><td>theorem</td><td></td><td><span style=\"font-size:20px;\"> &#x22A2;&nbsp;<a class=\"ProveItLink\" href=\"__pv_it/aa99b7260fe556c201ff262c913d27c9ba5058420/expr.ipynb\"><img src=\"__pv_it/aa99b7260fe556c201ff262c913d27c9ba5058420/expr.png\" style=\"display:inline;vertical-align:middle;\" /></a></span></td></tr>\n",
       "<tr><td>&nbsp;</td><td colspan=4 style-\"text-align:left\"><a class=\"ProveItLink\" href=\"_proofs_/swap.ipynb\">proveit.logic.boolean.disjunction.swap</a></td></tr><tr><td>2</td><td>theorem</td><td></td><td><span style=\"font-size:20px;\"> &#x22A2;&nbsp;<a class=\"ProveItLink\" href=\"../../../number/numeral/deci/__pv_it/3f15fb519636fc585376b5b502be456d654dd18d0/expr.ipynb\"><img src=\"../../../number/numeral/deci/__pv_it/3f15fb519636fc585376b5b502be456d654dd18d0/expr.png\" style=\"display:inline;vertical-align:middle;\" /></a></span></td></tr>\n",
       "<tr><td>&nbsp;</td><td colspan=4 style-\"text-align:left\"><a class=\"ProveItLink\" href=\"../../../number/numeral/deci/_proofs_/nat1.ipynb\">proveit.number.numeral.deci.nat1</a></td></tr><tr><td>3</td><td>specialization</td><td>11, 9</td><td><span style=\"font-size:20px;\"><a class=\"ProveItLink\" href=\"__pv_it/017ca8cfa034181c90ba15dd10869f0f4e516d6a0/expr.ipynb\"><img src=\"__pv_it/017ca8cfa034181c90ba15dd10869f0f4e516d6a0/expr.png\" style=\"display:inline;vertical-align:middle;\" /></a> &#x22A2;&nbsp;<a class=\"ProveItLink\" href=\"__pv_it/5bb2701b3ea22e76a1686a8b5565df2a470e4d930/expr.ipynb\"><img src=\"__pv_it/5bb2701b3ea22e76a1686a8b5565df2a470e4d930/expr.png\" style=\"display:inline;vertical-align:middle;\" /></a></span></td></tr>\n",
       "<tr><td>&nbsp;</td><td colspan=4 style=\"text-align:left\"><span style=\"font-size:20px;\"><a class=\"ProveItLink\" href=\"../../../__pv_it/abeee18594afe51bfb1be95d9591fbba24ac53f30/expr.ipynb\"><img src=\"../../../__pv_it/abeee18594afe51bfb1be95d9591fbba24ac53f30/expr.png\" style=\"display:inline;vertical-align:middle;\" /></a> : <a class=\"ProveItLink\" href=\"../__pv_it/46271c8230be96415d662709611f4ed2279d702b0/expr.ipynb\"><img src=\"../__pv_it/46271c8230be96415d662709611f4ed2279d702b0/expr.png\" style=\"display:inline;vertical-align:middle;\" /></a>, <a class=\"ProveItLink\" href=\"../../../__pv_it/07527342713064c87612d00d8557c53d53d5324a0/expr.ipynb\"><img src=\"../../../__pv_it/07527342713064c87612d00d8557c53d53d5324a0/expr.png\" style=\"display:inline;vertical-align:middle;\" /></a> : <a class=\"ProveItLink\" href=\"../../../__pv_it/2cbe72a7ad6f655694dd697106680215e8489b600/expr.ipynb\"><img src=\"../../../__pv_it/2cbe72a7ad6f655694dd697106680215e8489b600/expr.png\" style=\"display:inline;vertical-align:middle;\" /></a></span></td></tr><tr><td>4</td><td>assumption</td><td></td><td><span style=\"font-size:20px;\"><a class=\"ProveItLink\" href=\"__pv_it/2c2e947402f53b9e11cd7769e1b5b3378595750e0/expr.ipynb\"><img src=\"__pv_it/2c2e947402f53b9e11cd7769e1b5b3378595750e0/expr.png\" style=\"display:inline;vertical-align:middle;\" /></a> &#x22A2;&nbsp;<a class=\"ProveItLink\" href=\"__pv_it/fe5c91c77f0659f9ea07a2e3257797875d6868370/expr.ipynb\"><img src=\"__pv_it/fe5c91c77f0659f9ea07a2e3257797875d6868370/expr.png\" style=\"display:inline;vertical-align:middle;\" /></a></span></td></tr>\n",
       "<tr><td>5</td><td>specialization</td><td>11, 10</td><td><span style=\"font-size:20px;\"><a class=\"ProveItLink\" href=\"__pv_it/549ecf82a9d4ac5ca0750c6c3aaf83e6e7209ca90/expr.ipynb\"><img src=\"__pv_it/549ecf82a9d4ac5ca0750c6c3aaf83e6e7209ca90/expr.png\" style=\"display:inline;vertical-align:middle;\" /></a> &#x22A2;&nbsp;<a class=\"ProveItLink\" href=\"__pv_it/4cdfe971be2a5b05d153db746ed8312ef78bc1cf0/expr.ipynb\"><img src=\"__pv_it/4cdfe971be2a5b05d153db746ed8312ef78bc1cf0/expr.png\" style=\"display:inline;vertical-align:middle;\" /></a></span></td></tr>\n",
       "<tr><td>&nbsp;</td><td colspan=4 style=\"text-align:left\"><span style=\"font-size:20px;\"><a class=\"ProveItLink\" href=\"../../../__pv_it/abeee18594afe51bfb1be95d9591fbba24ac53f30/expr.ipynb\"><img src=\"../../../__pv_it/abeee18594afe51bfb1be95d9591fbba24ac53f30/expr.png\" style=\"display:inline;vertical-align:middle;\" /></a> : <a class=\"ProveItLink\" href=\"../__pv_it/46271c8230be96415d662709611f4ed2279d702b0/expr.ipynb\"><img src=\"../__pv_it/46271c8230be96415d662709611f4ed2279d702b0/expr.png\" style=\"display:inline;vertical-align:middle;\" /></a>, <a class=\"ProveItLink\" href=\"../../../__pv_it/07527342713064c87612d00d8557c53d53d5324a0/expr.ipynb\"><img src=\"../../../__pv_it/07527342713064c87612d00d8557c53d53d5324a0/expr.png\" style=\"display:inline;vertical-align:middle;\" /></a> : <a class=\"ProveItLink\" href=\"../../../__pv_it/985a1bdf1540838275dec15f4ad6de261cca93ce0/expr.ipynb\"><img src=\"../../../__pv_it/985a1bdf1540838275dec15f4ad6de261cca93ce0/expr.png\" style=\"display:inline;vertical-align:middle;\" /></a></span></td></tr><tr><td>6</td><td>assumption</td><td></td><td><span style=\"font-size:20px;\"><a class=\"ProveItLink\" href=\"__pv_it/aa3618fdfba9edc866f19a2dbc2f7cde292ff1c70/expr.ipynb\"><img src=\"__pv_it/aa3618fdfba9edc866f19a2dbc2f7cde292ff1c70/expr.png\" style=\"display:inline;vertical-align:middle;\" /></a> &#x22A2;&nbsp;<a class=\"ProveItLink\" href=\"__pv_it/3891b823dfb55f51d513cc7144556dc1bfd425b70/expr.ipynb\"><img src=\"__pv_it/3891b823dfb55f51d513cc7144556dc1bfd425b70/expr.png\" style=\"display:inline;vertical-align:middle;\" /></a></span></td></tr>\n",
       "<tr><td>7</td><td>specialization</td><td>11, 12</td><td><span style=\"font-size:20px;\"><a class=\"ProveItLink\" href=\"__pv_it/45550be27f6913c17dce44dfc83cc77bc2a041d30/expr.ipynb\"><img src=\"__pv_it/45550be27f6913c17dce44dfc83cc77bc2a041d30/expr.png\" style=\"display:inline;vertical-align:middle;\" /></a> &#x22A2;&nbsp;<a class=\"ProveItLink\" href=\"__pv_it/080c3139f85e372735f07174b42d90b400145ec50/expr.ipynb\"><img src=\"__pv_it/080c3139f85e372735f07174b42d90b400145ec50/expr.png\" style=\"display:inline;vertical-align:middle;\" /></a></span></td></tr>\n",
       "<tr><td>&nbsp;</td><td colspan=4 style=\"text-align:left\"><span style=\"font-size:20px;\"><a class=\"ProveItLink\" href=\"../../../__pv_it/abeee18594afe51bfb1be95d9591fbba24ac53f30/expr.ipynb\"><img src=\"../../../__pv_it/abeee18594afe51bfb1be95d9591fbba24ac53f30/expr.png\" style=\"display:inline;vertical-align:middle;\" /></a> : <a class=\"ProveItLink\" href=\"../__pv_it/46271c8230be96415d662709611f4ed2279d702b0/expr.ipynb\"><img src=\"../__pv_it/46271c8230be96415d662709611f4ed2279d702b0/expr.png\" style=\"display:inline;vertical-align:middle;\" /></a>, <a class=\"ProveItLink\" href=\"../../../__pv_it/07527342713064c87612d00d8557c53d53d5324a0/expr.ipynb\"><img src=\"../../../__pv_it/07527342713064c87612d00d8557c53d53d5324a0/expr.png\" style=\"display:inline;vertical-align:middle;\" /></a> : <a class=\"ProveItLink\" href=\"../../../__pv_it/9995c55100c62d7d8a012a35bafc852acbe03cf00/expr.ipynb\"><img src=\"../../../__pv_it/9995c55100c62d7d8a012a35bafc852acbe03cf00/expr.png\" style=\"display:inline;vertical-align:middle;\" /></a></span></td></tr><tr><td>8</td><td>assumption</td><td></td><td><span style=\"font-size:20px;\"><a class=\"ProveItLink\" href=\"__pv_it/39b1c84aa371287b3eb026c0b209d362c552770c0/expr.ipynb\"><img src=\"__pv_it/39b1c84aa371287b3eb026c0b209d362c552770c0/expr.png\" style=\"display:inline;vertical-align:middle;\" /></a> &#x22A2;&nbsp;<a class=\"ProveItLink\" href=\"__pv_it/032a6c0b7ddaf2bca6f6c3c42e7e41210341700e0/expr.ipynb\"><img src=\"__pv_it/032a6c0b7ddaf2bca6f6c3c42e7e41210341700e0/expr.png\" style=\"display:inline;vertical-align:middle;\" /></a></span></td></tr>\n",
       "<tr><td>9</td><td>assumption</td><td></td><td><span style=\"font-size:20px;\"><a class=\"ProveItLink\" href=\"__pv_it/017ca8cfa034181c90ba15dd10869f0f4e516d6a0/expr.ipynb\"><img src=\"__pv_it/017ca8cfa034181c90ba15dd10869f0f4e516d6a0/expr.png\" style=\"display:inline;vertical-align:middle;\" /></a> &#x22A2;&nbsp;<a class=\"ProveItLink\" href=\"__pv_it/03a5c2b5cc6fc2c3cd686b4bcf84379b893abe210/expr.ipynb\"><img src=\"__pv_it/03a5c2b5cc6fc2c3cd686b4bcf84379b893abe210/expr.png\" style=\"display:inline;vertical-align:middle;\" /></a></span></td></tr>\n",
       "<tr><td>10</td><td>assumption</td><td></td><td><span style=\"font-size:20px;\"><a class=\"ProveItLink\" href=\"__pv_it/549ecf82a9d4ac5ca0750c6c3aaf83e6e7209ca90/expr.ipynb\"><img src=\"__pv_it/549ecf82a9d4ac5ca0750c6c3aaf83e6e7209ca90/expr.png\" style=\"display:inline;vertical-align:middle;\" /></a> &#x22A2;&nbsp;<a class=\"ProveItLink\" href=\"__pv_it/2cec3c732aceb253233bb533d4e43cc3f34f4f660/expr.ipynb\"><img src=\"__pv_it/2cec3c732aceb253233bb533d4e43cc3f34f4f660/expr.png\" style=\"display:inline;vertical-align:middle;\" /></a></span></td></tr>\n",
       "<tr><td>11</td><td>theorem</td><td></td><td><span style=\"font-size:20px;\"> &#x22A2;&nbsp;<a class=\"ProveItLink\" href=\"../../set_theory/membership/__pv_it/2fd01e9dcec2beac2e2b13b9e038066596f5567d0/expr.ipynb\"><img src=\"../../set_theory/membership/__pv_it/2fd01e9dcec2beac2e2b13b9e038066596f5567d0/expr.png\" style=\"display:inline;vertical-align:middle;\" /></a></span></td></tr>\n",
       "<tr><td>&nbsp;</td><td colspan=4 style-\"text-align:left\"><a class=\"ProveItLink\" href=\"../../set_theory/membership/_proofs_/exp_set_1.ipynb\">proveit.logic.set_theory.membership.exp_set_1</a></td></tr><tr><td>12</td><td>assumption</td><td></td><td><span style=\"font-size:20px;\"><a class=\"ProveItLink\" href=\"__pv_it/45550be27f6913c17dce44dfc83cc77bc2a041d30/expr.ipynb\"><img src=\"__pv_it/45550be27f6913c17dce44dfc83cc77bc2a041d30/expr.png\" style=\"display:inline;vertical-align:middle;\" /></a> &#x22A2;&nbsp;<a class=\"ProveItLink\" href=\"__pv_it/655d89e4e0e0d371b0b02d7fde2b0e184bd7586c0/expr.ipynb\"><img src=\"__pv_it/655d89e4e0e0d371b0b02d7fde2b0e184bd7586c0/expr.png\" style=\"display:inline;vertical-align:middle;\" /></a></span></td></tr>\n",
       "</table>"
      ],
      "text/plain": [
       "\tstep type\trequirements\tstatement\n",
       "0\tspecialization\t1, 2, 3, 4, 5, 6, 7, 8\t{A or B or C or D or E , A in BOOLEANS , B in BOOLEANS , C in BOOLEANS , D in BOOLEANS , E in BOOLEANS} |= A or D or C or B or E\n",
       "\tl : 1, m : 1, n : 1, A : (A), B : B, C : (C), D : D, E : (E)\n",
       "1\ttheorem\t\t|= forall_{l, m, n in Naturals} [forall_{(A, B, C, D, E) in BOOLEANS^{l} * BOOLEANS * BOOLEANS^{m} * BOOLEANS * BOOLEANS^{n} | A_1 or  ...  or A_l or B or C_1 or  ...  or C_m or D or E_1 or  ...  or E_n} (A_1 or  ...  or A_l or D or C_1 or  ...  or C_m or B or E_1 or  ...  or E_n)]\n",
       "\tproveit.logic.boolean.disjunction.swap\n",
       "2\ttheorem\t\t|= 1 in Naturals\n",
       "\tproveit.number.numeral.deci.nat1\n",
       "3\tspecialization\t11, 9\t{A in BOOLEANS} |= (A) in BOOLEANS^{1}\n",
       "\tS : BOOLEANS, a : A\n",
       "4\tassumption\t\t{B in BOOLEANS} |= B in BOOLEANS\n",
       "5\tspecialization\t11, 10\t{C in BOOLEANS} |= (C) in BOOLEANS^{1}\n",
       "\tS : BOOLEANS, a : C\n",
       "6\tassumption\t\t{D in BOOLEANS} |= D in BOOLEANS\n",
       "7\tspecialization\t11, 12\t{E in BOOLEANS} |= (E) in BOOLEANS^{1}\n",
       "\tS : BOOLEANS, a : E\n",
       "8\tassumption\t\t{A or B or C or D or E} |= A or B or C or D or E\n",
       "9\tassumption\t\t{A in BOOLEANS} |= A in BOOLEANS\n",
       "10\tassumption\t\t{C in BOOLEANS} |= C in BOOLEANS\n",
       "11\ttheorem\t\t|= forall_{S} [forall_{a in S} ((a) in S^{1})]\n",
       "\tproveit.logic.set_theory.membership.exp_set_1\n",
       "12\tassumption\t\t{E in BOOLEANS} |= E in BOOLEANS"
      ]
     },
     "execution_count": 38,
     "metadata": {},
     "output_type": "execute_result"
    }
   ],
   "source": [
    "Or(A,B,C,D,E).deriveSwap(1,3, [Or(A,B,C,D,E), *inBool(A,B,C,D,E)]).proof()"
   ]
  },
  {
   "cell_type": "code",
   "execution_count": 39,
   "metadata": {},
   "outputs": [
    {
     "data": {
      "text/html": [
       "<table><tr><th>&nbsp;</th><th>step type</th><th>requirements</th><th>statement</th></tr>\n",
       "<tr><td>0</td><td>specialization</td><td>1, 2, 3, 4, 5, 6, 7, 8, 9, 10, 11</td><td><span style=\"font-size:20px;\"><a class=\"ProveItLink\" href=\"__pv_it/a91a6401de4a0e62ef8bf5ae69d0b947688283a20/expr.ipynb\"><img src=\"__pv_it/a91a6401de4a0e62ef8bf5ae69d0b947688283a20/expr.png\" style=\"display:inline;vertical-align:middle;\" /></a> &#x22A2;&nbsp;<a class=\"ProveItLink\" href=\"__pv_it/8a3bce738a5ed0354dacb830150eea087d4f564c0/expr.ipynb\"><img src=\"__pv_it/8a3bce738a5ed0354dacb830150eea087d4f564c0/expr.png\" style=\"display:inline;vertical-align:middle;\" /></a></span></td></tr>\n",
       "<tr><td>&nbsp;</td><td colspan=4 style=\"text-align:left\"><span style=\"font-size:20px;\"><a class=\"ProveItLink\" href=\"../../../__pv_it/3e5d49a51123592869b160296a6e123a424e07a70/expr.ipynb\"><img src=\"../../../__pv_it/3e5d49a51123592869b160296a6e123a424e07a70/expr.png\" style=\"display:inline;vertical-align:middle;\" /></a> : <a class=\"ProveItLink\" href=\"../../../number/numeral/__pv_it/9176d93c83afa2c995b614976e3cb49207102fa70/expr.ipynb\"><img src=\"../../../number/numeral/__pv_it/9176d93c83afa2c995b614976e3cb49207102fa70/expr.png\" style=\"display:inline;vertical-align:middle;\" /></a>, <a class=\"ProveItLink\" href=\"../../../__pv_it/78af03acba5349fd70398a32ce59bae1da52f0870/expr.ipynb\"><img src=\"../../../__pv_it/78af03acba5349fd70398a32ce59bae1da52f0870/expr.png\" style=\"display:inline;vertical-align:middle;\" /></a> : <a class=\"ProveItLink\" href=\"../../../number/numeral/__pv_it/9be8badea4c35b9724062cecc501d17a3158d1d20/expr.ipynb\"><img src=\"../../../number/numeral/__pv_it/9be8badea4c35b9724062cecc501d17a3158d1d20/expr.png\" style=\"display:inline;vertical-align:middle;\" /></a>, <a class=\"ProveItLink\" href=\"../../../__pv_it/39dbcd3ca0390345b51c6ef7785756419e2c14390/expr.ipynb\"><img src=\"../../../__pv_it/39dbcd3ca0390345b51c6ef7785756419e2c14390/expr.png\" style=\"display:inline;vertical-align:middle;\" /></a> : <a class=\"ProveItLink\" href=\"../../../number/numeral/__pv_it/9176d93c83afa2c995b614976e3cb49207102fa70/expr.ipynb\"><img src=\"../../../number/numeral/__pv_it/9176d93c83afa2c995b614976e3cb49207102fa70/expr.png\" style=\"display:inline;vertical-align:middle;\" /></a>, <a class=\"ProveItLink\" href=\"../../../__pv_it/eb438fefc4bd0ac977777d6dfd3e8a72dfbedbd50/expr.ipynb\"><img src=\"../../../__pv_it/eb438fefc4bd0ac977777d6dfd3e8a72dfbedbd50/expr.png\" style=\"display:inline;vertical-align:middle;\" /></a> : <a class=\"ProveItLink\" href=\"__pv_it/3bf9902b68eb16c350f1cbf3338cf2ecb60afd7e0/expr.ipynb\"><img src=\"__pv_it/3bf9902b68eb16c350f1cbf3338cf2ecb60afd7e0/expr.png\" style=\"display:inline;vertical-align:middle;\" /></a>, <a class=\"ProveItLink\" href=\"../../../__pv_it/077b2ff79244fb4582cbe22c6e3356fa92a52f2f0/expr.ipynb\"><img src=\"../../../__pv_it/077b2ff79244fb4582cbe22c6e3356fa92a52f2f0/expr.png\" style=\"display:inline;vertical-align:middle;\" /></a> : <a class=\"ProveItLink\" href=\"../../../__pv_it/185e6d30f167ee2ee5ef3321098dc98e0d77bc590/expr.ipynb\"><img src=\"../../../__pv_it/185e6d30f167ee2ee5ef3321098dc98e0d77bc590/expr.png\" style=\"display:inline;vertical-align:middle;\" /></a>, <a class=\"ProveItLink\" href=\"../../../__pv_it/9242e69d4f2c65d04fc0527b82418c7c22c6da370/expr.ipynb\"><img src=\"../../../__pv_it/9242e69d4f2c65d04fc0527b82418c7c22c6da370/expr.png\" style=\"display:inline;vertical-align:middle;\" /></a> : <a class=\"ProveItLink\" href=\"__pv_it/86f685518fa5e8f7b06e3b0dea384aa11fd7a42e0/expr.ipynb\"><img src=\"__pv_it/86f685518fa5e8f7b06e3b0dea384aa11fd7a42e0/expr.png\" style=\"display:inline;vertical-align:middle;\" /></a>, <a class=\"ProveItLink\" href=\"../../../__pv_it/185e6d30f167ee2ee5ef3321098dc98e0d77bc590/expr.ipynb\"><img src=\"../../../__pv_it/185e6d30f167ee2ee5ef3321098dc98e0d77bc590/expr.png\" style=\"display:inline;vertical-align:middle;\" /></a> : <a class=\"ProveItLink\" href=\"../../../__pv_it/6d1586c49fb5fd7602fde2bbc54560e7304e8ccf0/expr.ipynb\"><img src=\"../../../__pv_it/6d1586c49fb5fd7602fde2bbc54560e7304e8ccf0/expr.png\" style=\"display:inline;vertical-align:middle;\" /></a>, <a class=\"ProveItLink\" href=\"../../../__pv_it/63656012a195560f4e4f20815b9dee8366a979e40/expr.ipynb\"><img src=\"../../../__pv_it/63656012a195560f4e4f20815b9dee8366a979e40/expr.png\" style=\"display:inline;vertical-align:middle;\" /></a> : <a class=\"ProveItLink\" href=\"__pv_it/8ad90209d120e0d93c1c5dea858382899ee7454d0/expr.ipynb\"><img src=\"__pv_it/8ad90209d120e0d93c1c5dea858382899ee7454d0/expr.png\" style=\"display:inline;vertical-align:middle;\" /></a></span></td></tr><tr><td>1</td><td>theorem</td><td></td><td><span style=\"font-size:20px;\"> &#x22A2;&nbsp;<a class=\"ProveItLink\" href=\"__pv_it/aa99b7260fe556c201ff262c913d27c9ba5058420/expr.ipynb\"><img src=\"__pv_it/aa99b7260fe556c201ff262c913d27c9ba5058420/expr.png\" style=\"display:inline;vertical-align:middle;\" /></a></span></td></tr>\n",
       "<tr><td>&nbsp;</td><td colspan=4 style-\"text-align:left\"><a class=\"ProveItLink\" href=\"_proofs_/swap.ipynb\">proveit.logic.boolean.disjunction.swap</a></td></tr><tr><td>2</td><td>theorem</td><td></td><td><span style=\"font-size:20px;\"> &#x22A2;&nbsp;<a class=\"ProveItLink\" href=\"../../../number/numeral/deci/__pv_it/106bf174ef7755d5609db086689abcc208d6bf3d0/expr.ipynb\"><img src=\"../../../number/numeral/deci/__pv_it/106bf174ef7755d5609db086689abcc208d6bf3d0/expr.png\" style=\"display:inline;vertical-align:middle;\" /></a></span></td></tr>\n",
       "<tr><td>&nbsp;</td><td colspan=4 style-\"text-align:left\"><a class=\"ProveItLink\" href=\"../../../number/numeral/deci/_proofs_/nat3.ipynb\">proveit.number.numeral.deci.nat3</a></td></tr><tr><td>3</td><td>theorem</td><td></td><td><span style=\"font-size:20px;\"> &#x22A2;&nbsp;<a class=\"ProveItLink\" href=\"../../../number/numeral/deci/__pv_it/3f15fb519636fc585376b5b502be456d654dd18d0/expr.ipynb\"><img src=\"../../../number/numeral/deci/__pv_it/3f15fb519636fc585376b5b502be456d654dd18d0/expr.png\" style=\"display:inline;vertical-align:middle;\" /></a></span></td></tr>\n",
       "<tr><td>&nbsp;</td><td colspan=4 style-\"text-align:left\"><a class=\"ProveItLink\" href=\"../../../number/numeral/deci/_proofs_/nat1.ipynb\">proveit.number.numeral.deci.nat1</a></td></tr><tr><td>4</td><td>specialization</td><td>17, 12, 13, 14</td><td><span style=\"font-size:20px;\"><a class=\"ProveItLink\" href=\"__pv_it/976b642468603f9d0fabfcd30d768626c7ea5c670/expr.ipynb\"><img src=\"__pv_it/976b642468603f9d0fabfcd30d768626c7ea5c670/expr.png\" style=\"display:inline;vertical-align:middle;\" /></a> &#x22A2;&nbsp;<a class=\"ProveItLink\" href=\"__pv_it/acf259ce5cebb7690860de8ba4c37a32b2845ea90/expr.ipynb\"><img src=\"__pv_it/acf259ce5cebb7690860de8ba4c37a32b2845ea90/expr.png\" style=\"display:inline;vertical-align:middle;\" /></a></span></td></tr>\n",
       "<tr><td>&nbsp;</td><td colspan=4 style=\"text-align:left\"><span style=\"font-size:20px;\"><a class=\"ProveItLink\" href=\"../../../__pv_it/abeee18594afe51bfb1be95d9591fbba24ac53f30/expr.ipynb\"><img src=\"../../../__pv_it/abeee18594afe51bfb1be95d9591fbba24ac53f30/expr.png\" style=\"display:inline;vertical-align:middle;\" /></a> : <a class=\"ProveItLink\" href=\"../__pv_it/46271c8230be96415d662709611f4ed2279d702b0/expr.ipynb\"><img src=\"../__pv_it/46271c8230be96415d662709611f4ed2279d702b0/expr.png\" style=\"display:inline;vertical-align:middle;\" /></a>, <a class=\"ProveItLink\" href=\"../../../__pv_it/07527342713064c87612d00d8557c53d53d5324a0/expr.ipynb\"><img src=\"../../../__pv_it/07527342713064c87612d00d8557c53d53d5324a0/expr.png\" style=\"display:inline;vertical-align:middle;\" /></a> : <a class=\"ProveItLink\" href=\"../../../__pv_it/2cbe72a7ad6f655694dd697106680215e8489b600/expr.ipynb\"><img src=\"../../../__pv_it/2cbe72a7ad6f655694dd697106680215e8489b600/expr.png\" style=\"display:inline;vertical-align:middle;\" /></a>, <a class=\"ProveItLink\" href=\"../../../__pv_it/6840a4fa6c106149dc16a131294d0c5e44f1b0480/expr.ipynb\"><img src=\"../../../__pv_it/6840a4fa6c106149dc16a131294d0c5e44f1b0480/expr.png\" style=\"display:inline;vertical-align:middle;\" /></a> : <a class=\"ProveItLink\" href=\"../../../__pv_it/077b2ff79244fb4582cbe22c6e3356fa92a52f2f0/expr.ipynb\"><img src=\"../../../__pv_it/077b2ff79244fb4582cbe22c6e3356fa92a52f2f0/expr.png\" style=\"display:inline;vertical-align:middle;\" /></a>, <a class=\"ProveItLink\" href=\"../../../__pv_it/cbdfda466482236edba0ce44ac7ef39cda0af7a40/expr.ipynb\"><img src=\"../../../__pv_it/cbdfda466482236edba0ce44ac7ef39cda0af7a40/expr.png\" style=\"display:inline;vertical-align:middle;\" /></a> : <a class=\"ProveItLink\" href=\"../../../__pv_it/985a1bdf1540838275dec15f4ad6de261cca93ce0/expr.ipynb\"><img src=\"../../../__pv_it/985a1bdf1540838275dec15f4ad6de261cca93ce0/expr.png\" style=\"display:inline;vertical-align:middle;\" /></a></span></td></tr><tr><td>5</td><td>assumption</td><td></td><td><span style=\"font-size:20px;\"><a class=\"ProveItLink\" href=\"__pv_it/aa3618fdfba9edc866f19a2dbc2f7cde292ff1c70/expr.ipynb\"><img src=\"__pv_it/aa3618fdfba9edc866f19a2dbc2f7cde292ff1c70/expr.png\" style=\"display:inline;vertical-align:middle;\" /></a> &#x22A2;&nbsp;<a class=\"ProveItLink\" href=\"__pv_it/3891b823dfb55f51d513cc7144556dc1bfd425b70/expr.ipynb\"><img src=\"__pv_it/3891b823dfb55f51d513cc7144556dc1bfd425b70/expr.png\" style=\"display:inline;vertical-align:middle;\" /></a></span></td></tr>\n",
       "<tr><td>6</td><td>specialization</td><td>15, 16</td><td><span style=\"font-size:20px;\"><a class=\"ProveItLink\" href=\"__pv_it/45550be27f6913c17dce44dfc83cc77bc2a041d30/expr.ipynb\"><img src=\"__pv_it/45550be27f6913c17dce44dfc83cc77bc2a041d30/expr.png\" style=\"display:inline;vertical-align:middle;\" /></a> &#x22A2;&nbsp;<a class=\"ProveItLink\" href=\"__pv_it/080c3139f85e372735f07174b42d90b400145ec50/expr.ipynb\"><img src=\"__pv_it/080c3139f85e372735f07174b42d90b400145ec50/expr.png\" style=\"display:inline;vertical-align:middle;\" /></a></span></td></tr>\n",
       "<tr><td>&nbsp;</td><td colspan=4 style=\"text-align:left\"><span style=\"font-size:20px;\"><a class=\"ProveItLink\" href=\"../../../__pv_it/abeee18594afe51bfb1be95d9591fbba24ac53f30/expr.ipynb\"><img src=\"../../../__pv_it/abeee18594afe51bfb1be95d9591fbba24ac53f30/expr.png\" style=\"display:inline;vertical-align:middle;\" /></a> : <a class=\"ProveItLink\" href=\"../__pv_it/46271c8230be96415d662709611f4ed2279d702b0/expr.ipynb\"><img src=\"../__pv_it/46271c8230be96415d662709611f4ed2279d702b0/expr.png\" style=\"display:inline;vertical-align:middle;\" /></a>, <a class=\"ProveItLink\" href=\"../../../__pv_it/07527342713064c87612d00d8557c53d53d5324a0/expr.ipynb\"><img src=\"../../../__pv_it/07527342713064c87612d00d8557c53d53d5324a0/expr.png\" style=\"display:inline;vertical-align:middle;\" /></a> : <a class=\"ProveItLink\" href=\"../../../__pv_it/9995c55100c62d7d8a012a35bafc852acbe03cf00/expr.ipynb\"><img src=\"../../../__pv_it/9995c55100c62d7d8a012a35bafc852acbe03cf00/expr.png\" style=\"display:inline;vertical-align:middle;\" /></a></span></td></tr><tr><td>7</td><td>assumption</td><td></td><td><span style=\"font-size:20px;\"><a class=\"ProveItLink\" href=\"__pv_it/0ba4cd246cef7b00b186d3d56b6671849ced26320/expr.ipynb\"><img src=\"__pv_it/0ba4cd246cef7b00b186d3d56b6671849ced26320/expr.png\" style=\"display:inline;vertical-align:middle;\" /></a> &#x22A2;&nbsp;<a class=\"ProveItLink\" href=\"__pv_it/62029ad82d8302e3a31ed4ae162b3ad65f0484420/expr.ipynb\"><img src=\"__pv_it/62029ad82d8302e3a31ed4ae162b3ad65f0484420/expr.png\" style=\"display:inline;vertical-align:middle;\" /></a></span></td></tr>\n",
       "<tr><td>8</td><td>specialization</td><td>17, 18, 19, 20</td><td><span style=\"font-size:20px;\"><a class=\"ProveItLink\" href=\"__pv_it/85529c1fd288d2aef51797e29868b2d40bc740020/expr.ipynb\"><img src=\"__pv_it/85529c1fd288d2aef51797e29868b2d40bc740020/expr.png\" style=\"display:inline;vertical-align:middle;\" /></a> &#x22A2;&nbsp;<a class=\"ProveItLink\" href=\"__pv_it/28a365da738813199e808a6a12be044f242fe6ed0/expr.ipynb\"><img src=\"__pv_it/28a365da738813199e808a6a12be044f242fe6ed0/expr.png\" style=\"display:inline;vertical-align:middle;\" /></a></span></td></tr>\n",
       "<tr><td>&nbsp;</td><td colspan=4 style=\"text-align:left\"><span style=\"font-size:20px;\"><a class=\"ProveItLink\" href=\"../../../__pv_it/abeee18594afe51bfb1be95d9591fbba24ac53f30/expr.ipynb\"><img src=\"../../../__pv_it/abeee18594afe51bfb1be95d9591fbba24ac53f30/expr.png\" style=\"display:inline;vertical-align:middle;\" /></a> : <a class=\"ProveItLink\" href=\"../__pv_it/46271c8230be96415d662709611f4ed2279d702b0/expr.ipynb\"><img src=\"../__pv_it/46271c8230be96415d662709611f4ed2279d702b0/expr.png\" style=\"display:inline;vertical-align:middle;\" /></a>, <a class=\"ProveItLink\" href=\"../../../__pv_it/07527342713064c87612d00d8557c53d53d5324a0/expr.ipynb\"><img src=\"../../../__pv_it/07527342713064c87612d00d8557c53d53d5324a0/expr.png\" style=\"display:inline;vertical-align:middle;\" /></a> : <a class=\"ProveItLink\" href=\"../../../__pv_it/994260d00d104a1ab9cf940a007fb6a4ff36f79e0/expr.ipynb\"><img src=\"../../../__pv_it/994260d00d104a1ab9cf940a007fb6a4ff36f79e0/expr.png\" style=\"display:inline;vertical-align:middle;\" /></a>, <a class=\"ProveItLink\" href=\"../../../__pv_it/6840a4fa6c106149dc16a131294d0c5e44f1b0480/expr.ipynb\"><img src=\"../../../__pv_it/6840a4fa6c106149dc16a131294d0c5e44f1b0480/expr.png\" style=\"display:inline;vertical-align:middle;\" /></a> : <a class=\"ProveItLink\" href=\"../../../__pv_it/fabf74ac81cd36aa91075816201d2b14195a56e60/expr.ipynb\"><img src=\"../../../__pv_it/fabf74ac81cd36aa91075816201d2b14195a56e60/expr.png\" style=\"display:inline;vertical-align:middle;\" /></a>, <a class=\"ProveItLink\" href=\"../../../__pv_it/cbdfda466482236edba0ce44ac7ef39cda0af7a40/expr.ipynb\"><img src=\"../../../__pv_it/cbdfda466482236edba0ce44ac7ef39cda0af7a40/expr.png\" style=\"display:inline;vertical-align:middle;\" /></a> : <a class=\"ProveItLink\" href=\"../../../__pv_it/485fbf85ade6e4660c176b077846a05437e7af3e0/expr.ipynb\"><img src=\"../../../__pv_it/485fbf85ade6e4660c176b077846a05437e7af3e0/expr.png\" style=\"display:inline;vertical-align:middle;\" /></a></span></td></tr><tr><td>9</td><td>assumption</td><td></td><td><span style=\"font-size:20px;\"><a class=\"ProveItLink\" href=\"__pv_it/44211c8aa37f63d61d95a8ad62815b8d91a1f0110/expr.ipynb\"><img src=\"__pv_it/44211c8aa37f63d61d95a8ad62815b8d91a1f0110/expr.png\" style=\"display:inline;vertical-align:middle;\" /></a> &#x22A2;&nbsp;<a class=\"ProveItLink\" href=\"__pv_it/f19f61d6e420c8ddee2cdf3426d224750a2dc56f0/expr.ipynb\"><img src=\"__pv_it/f19f61d6e420c8ddee2cdf3426d224750a2dc56f0/expr.png\" style=\"display:inline;vertical-align:middle;\" /></a></span></td></tr>\n",
       "<tr><td>10</td><td>theorem</td><td></td><td><span style=\"font-size:20px;\"> &#x22A2;&nbsp;<a class=\"ProveItLink\" href=\"../../../number/numeral/deci/__pv_it/c5d3f2ba07647aec518bec1929b16561d1a340400/expr.ipynb\"><img src=\"../../../number/numeral/deci/__pv_it/c5d3f2ba07647aec518bec1929b16561d1a340400/expr.png\" style=\"display:inline;vertical-align:middle;\" /></a></span></td></tr>\n",
       "<tr><td>&nbsp;</td><td colspan=4 style-\"text-align:left\"><a class=\"ProveItLink\" href=\"../../../number/numeral/deci/_proofs_/add_1_1.ipynb\">proveit.number.numeral.deci.add_1_1</a></td></tr><tr><td>11</td><td>theorem</td><td></td><td><span style=\"font-size:20px;\"> &#x22A2;&nbsp;<a class=\"ProveItLink\" href=\"../../../number/numeral/deci/__pv_it/21aa4b60034093b61b7d779cdd54bc7d2d51c73e0/expr.ipynb\"><img src=\"../../../number/numeral/deci/__pv_it/21aa4b60034093b61b7d779cdd54bc7d2d51c73e0/expr.png\" style=\"display:inline;vertical-align:middle;\" /></a></span></td></tr>\n",
       "<tr><td>&nbsp;</td><td colspan=4 style-\"text-align:left\"><a class=\"ProveItLink\" href=\"../../../number/numeral/deci/_proofs_/add_2_1.ipynb\">proveit.number.numeral.deci.add_2_1</a></td></tr><tr><td>12</td><td>assumption</td><td></td><td><span style=\"font-size:20px;\"><a class=\"ProveItLink\" href=\"__pv_it/017ca8cfa034181c90ba15dd10869f0f4e516d6a0/expr.ipynb\"><img src=\"__pv_it/017ca8cfa034181c90ba15dd10869f0f4e516d6a0/expr.png\" style=\"display:inline;vertical-align:middle;\" /></a> &#x22A2;&nbsp;<a class=\"ProveItLink\" href=\"__pv_it/03a5c2b5cc6fc2c3cd686b4bcf84379b893abe210/expr.ipynb\"><img src=\"__pv_it/03a5c2b5cc6fc2c3cd686b4bcf84379b893abe210/expr.png\" style=\"display:inline;vertical-align:middle;\" /></a></span></td></tr>\n",
       "<tr><td>13</td><td>assumption</td><td></td><td><span style=\"font-size:20px;\"><a class=\"ProveItLink\" href=\"__pv_it/2c2e947402f53b9e11cd7769e1b5b3378595750e0/expr.ipynb\"><img src=\"__pv_it/2c2e947402f53b9e11cd7769e1b5b3378595750e0/expr.png\" style=\"display:inline;vertical-align:middle;\" /></a> &#x22A2;&nbsp;<a class=\"ProveItLink\" href=\"__pv_it/fe5c91c77f0659f9ea07a2e3257797875d6868370/expr.ipynb\"><img src=\"__pv_it/fe5c91c77f0659f9ea07a2e3257797875d6868370/expr.png\" style=\"display:inline;vertical-align:middle;\" /></a></span></td></tr>\n",
       "<tr><td>14</td><td>assumption</td><td></td><td><span style=\"font-size:20px;\"><a class=\"ProveItLink\" href=\"__pv_it/549ecf82a9d4ac5ca0750c6c3aaf83e6e7209ca90/expr.ipynb\"><img src=\"__pv_it/549ecf82a9d4ac5ca0750c6c3aaf83e6e7209ca90/expr.png\" style=\"display:inline;vertical-align:middle;\" /></a> &#x22A2;&nbsp;<a class=\"ProveItLink\" href=\"__pv_it/2cec3c732aceb253233bb533d4e43cc3f34f4f660/expr.ipynb\"><img src=\"__pv_it/2cec3c732aceb253233bb533d4e43cc3f34f4f660/expr.png\" style=\"display:inline;vertical-align:middle;\" /></a></span></td></tr>\n",
       "<tr><td>15</td><td>theorem</td><td></td><td><span style=\"font-size:20px;\"> &#x22A2;&nbsp;<a class=\"ProveItLink\" href=\"../../set_theory/membership/__pv_it/2fd01e9dcec2beac2e2b13b9e038066596f5567d0/expr.ipynb\"><img src=\"../../set_theory/membership/__pv_it/2fd01e9dcec2beac2e2b13b9e038066596f5567d0/expr.png\" style=\"display:inline;vertical-align:middle;\" /></a></span></td></tr>\n",
       "<tr><td>&nbsp;</td><td colspan=4 style-\"text-align:left\"><a class=\"ProveItLink\" href=\"../../set_theory/membership/_proofs_/exp_set_1.ipynb\">proveit.logic.set_theory.membership.exp_set_1</a></td></tr><tr><td>16</td><td>assumption</td><td></td><td><span style=\"font-size:20px;\"><a class=\"ProveItLink\" href=\"__pv_it/45550be27f6913c17dce44dfc83cc77bc2a041d30/expr.ipynb\"><img src=\"__pv_it/45550be27f6913c17dce44dfc83cc77bc2a041d30/expr.png\" style=\"display:inline;vertical-align:middle;\" /></a> &#x22A2;&nbsp;<a class=\"ProveItLink\" href=\"__pv_it/655d89e4e0e0d371b0b02d7fde2b0e184bd7586c0/expr.ipynb\"><img src=\"__pv_it/655d89e4e0e0d371b0b02d7fde2b0e184bd7586c0/expr.png\" style=\"display:inline;vertical-align:middle;\" /></a></span></td></tr>\n",
       "<tr><td>17</td><td>theorem</td><td></td><td><span style=\"font-size:20px;\"> &#x22A2;&nbsp;<a class=\"ProveItLink\" href=\"../../set_theory/membership/__pv_it/a49ce01e1a7921a9d6b58e9c03dee6f569af69c80/expr.ipynb\"><img src=\"../../set_theory/membership/__pv_it/a49ce01e1a7921a9d6b58e9c03dee6f569af69c80/expr.png\" style=\"display:inline;vertical-align:middle;\" /></a></span></td></tr>\n",
       "<tr><td>&nbsp;</td><td colspan=4 style-\"text-align:left\"><a class=\"ProveItLink\" href=\"../../set_theory/membership/_proofs_/exp_set_3.ipynb\">proveit.logic.set_theory.membership.exp_set_3</a></td></tr><tr><td>18</td><td>assumption</td><td></td><td><span style=\"font-size:20px;\"><a class=\"ProveItLink\" href=\"__pv_it/0104e7b63dbe24a8f1a4dc3aa342b211184372700/expr.ipynb\"><img src=\"__pv_it/0104e7b63dbe24a8f1a4dc3aa342b211184372700/expr.png\" style=\"display:inline;vertical-align:middle;\" /></a> &#x22A2;&nbsp;<a class=\"ProveItLink\" href=\"__pv_it/9c241f611ffe152dbed9d35a15444f5e8bde21190/expr.ipynb\"><img src=\"__pv_it/9c241f611ffe152dbed9d35a15444f5e8bde21190/expr.png\" style=\"display:inline;vertical-align:middle;\" /></a></span></td></tr>\n",
       "<tr><td>19</td><td>assumption</td><td></td><td><span style=\"font-size:20px;\"><a class=\"ProveItLink\" href=\"__pv_it/f1c02dcbccca55c6323566eb9b6559c223db9eea0/expr.ipynb\"><img src=\"__pv_it/f1c02dcbccca55c6323566eb9b6559c223db9eea0/expr.png\" style=\"display:inline;vertical-align:middle;\" /></a> &#x22A2;&nbsp;<a class=\"ProveItLink\" href=\"__pv_it/17434c062b130d50913b87eeb5dfaba66033fad10/expr.ipynb\"><img src=\"__pv_it/17434c062b130d50913b87eeb5dfaba66033fad10/expr.png\" style=\"display:inline;vertical-align:middle;\" /></a></span></td></tr>\n",
       "<tr><td>20</td><td>assumption</td><td></td><td><span style=\"font-size:20px;\"><a class=\"ProveItLink\" href=\"__pv_it/8ef2ac1365bcdf77bc7962a87186813767d871d50/expr.ipynb\"><img src=\"__pv_it/8ef2ac1365bcdf77bc7962a87186813767d871d50/expr.png\" style=\"display:inline;vertical-align:middle;\" /></a> &#x22A2;&nbsp;<a class=\"ProveItLink\" href=\"__pv_it/1d6b2c4f1effd46d34b2fa0b1cf19210f0f1841f0/expr.ipynb\"><img src=\"__pv_it/1d6b2c4f1effd46d34b2fa0b1cf19210f0f1841f0/expr.png\" style=\"display:inline;vertical-align:middle;\" /></a></span></td></tr>\n",
       "</table>"
      ],
      "text/plain": [
       "\tstep type\trequirements\tstatement\n",
       "0\tspecialization\t1, 2, 3, 4, 5, 6, 7, 8, 9, 10, 11\t{A or B or C or D or E or F or G or H or I , A in BOOLEANS , B in BOOLEANS , C in BOOLEANS , D in BOOLEANS , E in BOOLEANS , F in BOOLEANS , G in BOOLEANS , H in BOOLEANS , I in BOOLEANS} |= A or B or C or F or E or D or G or H or I\n",
       "\tl : 3, m : 1, n : 3, A : (A , B , C), B : D, C : (E), D : F, E : (G , H , I)\n",
       "1\ttheorem\t\t|= forall_{l, m, n in Naturals} [forall_{(A, B, C, D, E) in BOOLEANS^{l} * BOOLEANS * BOOLEANS^{m} * BOOLEANS * BOOLEANS^{n} | A_1 or  ...  or A_l or B or C_1 or  ...  or C_m or D or E_1 or  ...  or E_n} (A_1 or  ...  or A_l or D or C_1 or  ...  or C_m or B or E_1 or  ...  or E_n)]\n",
       "\tproveit.logic.boolean.disjunction.swap\n",
       "2\ttheorem\t\t|= 3 in Naturals\n",
       "\tproveit.number.numeral.deci.nat3\n",
       "3\ttheorem\t\t|= 1 in Naturals\n",
       "\tproveit.number.numeral.deci.nat1\n",
       "4\tspecialization\t17, 12, 13, 14\t{A in BOOLEANS , B in BOOLEANS , C in BOOLEANS} |= (A , B , C) in BOOLEANS^{3}\n",
       "\tS : BOOLEANS, a : A, b : B, c : C\n",
       "5\tassumption\t\t{D in BOOLEANS} |= D in BOOLEANS\n",
       "6\tspecialization\t15, 16\t{E in BOOLEANS} |= (E) in BOOLEANS^{1}\n",
       "\tS : BOOLEANS, a : E\n",
       "7\tassumption\t\t{F in BOOLEANS} |= F in BOOLEANS\n",
       "8\tspecialization\t17, 18, 19, 20\t{G in BOOLEANS , H in BOOLEANS , I in BOOLEANS} |= (G , H , I) in BOOLEANS^{3}\n",
       "\tS : BOOLEANS, a : G, b : H, c : I\n",
       "9\tassumption\t\t{A or B or C or D or E or F or G or H or I} |= A or B or C or D or E or F or G or H or I\n",
       "10\ttheorem\t\t|= (1 + 1) = 2\n",
       "\tproveit.number.numeral.deci.add_1_1\n",
       "11\ttheorem\t\t|= (2 + 1) = 3\n",
       "\tproveit.number.numeral.deci.add_2_1\n",
       "12\tassumption\t\t{A in BOOLEANS} |= A in BOOLEANS\n",
       "13\tassumption\t\t{B in BOOLEANS} |= B in BOOLEANS\n",
       "14\tassumption\t\t{C in BOOLEANS} |= C in BOOLEANS\n",
       "15\ttheorem\t\t|= forall_{S} [forall_{a in S} ((a) in S^{1})]\n",
       "\tproveit.logic.set_theory.membership.exp_set_1\n",
       "16\tassumption\t\t{E in BOOLEANS} |= E in BOOLEANS\n",
       "17\ttheorem\t\t|= forall_{S} [forall_{a, b, c in S} ((a , b , c) in S^{3})]\n",
       "\tproveit.logic.set_theory.membership.exp_set_3\n",
       "18\tassumption\t\t{G in BOOLEANS} |= G in BOOLEANS\n",
       "19\tassumption\t\t{H in BOOLEANS} |= H in BOOLEANS\n",
       "20\tassumption\t\t{I in BOOLEANS} |= I in BOOLEANS"
      ]
     },
     "execution_count": 39,
     "metadata": {},
     "output_type": "execute_result"
    }
   ],
   "source": [
    "Or(A,B,C,D,E,F,G,H,I).deriveSwap(3,5, [Or(A,B,C,D,E,F,G,H,I), *inBool(A,B,C,D,E,F,G,H,I)]).proof()"
   ]
  },
  {
   "cell_type": "code",
   "execution_count": 40,
   "metadata": {},
   "outputs": [
    {
     "data": {
      "text/html": [
       "<table><tr><th>&nbsp;</th><th>step type</th><th>requirements</th><th>statement</th></tr>\n",
       "<tr><td>0</td><td>specialization</td><td>1, 2, 3, 4, 5, 6, 7, 8, 9, 10</td><td><span style=\"font-size:20px;\"><a class=\"ProveItLink\" href=\"__pv_it/554e547dcb1ae24bf3f3a26d22f3d45a20ef4de10/expr.ipynb\"><img src=\"__pv_it/554e547dcb1ae24bf3f3a26d22f3d45a20ef4de10/expr.png\" style=\"display:inline;vertical-align:middle;\" /></a> &#x22A2;&nbsp;<a class=\"ProveItLink\" href=\"__pv_it/217c853c226263017026026dd5298196efe98cee0/expr.ipynb\"><img src=\"__pv_it/217c853c226263017026026dd5298196efe98cee0/expr.png\" style=\"display:inline;vertical-align:middle;\" /></a></span></td></tr>\n",
       "<tr><td>&nbsp;</td><td colspan=4 style=\"text-align:left\"><span style=\"font-size:20px;\"><a class=\"ProveItLink\" href=\"../../../__pv_it/78af03acba5349fd70398a32ce59bae1da52f0870/expr.ipynb\"><img src=\"../../../__pv_it/78af03acba5349fd70398a32ce59bae1da52f0870/expr.png\" style=\"display:inline;vertical-align:middle;\" /></a> : <a class=\"ProveItLink\" href=\"../../../number/numeral/__pv_it/7ca36d8558dd5f18c1e16b5e877a0b7e314926450/expr.ipynb\"><img src=\"../../../number/numeral/__pv_it/7ca36d8558dd5f18c1e16b5e877a0b7e314926450/expr.png\" style=\"display:inline;vertical-align:middle;\" /></a>, <a class=\"ProveItLink\" href=\"../../../__pv_it/eb438fefc4bd0ac977777d6dfd3e8a72dfbedbd50/expr.ipynb\"><img src=\"../../../__pv_it/eb438fefc4bd0ac977777d6dfd3e8a72dfbedbd50/expr.png\" style=\"display:inline;vertical-align:middle;\" /></a> : <a class=\"ProveItLink\" href=\"__pv_it/2732c7e55c112396120754b4fac192b8967b99d80/expr.ipynb\"><img src=\"__pv_it/2732c7e55c112396120754b4fac192b8967b99d80/expr.png\" style=\"display:inline;vertical-align:middle;\" /></a></span></td></tr><tr><td>1</td><td>theorem</td><td></td><td><span style=\"font-size:20px;\"> &#x22A2;&nbsp;<a class=\"ProveItLink\" href=\"__pv_it/2cb505713778067a1b94f558521c476c9ef7d74f0/expr.ipynb\"><img src=\"__pv_it/2cb505713778067a1b94f558521c476c9ef7d74f0/expr.png\" style=\"display:inline;vertical-align:middle;\" /></a></span></td></tr>\n",
       "<tr><td>&nbsp;</td><td colspan=4 style-\"text-align:left\"><a class=\"ProveItLink\" href=\"_proofs_/closure.ipynb\">proveit.logic.boolean.disjunction.closure</a></td></tr><tr><td>2</td><td>theorem</td><td></td><td><span style=\"font-size:20px;\"> &#x22A2;&nbsp;<a class=\"ProveItLink\" href=\"../../../number/numeral/deci/__pv_it/b6e2d0c46d742e7e90bcda2cb0d4f296acd344680/expr.ipynb\"><img src=\"../../../number/numeral/deci/__pv_it/b6e2d0c46d742e7e90bcda2cb0d4f296acd344680/expr.png\" style=\"display:inline;vertical-align:middle;\" /></a></span></td></tr>\n",
       "<tr><td>&nbsp;</td><td colspan=4 style-\"text-align:left\"><a class=\"ProveItLink\" href=\"../../../number/numeral/deci/_proofs_/nat8.ipynb\">proveit.number.numeral.deci.nat8</a></td></tr><tr><td>3</td><td>specialization</td><td>11, 12, 13, 14, 15, 16, 17, 18, 19</td><td><span style=\"font-size:20px;\"><a class=\"ProveItLink\" href=\"__pv_it/554e547dcb1ae24bf3f3a26d22f3d45a20ef4de10/expr.ipynb\"><img src=\"__pv_it/554e547dcb1ae24bf3f3a26d22f3d45a20ef4de10/expr.png\" style=\"display:inline;vertical-align:middle;\" /></a> &#x22A2;&nbsp;<a class=\"ProveItLink\" href=\"__pv_it/836b9e4e3345a39bacc260d1f49a536cb3b9d0ec0/expr.ipynb\"><img src=\"__pv_it/836b9e4e3345a39bacc260d1f49a536cb3b9d0ec0/expr.png\" style=\"display:inline;vertical-align:middle;\" /></a></span></td></tr>\n",
       "<tr><td>&nbsp;</td><td colspan=4 style=\"text-align:left\"><span style=\"font-size:20px;\"><a class=\"ProveItLink\" href=\"../../../__pv_it/abeee18594afe51bfb1be95d9591fbba24ac53f30/expr.ipynb\"><img src=\"../../../__pv_it/abeee18594afe51bfb1be95d9591fbba24ac53f30/expr.png\" style=\"display:inline;vertical-align:middle;\" /></a> : <a class=\"ProveItLink\" href=\"../__pv_it/46271c8230be96415d662709611f4ed2279d702b0/expr.ipynb\"><img src=\"../__pv_it/46271c8230be96415d662709611f4ed2279d702b0/expr.png\" style=\"display:inline;vertical-align:middle;\" /></a>, <a class=\"ProveItLink\" href=\"../../../__pv_it/07527342713064c87612d00d8557c53d53d5324a0/expr.ipynb\"><img src=\"../../../__pv_it/07527342713064c87612d00d8557c53d53d5324a0/expr.png\" style=\"display:inline;vertical-align:middle;\" /></a> : <a class=\"ProveItLink\" href=\"../../../__pv_it/2cbe72a7ad6f655694dd697106680215e8489b600/expr.ipynb\"><img src=\"../../../__pv_it/2cbe72a7ad6f655694dd697106680215e8489b600/expr.png\" style=\"display:inline;vertical-align:middle;\" /></a>, <a class=\"ProveItLink\" href=\"../../../__pv_it/6840a4fa6c106149dc16a131294d0c5e44f1b0480/expr.ipynb\"><img src=\"../../../__pv_it/6840a4fa6c106149dc16a131294d0c5e44f1b0480/expr.png\" style=\"display:inline;vertical-align:middle;\" /></a> : <a class=\"ProveItLink\" href=\"../../../__pv_it/077b2ff79244fb4582cbe22c6e3356fa92a52f2f0/expr.ipynb\"><img src=\"../../../__pv_it/077b2ff79244fb4582cbe22c6e3356fa92a52f2f0/expr.png\" style=\"display:inline;vertical-align:middle;\" /></a>, <a class=\"ProveItLink\" href=\"../../../__pv_it/cbdfda466482236edba0ce44ac7ef39cda0af7a40/expr.ipynb\"><img src=\"../../../__pv_it/cbdfda466482236edba0ce44ac7ef39cda0af7a40/expr.png\" style=\"display:inline;vertical-align:middle;\" /></a> : <a class=\"ProveItLink\" href=\"../../../__pv_it/985a1bdf1540838275dec15f4ad6de261cca93ce0/expr.ipynb\"><img src=\"../../../__pv_it/985a1bdf1540838275dec15f4ad6de261cca93ce0/expr.png\" style=\"display:inline;vertical-align:middle;\" /></a>, <a class=\"ProveItLink\" href=\"../../../__pv_it/3a5de44ed6135dbbdbbeec6704c741e238f127300/expr.ipynb\"><img src=\"../../../__pv_it/3a5de44ed6135dbbdbbeec6704c741e238f127300/expr.png\" style=\"display:inline;vertical-align:middle;\" /></a> : <a class=\"ProveItLink\" href=\"../../../__pv_it/185e6d30f167ee2ee5ef3321098dc98e0d77bc590/expr.ipynb\"><img src=\"../../../__pv_it/185e6d30f167ee2ee5ef3321098dc98e0d77bc590/expr.png\" style=\"display:inline;vertical-align:middle;\" /></a>, <a class=\"ProveItLink\" href=\"../../../__pv_it/0bc0f4a545336331111a0b22c4f05a0627b57b8f0/expr.ipynb\"><img src=\"../../../__pv_it/0bc0f4a545336331111a0b22c4f05a0627b57b8f0/expr.png\" style=\"display:inline;vertical-align:middle;\" /></a> : <a class=\"ProveItLink\" href=\"../../../__pv_it/9995c55100c62d7d8a012a35bafc852acbe03cf00/expr.ipynb\"><img src=\"../../../__pv_it/9995c55100c62d7d8a012a35bafc852acbe03cf00/expr.png\" style=\"display:inline;vertical-align:middle;\" /></a>, <a class=\"ProveItLink\" href=\"../../../__pv_it/4d51ee1e62d011d06d4528b97697bf3da60c9de60/expr.ipynb\"><img src=\"../../../__pv_it/4d51ee1e62d011d06d4528b97697bf3da60c9de60/expr.png\" style=\"display:inline;vertical-align:middle;\" /></a> : <a class=\"ProveItLink\" href=\"../../../__pv_it/6d1586c49fb5fd7602fde2bbc54560e7304e8ccf0/expr.ipynb\"><img src=\"../../../__pv_it/6d1586c49fb5fd7602fde2bbc54560e7304e8ccf0/expr.png\" style=\"display:inline;vertical-align:middle;\" /></a>, <a class=\"ProveItLink\" href=\"../../../__pv_it/b5004dd09038f1a7d88dab9010b943185ce1d3ea0/expr.ipynb\"><img src=\"../../../__pv_it/b5004dd09038f1a7d88dab9010b943185ce1d3ea0/expr.png\" style=\"display:inline;vertical-align:middle;\" /></a> : <a class=\"ProveItLink\" href=\"../../../__pv_it/994260d00d104a1ab9cf940a007fb6a4ff36f79e0/expr.ipynb\"><img src=\"../../../__pv_it/994260d00d104a1ab9cf940a007fb6a4ff36f79e0/expr.png\" style=\"display:inline;vertical-align:middle;\" /></a>, <a class=\"ProveItLink\" href=\"../../../__pv_it/3b5a3cc74431604b3beba568cf7dfeb60b1886650/expr.ipynb\"><img src=\"../../../__pv_it/3b5a3cc74431604b3beba568cf7dfeb60b1886650/expr.png\" style=\"display:inline;vertical-align:middle;\" /></a> : <a class=\"ProveItLink\" href=\"../../../__pv_it/fabf74ac81cd36aa91075816201d2b14195a56e60/expr.ipynb\"><img src=\"../../../__pv_it/fabf74ac81cd36aa91075816201d2b14195a56e60/expr.png\" style=\"display:inline;vertical-align:middle;\" /></a></span></td></tr><tr><td>4</td><td>theorem</td><td></td><td><span style=\"font-size:20px;\"> &#x22A2;&nbsp;<a class=\"ProveItLink\" href=\"../../../number/numeral/deci/__pv_it/c5d3f2ba07647aec518bec1929b16561d1a340400/expr.ipynb\"><img src=\"../../../number/numeral/deci/__pv_it/c5d3f2ba07647aec518bec1929b16561d1a340400/expr.png\" style=\"display:inline;vertical-align:middle;\" /></a></span></td></tr>\n",
       "<tr><td>&nbsp;</td><td colspan=4 style-\"text-align:left\"><a class=\"ProveItLink\" href=\"../../../number/numeral/deci/_proofs_/add_1_1.ipynb\">proveit.number.numeral.deci.add_1_1</a></td></tr><tr><td>5</td><td>theorem</td><td></td><td><span style=\"font-size:20px;\"> &#x22A2;&nbsp;<a class=\"ProveItLink\" href=\"../../../number/numeral/deci/__pv_it/21aa4b60034093b61b7d779cdd54bc7d2d51c73e0/expr.ipynb\"><img src=\"../../../number/numeral/deci/__pv_it/21aa4b60034093b61b7d779cdd54bc7d2d51c73e0/expr.png\" style=\"display:inline;vertical-align:middle;\" /></a></span></td></tr>\n",
       "<tr><td>&nbsp;</td><td colspan=4 style-\"text-align:left\"><a class=\"ProveItLink\" href=\"../../../number/numeral/deci/_proofs_/add_2_1.ipynb\">proveit.number.numeral.deci.add_2_1</a></td></tr><tr><td>6</td><td>theorem</td><td></td><td><span style=\"font-size:20px;\"> &#x22A2;&nbsp;<a class=\"ProveItLink\" href=\"../../../number/numeral/deci/__pv_it/dacb710858c5d508d55e05fa21bc52e5449bb54c0/expr.ipynb\"><img src=\"../../../number/numeral/deci/__pv_it/dacb710858c5d508d55e05fa21bc52e5449bb54c0/expr.png\" style=\"display:inline;vertical-align:middle;\" /></a></span></td></tr>\n",
       "<tr><td>&nbsp;</td><td colspan=4 style-\"text-align:left\"><a class=\"ProveItLink\" href=\"../../../number/numeral/deci/_proofs_/add_3_1.ipynb\">proveit.number.numeral.deci.add_3_1</a></td></tr><tr><td>7</td><td>theorem</td><td></td><td><span style=\"font-size:20px;\"> &#x22A2;&nbsp;<a class=\"ProveItLink\" href=\"../../../number/numeral/deci/__pv_it/40c99f576150d8b62295a339956c083d3a6106810/expr.ipynb\"><img src=\"../../../number/numeral/deci/__pv_it/40c99f576150d8b62295a339956c083d3a6106810/expr.png\" style=\"display:inline;vertical-align:middle;\" /></a></span></td></tr>\n",
       "<tr><td>&nbsp;</td><td colspan=4 style-\"text-align:left\"><a class=\"ProveItLink\" href=\"../../../number/numeral/deci/_proofs_/add_4_1.ipynb\">proveit.number.numeral.deci.add_4_1</a></td></tr><tr><td>8</td><td>theorem</td><td></td><td><span style=\"font-size:20px;\"> &#x22A2;&nbsp;<a class=\"ProveItLink\" href=\"../../../number/numeral/deci/__pv_it/e4032c17aedaf1f1dc53c8b615414e9fbce1ae810/expr.ipynb\"><img src=\"../../../number/numeral/deci/__pv_it/e4032c17aedaf1f1dc53c8b615414e9fbce1ae810/expr.png\" style=\"display:inline;vertical-align:middle;\" /></a></span></td></tr>\n",
       "<tr><td>&nbsp;</td><td colspan=4 style-\"text-align:left\"><a class=\"ProveItLink\" href=\"../../../number/numeral/deci/_proofs_/add_5_1.ipynb\">proveit.number.numeral.deci.add_5_1</a></td></tr><tr><td>9</td><td>theorem</td><td></td><td><span style=\"font-size:20px;\"> &#x22A2;&nbsp;<a class=\"ProveItLink\" href=\"../../../number/numeral/deci/__pv_it/f31ba96eafb0637266cfd9c757138e9f5981d4800/expr.ipynb\"><img src=\"../../../number/numeral/deci/__pv_it/f31ba96eafb0637266cfd9c757138e9f5981d4800/expr.png\" style=\"display:inline;vertical-align:middle;\" /></a></span></td></tr>\n",
       "<tr><td>&nbsp;</td><td colspan=4 style-\"text-align:left\"><a class=\"ProveItLink\" href=\"../../../number/numeral/deci/_proofs_/add_6_1.ipynb\">proveit.number.numeral.deci.add_6_1</a></td></tr><tr><td>10</td><td>theorem</td><td></td><td><span style=\"font-size:20px;\"> &#x22A2;&nbsp;<a class=\"ProveItLink\" href=\"../../../number/numeral/deci/__pv_it/d50c3b3d60942d18d5c812a9871b61a56d1718cd0/expr.ipynb\"><img src=\"../../../number/numeral/deci/__pv_it/d50c3b3d60942d18d5c812a9871b61a56d1718cd0/expr.png\" style=\"display:inline;vertical-align:middle;\" /></a></span></td></tr>\n",
       "<tr><td>&nbsp;</td><td colspan=4 style-\"text-align:left\"><a class=\"ProveItLink\" href=\"../../../number/numeral/deci/_proofs_/add_7_1.ipynb\">proveit.number.numeral.deci.add_7_1</a></td></tr><tr><td>11</td><td>theorem</td><td></td><td><span style=\"font-size:20px;\"> &#x22A2;&nbsp;<a class=\"ProveItLink\" href=\"../../set_theory/membership/__pv_it/0cd6f627c1e438f9180c6b8a4e26a00a5b6c49270/expr.ipynb\"><img src=\"../../set_theory/membership/__pv_it/0cd6f627c1e438f9180c6b8a4e26a00a5b6c49270/expr.png\" style=\"display:inline;vertical-align:middle;\" /></a></span></td></tr>\n",
       "<tr><td>&nbsp;</td><td colspan=4 style-\"text-align:left\"><a class=\"ProveItLink\" href=\"../../set_theory/membership/_proofs_/exp_set_8.ipynb\">proveit.logic.set_theory.membership.exp_set_8</a></td></tr><tr><td>12</td><td>assumption</td><td></td><td><span style=\"font-size:20px;\"><a class=\"ProveItLink\" href=\"__pv_it/017ca8cfa034181c90ba15dd10869f0f4e516d6a0/expr.ipynb\"><img src=\"__pv_it/017ca8cfa034181c90ba15dd10869f0f4e516d6a0/expr.png\" style=\"display:inline;vertical-align:middle;\" /></a> &#x22A2;&nbsp;<a class=\"ProveItLink\" href=\"__pv_it/03a5c2b5cc6fc2c3cd686b4bcf84379b893abe210/expr.ipynb\"><img src=\"__pv_it/03a5c2b5cc6fc2c3cd686b4bcf84379b893abe210/expr.png\" style=\"display:inline;vertical-align:middle;\" /></a></span></td></tr>\n",
       "<tr><td>13</td><td>assumption</td><td></td><td><span style=\"font-size:20px;\"><a class=\"ProveItLink\" href=\"__pv_it/2c2e947402f53b9e11cd7769e1b5b3378595750e0/expr.ipynb\"><img src=\"__pv_it/2c2e947402f53b9e11cd7769e1b5b3378595750e0/expr.png\" style=\"display:inline;vertical-align:middle;\" /></a> &#x22A2;&nbsp;<a class=\"ProveItLink\" href=\"__pv_it/fe5c91c77f0659f9ea07a2e3257797875d6868370/expr.ipynb\"><img src=\"__pv_it/fe5c91c77f0659f9ea07a2e3257797875d6868370/expr.png\" style=\"display:inline;vertical-align:middle;\" /></a></span></td></tr>\n",
       "<tr><td>14</td><td>assumption</td><td></td><td><span style=\"font-size:20px;\"><a class=\"ProveItLink\" href=\"__pv_it/549ecf82a9d4ac5ca0750c6c3aaf83e6e7209ca90/expr.ipynb\"><img src=\"__pv_it/549ecf82a9d4ac5ca0750c6c3aaf83e6e7209ca90/expr.png\" style=\"display:inline;vertical-align:middle;\" /></a> &#x22A2;&nbsp;<a class=\"ProveItLink\" href=\"__pv_it/2cec3c732aceb253233bb533d4e43cc3f34f4f660/expr.ipynb\"><img src=\"__pv_it/2cec3c732aceb253233bb533d4e43cc3f34f4f660/expr.png\" style=\"display:inline;vertical-align:middle;\" /></a></span></td></tr>\n",
       "<tr><td>15</td><td>assumption</td><td></td><td><span style=\"font-size:20px;\"><a class=\"ProveItLink\" href=\"__pv_it/aa3618fdfba9edc866f19a2dbc2f7cde292ff1c70/expr.ipynb\"><img src=\"__pv_it/aa3618fdfba9edc866f19a2dbc2f7cde292ff1c70/expr.png\" style=\"display:inline;vertical-align:middle;\" /></a> &#x22A2;&nbsp;<a class=\"ProveItLink\" href=\"__pv_it/3891b823dfb55f51d513cc7144556dc1bfd425b70/expr.ipynb\"><img src=\"__pv_it/3891b823dfb55f51d513cc7144556dc1bfd425b70/expr.png\" style=\"display:inline;vertical-align:middle;\" /></a></span></td></tr>\n",
       "<tr><td>16</td><td>assumption</td><td></td><td><span style=\"font-size:20px;\"><a class=\"ProveItLink\" href=\"__pv_it/45550be27f6913c17dce44dfc83cc77bc2a041d30/expr.ipynb\"><img src=\"__pv_it/45550be27f6913c17dce44dfc83cc77bc2a041d30/expr.png\" style=\"display:inline;vertical-align:middle;\" /></a> &#x22A2;&nbsp;<a class=\"ProveItLink\" href=\"__pv_it/655d89e4e0e0d371b0b02d7fde2b0e184bd7586c0/expr.ipynb\"><img src=\"__pv_it/655d89e4e0e0d371b0b02d7fde2b0e184bd7586c0/expr.png\" style=\"display:inline;vertical-align:middle;\" /></a></span></td></tr>\n",
       "<tr><td>17</td><td>assumption</td><td></td><td><span style=\"font-size:20px;\"><a class=\"ProveItLink\" href=\"__pv_it/0ba4cd246cef7b00b186d3d56b6671849ced26320/expr.ipynb\"><img src=\"__pv_it/0ba4cd246cef7b00b186d3d56b6671849ced26320/expr.png\" style=\"display:inline;vertical-align:middle;\" /></a> &#x22A2;&nbsp;<a class=\"ProveItLink\" href=\"__pv_it/62029ad82d8302e3a31ed4ae162b3ad65f0484420/expr.ipynb\"><img src=\"__pv_it/62029ad82d8302e3a31ed4ae162b3ad65f0484420/expr.png\" style=\"display:inline;vertical-align:middle;\" /></a></span></td></tr>\n",
       "<tr><td>18</td><td>assumption</td><td></td><td><span style=\"font-size:20px;\"><a class=\"ProveItLink\" href=\"__pv_it/0104e7b63dbe24a8f1a4dc3aa342b211184372700/expr.ipynb\"><img src=\"__pv_it/0104e7b63dbe24a8f1a4dc3aa342b211184372700/expr.png\" style=\"display:inline;vertical-align:middle;\" /></a> &#x22A2;&nbsp;<a class=\"ProveItLink\" href=\"__pv_it/9c241f611ffe152dbed9d35a15444f5e8bde21190/expr.ipynb\"><img src=\"__pv_it/9c241f611ffe152dbed9d35a15444f5e8bde21190/expr.png\" style=\"display:inline;vertical-align:middle;\" /></a></span></td></tr>\n",
       "<tr><td>19</td><td>assumption</td><td></td><td><span style=\"font-size:20px;\"><a class=\"ProveItLink\" href=\"__pv_it/f1c02dcbccca55c6323566eb9b6559c223db9eea0/expr.ipynb\"><img src=\"__pv_it/f1c02dcbccca55c6323566eb9b6559c223db9eea0/expr.png\" style=\"display:inline;vertical-align:middle;\" /></a> &#x22A2;&nbsp;<a class=\"ProveItLink\" href=\"__pv_it/17434c062b130d50913b87eeb5dfaba66033fad10/expr.ipynb\"><img src=\"__pv_it/17434c062b130d50913b87eeb5dfaba66033fad10/expr.png\" style=\"display:inline;vertical-align:middle;\" /></a></span></td></tr>\n",
       "</table>"
      ],
      "text/plain": [
       "\tstep type\trequirements\tstatement\n",
       "0\tspecialization\t1, 2, 3, 4, 5, 6, 7, 8, 9, 10\t{A in BOOLEANS , B in BOOLEANS , C in BOOLEANS , D in BOOLEANS , E in BOOLEANS , F in BOOLEANS , G in BOOLEANS , H in BOOLEANS} |= (A or B or C or D or E or F or G or H) in BOOLEANS\n",
       "\tm : 8, A : (A , B , C , D , E , F , G , H)\n",
       "1\ttheorem\t\t|= forall_{m in Naturals} [forall_{A in BOOLEANS^{m}} ((A_1 or  ...  or A_m) in BOOLEANS)]\n",
       "\tproveit.logic.boolean.disjunction.closure\n",
       "2\ttheorem\t\t|= 8 in Naturals\n",
       "\tproveit.number.numeral.deci.nat8\n",
       "3\tspecialization\t11, 12, 13, 14, 15, 16, 17, 18, 19\t{A in BOOLEANS , B in BOOLEANS , C in BOOLEANS , D in BOOLEANS , E in BOOLEANS , F in BOOLEANS , G in BOOLEANS , H in BOOLEANS} |= (A , B , C , D , E , F , G , H) in BOOLEANS^{8}\n",
       "\tS : BOOLEANS, a : A, b : B, c : C, d : D, e : E, f : F, g : G, h : H\n",
       "4\ttheorem\t\t|= (1 + 1) = 2\n",
       "\tproveit.number.numeral.deci.add_1_1\n",
       "5\ttheorem\t\t|= (2 + 1) = 3\n",
       "\tproveit.number.numeral.deci.add_2_1\n",
       "6\ttheorem\t\t|= (3 + 1) = 4\n",
       "\tproveit.number.numeral.deci.add_3_1\n",
       "7\ttheorem\t\t|= (4 + 1) = 5\n",
       "\tproveit.number.numeral.deci.add_4_1\n",
       "8\ttheorem\t\t|= (5 + 1) = 6\n",
       "\tproveit.number.numeral.deci.add_5_1\n",
       "9\ttheorem\t\t|= (6 + 1) = 7\n",
       "\tproveit.number.numeral.deci.add_6_1\n",
       "10\ttheorem\t\t|= (7 + 1) = 8\n",
       "\tproveit.number.numeral.deci.add_7_1\n",
       "11\ttheorem\t\t|= forall_{S} [forall_{a, b, c, d, e, f, g, h in S} ((a , b , c , d , e , f , g , h) in S^{8})]\n",
       "\tproveit.logic.set_theory.membership.exp_set_8\n",
       "12\tassumption\t\t{A in BOOLEANS} |= A in BOOLEANS\n",
       "13\tassumption\t\t{B in BOOLEANS} |= B in BOOLEANS\n",
       "14\tassumption\t\t{C in BOOLEANS} |= C in BOOLEANS\n",
       "15\tassumption\t\t{D in BOOLEANS} |= D in BOOLEANS\n",
       "16\tassumption\t\t{E in BOOLEANS} |= E in BOOLEANS\n",
       "17\tassumption\t\t{F in BOOLEANS} |= F in BOOLEANS\n",
       "18\tassumption\t\t{G in BOOLEANS} |= G in BOOLEANS\n",
       "19\tassumption\t\t{H in BOOLEANS} |= H in BOOLEANS"
      ]
     },
     "execution_count": 40,
     "metadata": {},
     "output_type": "execute_result"
    }
   ],
   "source": [
    "Or(A,B,C,D,E,F,G,H).deriveInBool(inBool(A,B,C,D,E,F,G,H)).proof()"
   ]
  },
  {
   "cell_type": "markdown",
   "metadata": {},
   "source": [
    "***GroupSwap***"
   ]
  },
  {
   "cell_type": "markdown",
   "metadata": {},
   "source": [
    "trueEval"
   ]
  },
  {
   "cell_type": "code",
   "execution_count": 41,
   "metadata": {},
   "outputs": [
    {
     "data": {
      "text/html": [
       "<table><tr><th>&nbsp;</th><th>step type</th><th>requirements</th><th>statement</th></tr>\n",
       "<tr><td>0</td><td>specialization</td><td>1, 2</td><td><span style=\"font-size:20px;\"> &#x22A2;&nbsp;<a class=\"ProveItLink\" href=\"__pv_it/2c426e4b16e5856facdc61e0acbd1b0512980d770/expr.ipynb\"><img src=\"__pv_it/2c426e4b16e5856facdc61e0acbd1b0512980d770/expr.png\" style=\"display:inline;vertical-align:middle;\" /></a></span></td></tr>\n",
       "<tr><td>&nbsp;</td><td colspan=4 style=\"text-align:left\"><span style=\"font-size:20px;\"><a class=\"ProveItLink\" href=\"../../../__pv_it/2cbe72a7ad6f655694dd697106680215e8489b600/expr.ipynb\"><img src=\"../../../__pv_it/2cbe72a7ad6f655694dd697106680215e8489b600/expr.png\" style=\"display:inline;vertical-align:middle;\" /></a> : <a class=\"ProveItLink\" href=\"__pv_it/b0ec0c0535965293bc59b4a9d2b580efbb3830c10/expr.ipynb\"><img src=\"__pv_it/b0ec0c0535965293bc59b4a9d2b580efbb3830c10/expr.png\" style=\"display:inline;vertical-align:middle;\" /></a></span></td></tr><tr><td>1</td><td>axiom</td><td></td><td><span style=\"font-size:20px;\"> &#x22A2;&nbsp;<a class=\"ProveItLink\" href=\"../__pv_it/04576f2f89fdf94b2e1520e8f4ab361286daf7f30/expr.ipynb\"><img src=\"../__pv_it/04576f2f89fdf94b2e1520e8f4ab361286daf7f30/expr.png\" style=\"display:inline;vertical-align:middle;\" /></a></span></td></tr>\n",
       "<tr><td>&nbsp;</td><td colspan=4 style-\"text-align:left\"><a class=\"ProveItLink\" href=\"../_axioms_.ipynb#eqTrueIntro\">proveit.logic.boolean.eqTrueIntro</a></td></tr><tr><td>2</td><td>specialization</td><td>3, 4, 5, 6, 7, 8</td><td><span style=\"font-size:20px;\"> &#x22A2;&nbsp;<a class=\"ProveItLink\" href=\"__pv_it/b0ec0c0535965293bc59b4a9d2b580efbb3830c10/expr.ipynb\"><img src=\"__pv_it/b0ec0c0535965293bc59b4a9d2b580efbb3830c10/expr.png\" style=\"display:inline;vertical-align:middle;\" /></a></span></td></tr>\n",
       "<tr><td>&nbsp;</td><td colspan=4 style=\"text-align:left\"><span style=\"font-size:20px;\"><a class=\"ProveItLink\" href=\"../../../__pv_it/78af03acba5349fd70398a32ce59bae1da52f0870/expr.ipynb\"><img src=\"../../../__pv_it/78af03acba5349fd70398a32ce59bae1da52f0870/expr.png\" style=\"display:inline;vertical-align:middle;\" /></a> : <a class=\"ProveItLink\" href=\"../../../number/numeral/__pv_it/77d407a64829263cdc16415becd4c2293f77a4bf0/expr.ipynb\"><img src=\"../../../number/numeral/__pv_it/77d407a64829263cdc16415becd4c2293f77a4bf0/expr.png\" style=\"display:inline;vertical-align:middle;\" /></a>, <a class=\"ProveItLink\" href=\"../../../__pv_it/39dbcd3ca0390345b51c6ef7785756419e2c14390/expr.ipynb\"><img src=\"../../../__pv_it/39dbcd3ca0390345b51c6ef7785756419e2c14390/expr.png\" style=\"display:inline;vertical-align:middle;\" /></a> : <a class=\"ProveItLink\" href=\"../../../number/numeral/__pv_it/77d407a64829263cdc16415becd4c2293f77a4bf0/expr.ipynb\"><img src=\"../../../number/numeral/__pv_it/77d407a64829263cdc16415becd4c2293f77a4bf0/expr.png\" style=\"display:inline;vertical-align:middle;\" /></a>, <a class=\"ProveItLink\" href=\"../../../__pv_it/eb438fefc4bd0ac977777d6dfd3e8a72dfbedbd50/expr.ipynb\"><img src=\"../../../__pv_it/eb438fefc4bd0ac977777d6dfd3e8a72dfbedbd50/expr.png\" style=\"display:inline;vertical-align:middle;\" /></a> : <a class=\"ProveItLink\" href=\"__pv_it/d53a7aa30bb6e4b6560fa22a33f5dd297c785e1d0/expr.ipynb\"><img src=\"__pv_it/d53a7aa30bb6e4b6560fa22a33f5dd297c785e1d0/expr.png\" style=\"display:inline;vertical-align:middle;\" /></a>, <a class=\"ProveItLink\" href=\"../../../__pv_it/077b2ff79244fb4582cbe22c6e3356fa92a52f2f0/expr.ipynb\"><img src=\"../../../__pv_it/077b2ff79244fb4582cbe22c6e3356fa92a52f2f0/expr.png\" style=\"display:inline;vertical-align:middle;\" /></a> : <a class=\"ProveItLink\" href=\"../__pv_it/68a87cc3370287d726c7086ace789e680e4461c30/expr.ipynb\"><img src=\"../__pv_it/68a87cc3370287d726c7086ace789e680e4461c30/expr.png\" style=\"display:inline;vertical-align:middle;\" /></a>, <a class=\"ProveItLink\" href=\"../../../__pv_it/9242e69d4f2c65d04fc0527b82418c7c22c6da370/expr.ipynb\"><img src=\"../../../__pv_it/9242e69d4f2c65d04fc0527b82418c7c22c6da370/expr.png\" style=\"display:inline;vertical-align:middle;\" /></a> : <a class=\"ProveItLink\" href=\"__pv_it/d53a7aa30bb6e4b6560fa22a33f5dd297c785e1d0/expr.ipynb\"><img src=\"__pv_it/d53a7aa30bb6e4b6560fa22a33f5dd297c785e1d0/expr.png\" style=\"display:inline;vertical-align:middle;\" /></a></span></td></tr><tr><td>3</td><td>theorem</td><td></td><td><span style=\"font-size:20px;\"> &#x22A2;&nbsp;<a class=\"ProveItLink\" href=\"__pv_it/e5b1d8567deddceb281da8e4062562af11d61b8d0/expr.ipynb\"><img src=\"__pv_it/e5b1d8567deddceb281da8e4062562af11d61b8d0/expr.png\" style=\"display:inline;vertical-align:middle;\" /></a></span></td></tr>\n",
       "<tr><td>&nbsp;</td><td colspan=4 style-\"text-align:left\"><a class=\"ProveItLink\" href=\"_proofs_/orIfAny.ipynb\">proveit.logic.boolean.disjunction.orIfAny</a></td></tr><tr><td>4</td><td>theorem</td><td></td><td><span style=\"font-size:20px;\"> &#x22A2;&nbsp;<a class=\"ProveItLink\" href=\"../../../number/numeral/deci/__pv_it/286f0443dba55bdb259c90cef1db0ca273fac95e0/expr.ipynb\"><img src=\"../../../number/numeral/deci/__pv_it/286f0443dba55bdb259c90cef1db0ca273fac95e0/expr.png\" style=\"display:inline;vertical-align:middle;\" /></a></span></td></tr>\n",
       "<tr><td>&nbsp;</td><td colspan=4 style-\"text-align:left\"><a class=\"ProveItLink\" href=\"../../../number/numeral/deci/_proofs_/nat2.ipynb\">proveit.number.numeral.deci.nat2</a></td></tr><tr><td>5</td><td>specialization</td><td>9, 10</td><td><span style=\"font-size:20px;\"> &#x22A2;&nbsp;<a class=\"ProveItLink\" href=\"__pv_it/acba1336d776b660168c834abed071f1d7df9fc90/expr.ipynb\"><img src=\"__pv_it/acba1336d776b660168c834abed071f1d7df9fc90/expr.png\" style=\"display:inline;vertical-align:middle;\" /></a></span></td></tr>\n",
       "<tr><td>&nbsp;</td><td colspan=4 style=\"text-align:left\"><span style=\"font-size:20px;\"><a class=\"ProveItLink\" href=\"../../../__pv_it/abeee18594afe51bfb1be95d9591fbba24ac53f30/expr.ipynb\"><img src=\"../../../__pv_it/abeee18594afe51bfb1be95d9591fbba24ac53f30/expr.png\" style=\"display:inline;vertical-align:middle;\" /></a> : <a class=\"ProveItLink\" href=\"../__pv_it/46271c8230be96415d662709611f4ed2279d702b0/expr.ipynb\"><img src=\"../__pv_it/46271c8230be96415d662709611f4ed2279d702b0/expr.png\" style=\"display:inline;vertical-align:middle;\" /></a>, <a class=\"ProveItLink\" href=\"../../../__pv_it/07527342713064c87612d00d8557c53d53d5324a0/expr.ipynb\"><img src=\"../../../__pv_it/07527342713064c87612d00d8557c53d53d5324a0/expr.png\" style=\"display:inline;vertical-align:middle;\" /></a> : <a class=\"ProveItLink\" href=\"../__pv_it/8f1f7fac882de28c72b62ab80a1700b6d8fd066b0/expr.ipynb\"><img src=\"../__pv_it/8f1f7fac882de28c72b62ab80a1700b6d8fd066b0/expr.png\" style=\"display:inline;vertical-align:middle;\" /></a>, <a class=\"ProveItLink\" href=\"../../../__pv_it/6840a4fa6c106149dc16a131294d0c5e44f1b0480/expr.ipynb\"><img src=\"../../../__pv_it/6840a4fa6c106149dc16a131294d0c5e44f1b0480/expr.png\" style=\"display:inline;vertical-align:middle;\" /></a> : <a class=\"ProveItLink\" href=\"../__pv_it/8f1f7fac882de28c72b62ab80a1700b6d8fd066b0/expr.ipynb\"><img src=\"../__pv_it/8f1f7fac882de28c72b62ab80a1700b6d8fd066b0/expr.png\" style=\"display:inline;vertical-align:middle;\" /></a></span></td></tr><tr><td>6</td><td>theorem</td><td></td><td><span style=\"font-size:20px;\"> &#x22A2;&nbsp;<a class=\"ProveItLink\" href=\"../__pv_it/3e7350f116816f72fa422609af12e912bbd1845d0/expr.ipynb\"><img src=\"../__pv_it/3e7350f116816f72fa422609af12e912bbd1845d0/expr.png\" style=\"display:inline;vertical-align:middle;\" /></a></span></td></tr>\n",
       "<tr><td>&nbsp;</td><td colspan=4 style-\"text-align:left\"><a class=\"ProveItLink\" href=\"../_proofs_/trueInBool.ipynb\">proveit.logic.boolean.trueInBool</a></td></tr><tr><td>7</td><td>axiom</td><td></td><td><span style=\"font-size:20px;\"> &#x22A2;&nbsp;<a class=\"ProveItLink\" href=\"../__pv_it/68a87cc3370287d726c7086ace789e680e4461c30/expr.ipynb\"><img src=\"../__pv_it/68a87cc3370287d726c7086ace789e680e4461c30/expr.png\" style=\"display:inline;vertical-align:middle;\" /></a></span></td></tr>\n",
       "<tr><td>&nbsp;</td><td colspan=4 style-\"text-align:left\"><a class=\"ProveItLink\" href=\"../_axioms_.ipynb#trueAxiom\">proveit.logic.boolean.trueAxiom</a></td></tr><tr><td>8</td><td>theorem</td><td></td><td><span style=\"font-size:20px;\"> &#x22A2;&nbsp;<a class=\"ProveItLink\" href=\"../../../number/numeral/deci/__pv_it/c5d3f2ba07647aec518bec1929b16561d1a340400/expr.ipynb\"><img src=\"../../../number/numeral/deci/__pv_it/c5d3f2ba07647aec518bec1929b16561d1a340400/expr.png\" style=\"display:inline;vertical-align:middle;\" /></a></span></td></tr>\n",
       "<tr><td>&nbsp;</td><td colspan=4 style-\"text-align:left\"><a class=\"ProveItLink\" href=\"../../../number/numeral/deci/_proofs_/add_1_1.ipynb\">proveit.number.numeral.deci.add_1_1</a></td></tr><tr><td>9</td><td>theorem</td><td></td><td><span style=\"font-size:20px;\"> &#x22A2;&nbsp;<a class=\"ProveItLink\" href=\"../../set_theory/membership/__pv_it/9ac424c71798aca56b25ebe33a7a41dbaa332c490/expr.ipynb\"><img src=\"../../set_theory/membership/__pv_it/9ac424c71798aca56b25ebe33a7a41dbaa332c490/expr.png\" style=\"display:inline;vertical-align:middle;\" /></a></span></td></tr>\n",
       "<tr><td>&nbsp;</td><td colspan=4 style-\"text-align:left\"><a class=\"ProveItLink\" href=\"../../set_theory/membership/_proofs_/exp_set_2.ipynb\">proveit.logic.set_theory.membership.exp_set_2</a></td></tr><tr><td>10</td><td>theorem</td><td></td><td><span style=\"font-size:20px;\"> &#x22A2;&nbsp;<a class=\"ProveItLink\" href=\"../__pv_it/9f85861a2422bfaf1627227c7d0968a483b71e9d0/expr.ipynb\"><img src=\"../__pv_it/9f85861a2422bfaf1627227c7d0968a483b71e9d0/expr.png\" style=\"display:inline;vertical-align:middle;\" /></a></span></td></tr>\n",
       "<tr><td>&nbsp;</td><td colspan=4 style-\"text-align:left\"><a class=\"ProveItLink\" href=\"../_proofs_/falseInBool.ipynb\">proveit.logic.boolean.falseInBool</a></td></tr></table>"
      ],
      "text/plain": [
       "\tstep type\trequirements\tstatement\n",
       "0\tspecialization\t1, 2\t|= (FALSE or FALSE or TRUE or FALSE or FALSE) = TRUE\n",
       "\tA : FALSE or FALSE or TRUE or FALSE or FALSE\n",
       "1\taxiom\t\t|= forall_{A | A} (A = TRUE)\n",
       "\tproveit.logic.boolean.eqTrueIntro\n",
       "2\tspecialization\t3, 4, 5, 6, 7, 8\t|= FALSE or FALSE or TRUE or FALSE or FALSE\n",
       "\tm : 2, n : 2, A : (FALSE , FALSE), B : TRUE, C : (FALSE , FALSE)\n",
       "3\ttheorem\t\t|= forall_{m, n in Naturals} [forall_{(A, B, C) in BOOLEANS^{m} * BOOLEANS * BOOLEANS^{n} | B} (A_1 or  ...  or A_m or B or C_1 or  ...  or C_n)]\n",
       "\tproveit.logic.boolean.disjunction.orIfAny\n",
       "4\ttheorem\t\t|= 2 in Naturals\n",
       "\tproveit.number.numeral.deci.nat2\n",
       "5\tspecialization\t9, 10\t|= (FALSE , FALSE) in BOOLEANS^{2}\n",
       "\tS : BOOLEANS, a : FALSE, b : FALSE\n",
       "6\ttheorem\t\t|= TRUE in BOOLEANS\n",
       "\tproveit.logic.boolean.trueInBool\n",
       "7\taxiom\t\t|= TRUE\n",
       "\tproveit.logic.boolean.trueAxiom\n",
       "8\ttheorem\t\t|= (1 + 1) = 2\n",
       "\tproveit.number.numeral.deci.add_1_1\n",
       "9\ttheorem\t\t|= forall_{S} [forall_{a, b in S} ((a , b) in S^{2})]\n",
       "\tproveit.logic.set_theory.membership.exp_set_2\n",
       "10\ttheorem\t\t|= FALSE in BOOLEANS\n",
       "\tproveit.logic.boolean.falseInBool"
      ]
     },
     "execution_count": 41,
     "metadata": {},
     "output_type": "execute_result"
    }
   ],
   "source": [
    "Or(FALSE,FALSE,TRUE,FALSE,FALSE).evaluation().proof()"
   ]
  },
  {
   "cell_type": "code",
   "execution_count": 42,
   "metadata": {},
   "outputs": [
    {
     "data": {
      "text/html": [
       "<table><tr><th>&nbsp;</th><th>step type</th><th>requirements</th><th>statement</th></tr>\n",
       "<tr><td>0</td><td>specialization</td><td>1, 2</td><td><span style=\"font-size:20px;\"><a class=\"ProveItLink\" href=\"__pv_it/1074c8781a76dbd001ebcc20c22206aff450ed6a0/expr.ipynb\"><img src=\"__pv_it/1074c8781a76dbd001ebcc20c22206aff450ed6a0/expr.png\" style=\"display:inline;vertical-align:middle;\" /></a> &#x22A2;&nbsp;<a class=\"ProveItLink\" href=\"__pv_it/476a2eafe5a825effd4779a378e060625810bfc30/expr.ipynb\"><img src=\"__pv_it/476a2eafe5a825effd4779a378e060625810bfc30/expr.png\" style=\"display:inline;vertical-align:middle;\" /></a></span></td></tr>\n",
       "<tr><td>&nbsp;</td><td colspan=4 style=\"text-align:left\"><span style=\"font-size:20px;\"><a class=\"ProveItLink\" href=\"../../../__pv_it/2cbe72a7ad6f655694dd697106680215e8489b600/expr.ipynb\"><img src=\"../../../__pv_it/2cbe72a7ad6f655694dd697106680215e8489b600/expr.png\" style=\"display:inline;vertical-align:middle;\" /></a> : <a class=\"ProveItLink\" href=\"__pv_it/b2ab2beb3f6fe56597ed9b9e8f1c59ff66956c6c0/expr.ipynb\"><img src=\"__pv_it/b2ab2beb3f6fe56597ed9b9e8f1c59ff66956c6c0/expr.png\" style=\"display:inline;vertical-align:middle;\" /></a></span></td></tr><tr><td>1</td><td>axiom</td><td></td><td><span style=\"font-size:20px;\"> &#x22A2;&nbsp;<a class=\"ProveItLink\" href=\"../__pv_it/04576f2f89fdf94b2e1520e8f4ab361286daf7f30/expr.ipynb\"><img src=\"../__pv_it/04576f2f89fdf94b2e1520e8f4ab361286daf7f30/expr.png\" style=\"display:inline;vertical-align:middle;\" /></a></span></td></tr>\n",
       "<tr><td>&nbsp;</td><td colspan=4 style-\"text-align:left\"><a class=\"ProveItLink\" href=\"../_axioms_.ipynb#eqTrueIntro\">proveit.logic.boolean.eqTrueIntro</a></td></tr><tr><td>2</td><td>specialization</td><td>3, 4, 5, 6, 7, 8, 9</td><td><span style=\"font-size:20px;\"><a class=\"ProveItLink\" href=\"__pv_it/f28f9b812246a6c4975e6f67667fe62b1fba502a0/expr.ipynb\"><img src=\"__pv_it/f28f9b812246a6c4975e6f67667fe62b1fba502a0/expr.png\" style=\"display:inline;vertical-align:middle;\" /></a> &#x22A2;&nbsp;<a class=\"ProveItLink\" href=\"__pv_it/b2ab2beb3f6fe56597ed9b9e8f1c59ff66956c6c0/expr.ipynb\"><img src=\"__pv_it/b2ab2beb3f6fe56597ed9b9e8f1c59ff66956c6c0/expr.png\" style=\"display:inline;vertical-align:middle;\" /></a></span></td></tr>\n",
       "<tr><td>&nbsp;</td><td colspan=4 style=\"text-align:left\"><span style=\"font-size:20px;\"><a class=\"ProveItLink\" href=\"../../../__pv_it/78af03acba5349fd70398a32ce59bae1da52f0870/expr.ipynb\"><img src=\"../../../__pv_it/78af03acba5349fd70398a32ce59bae1da52f0870/expr.png\" style=\"display:inline;vertical-align:middle;\" /></a> : <a class=\"ProveItLink\" href=\"../../../number/numeral/__pv_it/77d407a64829263cdc16415becd4c2293f77a4bf0/expr.ipynb\"><img src=\"../../../number/numeral/__pv_it/77d407a64829263cdc16415becd4c2293f77a4bf0/expr.png\" style=\"display:inline;vertical-align:middle;\" /></a>, <a class=\"ProveItLink\" href=\"../../../__pv_it/39dbcd3ca0390345b51c6ef7785756419e2c14390/expr.ipynb\"><img src=\"../../../__pv_it/39dbcd3ca0390345b51c6ef7785756419e2c14390/expr.png\" style=\"display:inline;vertical-align:middle;\" /></a> : <a class=\"ProveItLink\" href=\"../../../number/numeral/__pv_it/77d407a64829263cdc16415becd4c2293f77a4bf0/expr.ipynb\"><img src=\"../../../number/numeral/__pv_it/77d407a64829263cdc16415becd4c2293f77a4bf0/expr.png\" style=\"display:inline;vertical-align:middle;\" /></a>, <a class=\"ProveItLink\" href=\"../../../__pv_it/eb438fefc4bd0ac977777d6dfd3e8a72dfbedbd50/expr.ipynb\"><img src=\"../../../__pv_it/eb438fefc4bd0ac977777d6dfd3e8a72dfbedbd50/expr.png\" style=\"display:inline;vertical-align:middle;\" /></a> : <a class=\"ProveItLink\" href=\"__pv_it/06a72e8706d1c13b268a9445a249c41d479d50850/expr.ipynb\"><img src=\"__pv_it/06a72e8706d1c13b268a9445a249c41d479d50850/expr.png\" style=\"display:inline;vertical-align:middle;\" /></a>, <a class=\"ProveItLink\" href=\"../../../__pv_it/077b2ff79244fb4582cbe22c6e3356fa92a52f2f0/expr.ipynb\"><img src=\"../../../__pv_it/077b2ff79244fb4582cbe22c6e3356fa92a52f2f0/expr.png\" style=\"display:inline;vertical-align:middle;\" /></a> : <a class=\"ProveItLink\" href=\"../__pv_it/68a87cc3370287d726c7086ace789e680e4461c30/expr.ipynb\"><img src=\"../__pv_it/68a87cc3370287d726c7086ace789e680e4461c30/expr.png\" style=\"display:inline;vertical-align:middle;\" /></a>, <a class=\"ProveItLink\" href=\"../../../__pv_it/9242e69d4f2c65d04fc0527b82418c7c22c6da370/expr.ipynb\"><img src=\"../../../__pv_it/9242e69d4f2c65d04fc0527b82418c7c22c6da370/expr.png\" style=\"display:inline;vertical-align:middle;\" /></a> : <a class=\"ProveItLink\" href=\"__pv_it/dc9e854469e5d863dc8ee464da9a7271b5b344fd0/expr.ipynb\"><img src=\"__pv_it/dc9e854469e5d863dc8ee464da9a7271b5b344fd0/expr.png\" style=\"display:inline;vertical-align:middle;\" /></a></span></td></tr><tr><td>3</td><td>theorem</td><td></td><td><span style=\"font-size:20px;\"> &#x22A2;&nbsp;<a class=\"ProveItLink\" href=\"__pv_it/e5b1d8567deddceb281da8e4062562af11d61b8d0/expr.ipynb\"><img src=\"__pv_it/e5b1d8567deddceb281da8e4062562af11d61b8d0/expr.png\" style=\"display:inline;vertical-align:middle;\" /></a></span></td></tr>\n",
       "<tr><td>&nbsp;</td><td colspan=4 style-\"text-align:left\"><a class=\"ProveItLink\" href=\"_proofs_/orIfAny.ipynb\">proveit.logic.boolean.disjunction.orIfAny</a></td></tr><tr><td>4</td><td>theorem</td><td></td><td><span style=\"font-size:20px;\"> &#x22A2;&nbsp;<a class=\"ProveItLink\" href=\"../../../number/numeral/deci/__pv_it/286f0443dba55bdb259c90cef1db0ca273fac95e0/expr.ipynb\"><img src=\"../../../number/numeral/deci/__pv_it/286f0443dba55bdb259c90cef1db0ca273fac95e0/expr.png\" style=\"display:inline;vertical-align:middle;\" /></a></span></td></tr>\n",
       "<tr><td>&nbsp;</td><td colspan=4 style-\"text-align:left\"><a class=\"ProveItLink\" href=\"../../../number/numeral/deci/_proofs_/nat2.ipynb\">proveit.number.numeral.deci.nat2</a></td></tr><tr><td>5</td><td>specialization</td><td>12, 10, 11</td><td><span style=\"font-size:20px;\"><a class=\"ProveItLink\" href=\"__pv_it/1cfd36f54dadf8eaa971948fe28d325742cb751f0/expr.ipynb\"><img src=\"__pv_it/1cfd36f54dadf8eaa971948fe28d325742cb751f0/expr.png\" style=\"display:inline;vertical-align:middle;\" /></a> &#x22A2;&nbsp;<a class=\"ProveItLink\" href=\"__pv_it/2658b8bdcda9f2f0acb9b0205b2797e3d0c12c210/expr.ipynb\"><img src=\"__pv_it/2658b8bdcda9f2f0acb9b0205b2797e3d0c12c210/expr.png\" style=\"display:inline;vertical-align:middle;\" /></a></span></td></tr>\n",
       "<tr><td>&nbsp;</td><td colspan=4 style=\"text-align:left\"><span style=\"font-size:20px;\"><a class=\"ProveItLink\" href=\"../../../__pv_it/abeee18594afe51bfb1be95d9591fbba24ac53f30/expr.ipynb\"><img src=\"../../../__pv_it/abeee18594afe51bfb1be95d9591fbba24ac53f30/expr.png\" style=\"display:inline;vertical-align:middle;\" /></a> : <a class=\"ProveItLink\" href=\"../__pv_it/46271c8230be96415d662709611f4ed2279d702b0/expr.ipynb\"><img src=\"../__pv_it/46271c8230be96415d662709611f4ed2279d702b0/expr.png\" style=\"display:inline;vertical-align:middle;\" /></a>, <a class=\"ProveItLink\" href=\"../../../__pv_it/07527342713064c87612d00d8557c53d53d5324a0/expr.ipynb\"><img src=\"../../../__pv_it/07527342713064c87612d00d8557c53d53d5324a0/expr.png\" style=\"display:inline;vertical-align:middle;\" /></a> : <a class=\"ProveItLink\" href=\"../../../__pv_it/2cbe72a7ad6f655694dd697106680215e8489b600/expr.ipynb\"><img src=\"../../../__pv_it/2cbe72a7ad6f655694dd697106680215e8489b600/expr.png\" style=\"display:inline;vertical-align:middle;\" /></a>, <a class=\"ProveItLink\" href=\"../../../__pv_it/6840a4fa6c106149dc16a131294d0c5e44f1b0480/expr.ipynb\"><img src=\"../../../__pv_it/6840a4fa6c106149dc16a131294d0c5e44f1b0480/expr.png\" style=\"display:inline;vertical-align:middle;\" /></a> : <a class=\"ProveItLink\" href=\"../../../__pv_it/077b2ff79244fb4582cbe22c6e3356fa92a52f2f0/expr.ipynb\"><img src=\"../../../__pv_it/077b2ff79244fb4582cbe22c6e3356fa92a52f2f0/expr.png\" style=\"display:inline;vertical-align:middle;\" /></a></span></td></tr><tr><td>6</td><td>theorem</td><td></td><td><span style=\"font-size:20px;\"> &#x22A2;&nbsp;<a class=\"ProveItLink\" href=\"../__pv_it/3e7350f116816f72fa422609af12e912bbd1845d0/expr.ipynb\"><img src=\"../__pv_it/3e7350f116816f72fa422609af12e912bbd1845d0/expr.png\" style=\"display:inline;vertical-align:middle;\" /></a></span></td></tr>\n",
       "<tr><td>&nbsp;</td><td colspan=4 style-\"text-align:left\"><a class=\"ProveItLink\" href=\"../_proofs_/trueInBool.ipynb\">proveit.logic.boolean.trueInBool</a></td></tr><tr><td>7</td><td>axiom</td><td></td><td><span style=\"font-size:20px;\"> &#x22A2;&nbsp;<a class=\"ProveItLink\" href=\"../__pv_it/68a87cc3370287d726c7086ace789e680e4461c30/expr.ipynb\"><img src=\"../__pv_it/68a87cc3370287d726c7086ace789e680e4461c30/expr.png\" style=\"display:inline;vertical-align:middle;\" /></a></span></td></tr>\n",
       "<tr><td>&nbsp;</td><td colspan=4 style-\"text-align:left\"><a class=\"ProveItLink\" href=\"../_axioms_.ipynb#trueAxiom\">proveit.logic.boolean.trueAxiom</a></td></tr><tr><td>8</td><td>specialization</td><td>12, 13, 14</td><td><span style=\"font-size:20px;\"><a class=\"ProveItLink\" href=\"__pv_it/0f32bcc9f2a496786139e05c6acd4be91e68beb70/expr.ipynb\"><img src=\"__pv_it/0f32bcc9f2a496786139e05c6acd4be91e68beb70/expr.png\" style=\"display:inline;vertical-align:middle;\" /></a> &#x22A2;&nbsp;<a class=\"ProveItLink\" href=\"__pv_it/736c9fb123aa517a2bbeba9689091348a4ddfcf00/expr.ipynb\"><img src=\"__pv_it/736c9fb123aa517a2bbeba9689091348a4ddfcf00/expr.png\" style=\"display:inline;vertical-align:middle;\" /></a></span></td></tr>\n",
       "<tr><td>&nbsp;</td><td colspan=4 style=\"text-align:left\"><span style=\"font-size:20px;\"><a class=\"ProveItLink\" href=\"../../../__pv_it/abeee18594afe51bfb1be95d9591fbba24ac53f30/expr.ipynb\"><img src=\"../../../__pv_it/abeee18594afe51bfb1be95d9591fbba24ac53f30/expr.png\" style=\"display:inline;vertical-align:middle;\" /></a> : <a class=\"ProveItLink\" href=\"../__pv_it/46271c8230be96415d662709611f4ed2279d702b0/expr.ipynb\"><img src=\"../__pv_it/46271c8230be96415d662709611f4ed2279d702b0/expr.png\" style=\"display:inline;vertical-align:middle;\" /></a>, <a class=\"ProveItLink\" href=\"../../../__pv_it/07527342713064c87612d00d8557c53d53d5324a0/expr.ipynb\"><img src=\"../../../__pv_it/07527342713064c87612d00d8557c53d53d5324a0/expr.png\" style=\"display:inline;vertical-align:middle;\" /></a> : <a class=\"ProveItLink\" href=\"../../../__pv_it/985a1bdf1540838275dec15f4ad6de261cca93ce0/expr.ipynb\"><img src=\"../../../__pv_it/985a1bdf1540838275dec15f4ad6de261cca93ce0/expr.png\" style=\"display:inline;vertical-align:middle;\" /></a>, <a class=\"ProveItLink\" href=\"../../../__pv_it/6840a4fa6c106149dc16a131294d0c5e44f1b0480/expr.ipynb\"><img src=\"../../../__pv_it/6840a4fa6c106149dc16a131294d0c5e44f1b0480/expr.png\" style=\"display:inline;vertical-align:middle;\" /></a> : <a class=\"ProveItLink\" href=\"../../../__pv_it/185e6d30f167ee2ee5ef3321098dc98e0d77bc590/expr.ipynb\"><img src=\"../../../__pv_it/185e6d30f167ee2ee5ef3321098dc98e0d77bc590/expr.png\" style=\"display:inline;vertical-align:middle;\" /></a></span></td></tr><tr><td>9</td><td>theorem</td><td></td><td><span style=\"font-size:20px;\"> &#x22A2;&nbsp;<a class=\"ProveItLink\" href=\"../../../number/numeral/deci/__pv_it/c5d3f2ba07647aec518bec1929b16561d1a340400/expr.ipynb\"><img src=\"../../../number/numeral/deci/__pv_it/c5d3f2ba07647aec518bec1929b16561d1a340400/expr.png\" style=\"display:inline;vertical-align:middle;\" /></a></span></td></tr>\n",
       "<tr><td>&nbsp;</td><td colspan=4 style-\"text-align:left\"><a class=\"ProveItLink\" href=\"../../../number/numeral/deci/_proofs_/add_1_1.ipynb\">proveit.number.numeral.deci.add_1_1</a></td></tr><tr><td>10</td><td>assumption</td><td></td><td><span style=\"font-size:20px;\"><a class=\"ProveItLink\" href=\"__pv_it/017ca8cfa034181c90ba15dd10869f0f4e516d6a0/expr.ipynb\"><img src=\"__pv_it/017ca8cfa034181c90ba15dd10869f0f4e516d6a0/expr.png\" style=\"display:inline;vertical-align:middle;\" /></a> &#x22A2;&nbsp;<a class=\"ProveItLink\" href=\"__pv_it/03a5c2b5cc6fc2c3cd686b4bcf84379b893abe210/expr.ipynb\"><img src=\"__pv_it/03a5c2b5cc6fc2c3cd686b4bcf84379b893abe210/expr.png\" style=\"display:inline;vertical-align:middle;\" /></a></span></td></tr>\n",
       "<tr><td>11</td><td>assumption</td><td></td><td><span style=\"font-size:20px;\"><a class=\"ProveItLink\" href=\"__pv_it/2c2e947402f53b9e11cd7769e1b5b3378595750e0/expr.ipynb\"><img src=\"__pv_it/2c2e947402f53b9e11cd7769e1b5b3378595750e0/expr.png\" style=\"display:inline;vertical-align:middle;\" /></a> &#x22A2;&nbsp;<a class=\"ProveItLink\" href=\"__pv_it/fe5c91c77f0659f9ea07a2e3257797875d6868370/expr.ipynb\"><img src=\"__pv_it/fe5c91c77f0659f9ea07a2e3257797875d6868370/expr.png\" style=\"display:inline;vertical-align:middle;\" /></a></span></td></tr>\n",
       "<tr><td>12</td><td>theorem</td><td></td><td><span style=\"font-size:20px;\"> &#x22A2;&nbsp;<a class=\"ProveItLink\" href=\"../../set_theory/membership/__pv_it/9ac424c71798aca56b25ebe33a7a41dbaa332c490/expr.ipynb\"><img src=\"../../set_theory/membership/__pv_it/9ac424c71798aca56b25ebe33a7a41dbaa332c490/expr.png\" style=\"display:inline;vertical-align:middle;\" /></a></span></td></tr>\n",
       "<tr><td>&nbsp;</td><td colspan=4 style-\"text-align:left\"><a class=\"ProveItLink\" href=\"../../set_theory/membership/_proofs_/exp_set_2.ipynb\">proveit.logic.set_theory.membership.exp_set_2</a></td></tr><tr><td>13</td><td>assumption</td><td></td><td><span style=\"font-size:20px;\"><a class=\"ProveItLink\" href=\"__pv_it/549ecf82a9d4ac5ca0750c6c3aaf83e6e7209ca90/expr.ipynb\"><img src=\"__pv_it/549ecf82a9d4ac5ca0750c6c3aaf83e6e7209ca90/expr.png\" style=\"display:inline;vertical-align:middle;\" /></a> &#x22A2;&nbsp;<a class=\"ProveItLink\" href=\"__pv_it/2cec3c732aceb253233bb533d4e43cc3f34f4f660/expr.ipynb\"><img src=\"__pv_it/2cec3c732aceb253233bb533d4e43cc3f34f4f660/expr.png\" style=\"display:inline;vertical-align:middle;\" /></a></span></td></tr>\n",
       "<tr><td>14</td><td>assumption</td><td></td><td><span style=\"font-size:20px;\"><a class=\"ProveItLink\" href=\"__pv_it/aa3618fdfba9edc866f19a2dbc2f7cde292ff1c70/expr.ipynb\"><img src=\"__pv_it/aa3618fdfba9edc866f19a2dbc2f7cde292ff1c70/expr.png\" style=\"display:inline;vertical-align:middle;\" /></a> &#x22A2;&nbsp;<a class=\"ProveItLink\" href=\"__pv_it/3891b823dfb55f51d513cc7144556dc1bfd425b70/expr.ipynb\"><img src=\"__pv_it/3891b823dfb55f51d513cc7144556dc1bfd425b70/expr.png\" style=\"display:inline;vertical-align:middle;\" /></a></span></td></tr>\n",
       "</table>"
      ],
      "text/plain": [
       "\tstep type\trequirements\tstatement\n",
       "0\tspecialization\t1, 2\t{C in BOOLEANS , A in BOOLEANS , D in BOOLEANS , B in BOOLEANS} |= (A or B or TRUE or C or D) = TRUE\n",
       "\tA : A or B or TRUE or C or D\n",
       "1\taxiom\t\t|= forall_{A | A} (A = TRUE)\n",
       "\tproveit.logic.boolean.eqTrueIntro\n",
       "2\tspecialization\t3, 4, 5, 6, 7, 8, 9\t{A in BOOLEANS , B in BOOLEANS , C in BOOLEANS , D in BOOLEANS} |= A or B or TRUE or C or D\n",
       "\tm : 2, n : 2, A : (A , B), B : TRUE, C : (C , D)\n",
       "3\ttheorem\t\t|= forall_{m, n in Naturals} [forall_{(A, B, C) in BOOLEANS^{m} * BOOLEANS * BOOLEANS^{n} | B} (A_1 or  ...  or A_m or B or C_1 or  ...  or C_n)]\n",
       "\tproveit.logic.boolean.disjunction.orIfAny\n",
       "4\ttheorem\t\t|= 2 in Naturals\n",
       "\tproveit.number.numeral.deci.nat2\n",
       "5\tspecialization\t12, 10, 11\t{A in BOOLEANS , B in BOOLEANS} |= (A , B) in BOOLEANS^{2}\n",
       "\tS : BOOLEANS, a : A, b : B\n",
       "6\ttheorem\t\t|= TRUE in BOOLEANS\n",
       "\tproveit.logic.boolean.trueInBool\n",
       "7\taxiom\t\t|= TRUE\n",
       "\tproveit.logic.boolean.trueAxiom\n",
       "8\tspecialization\t12, 13, 14\t{C in BOOLEANS , D in BOOLEANS} |= (C , D) in BOOLEANS^{2}\n",
       "\tS : BOOLEANS, a : C, b : D\n",
       "9\ttheorem\t\t|= (1 + 1) = 2\n",
       "\tproveit.number.numeral.deci.add_1_1\n",
       "10\tassumption\t\t{A in BOOLEANS} |= A in BOOLEANS\n",
       "11\tassumption\t\t{B in BOOLEANS} |= B in BOOLEANS\n",
       "12\ttheorem\t\t|= forall_{S} [forall_{a, b in S} ((a , b) in S^{2})]\n",
       "\tproveit.logic.set_theory.membership.exp_set_2\n",
       "13\tassumption\t\t{C in BOOLEANS} |= C in BOOLEANS\n",
       "14\tassumption\t\t{D in BOOLEANS} |= D in BOOLEANS"
      ]
     },
     "execution_count": 42,
     "metadata": {},
     "output_type": "execute_result"
    }
   ],
   "source": [
    "Or(A,B,TRUE,C,D).evaluation([inBool(A), inBool(B), inBool(C), inBool(D)]).proof()"
   ]
  },
  {
   "cell_type": "markdown",
   "metadata": {},
   "source": [
    "falseEval"
   ]
  },
  {
   "cell_type": "code",
   "execution_count": 43,
   "metadata": {},
   "outputs": [
    {
     "data": {
      "text/html": [
       "<table><tr><th>&nbsp;</th><th>step type</th><th>requirements</th><th>statement</th></tr>\n",
       "<tr><td>0</td><td>specialization</td><td>1, 2</td><td><span style=\"font-size:20px;\"><a class=\"ProveItLink\" href=\"__pv_it/c56fefc9abc96baa86e749b925325df144f2a1750/expr.ipynb\"><img src=\"__pv_it/c56fefc9abc96baa86e749b925325df144f2a1750/expr.png\" style=\"display:inline;vertical-align:middle;\" /></a> &#x22A2;&nbsp;<a class=\"ProveItLink\" href=\"__pv_it/4fc0073c8487abbd7951b806f35a040aca06acb70/expr.ipynb\"><img src=\"__pv_it/4fc0073c8487abbd7951b806f35a040aca06acb70/expr.png\" style=\"display:inline;vertical-align:middle;\" /></a></span></td></tr>\n",
       "<tr><td>&nbsp;</td><td colspan=4 style=\"text-align:left\"><span style=\"font-size:20px;\"><a class=\"ProveItLink\" href=\"../../../__pv_it/2cbe72a7ad6f655694dd697106680215e8489b600/expr.ipynb\"><img src=\"../../../__pv_it/2cbe72a7ad6f655694dd697106680215e8489b600/expr.png\" style=\"display:inline;vertical-align:middle;\" /></a> : <a class=\"ProveItLink\" href=\"__pv_it/081f8b676821fa28f4eee7c26e5e1e191452a5b80/expr.ipynb\"><img src=\"__pv_it/081f8b676821fa28f4eee7c26e5e1e191452a5b80/expr.png\" style=\"display:inline;vertical-align:middle;\" /></a></span></td></tr><tr><td>1</td><td>axiom</td><td></td><td><span style=\"font-size:20px;\"> &#x22A2;&nbsp;<a class=\"ProveItLink\" href=\"../negation/__pv_it/ff54988b43a873b48cad467afd8955bd0735c0210/expr.ipynb\"><img src=\"../negation/__pv_it/ff54988b43a873b48cad467afd8955bd0735c0210/expr.png\" style=\"display:inline;vertical-align:middle;\" /></a></span></td></tr>\n",
       "<tr><td>&nbsp;</td><td colspan=4 style-\"text-align:left\"><a class=\"ProveItLink\" href=\"../negation/_axioms_.ipynb#negationElim\">proveit.logic.boolean.negation.negationElim</a></td></tr><tr><td>2</td><td>specialization</td><td>3, 4, 5, 6, 7, 8, 9, 10, 11</td><td><span style=\"font-size:20px;\"><a class=\"ProveItLink\" href=\"__pv_it/c56fefc9abc96baa86e749b925325df144f2a1750/expr.ipynb\"><img src=\"__pv_it/c56fefc9abc96baa86e749b925325df144f2a1750/expr.png\" style=\"display:inline;vertical-align:middle;\" /></a> &#x22A2;&nbsp;<a class=\"ProveItLink\" href=\"__pv_it/efb8b4ad78ea955aa0b396fb3e9b60207f787b040/expr.ipynb\"><img src=\"__pv_it/efb8b4ad78ea955aa0b396fb3e9b60207f787b040/expr.png\" style=\"display:inline;vertical-align:middle;\" /></a></span></td></tr>\n",
       "<tr><td>&nbsp;</td><td colspan=4 style=\"text-align:left\"><span style=\"font-size:20px;\"><a class=\"ProveItLink\" href=\"../../../__pv_it/78af03acba5349fd70398a32ce59bae1da52f0870/expr.ipynb\"><img src=\"../../../__pv_it/78af03acba5349fd70398a32ce59bae1da52f0870/expr.png\" style=\"display:inline;vertical-align:middle;\" /></a> : <a class=\"ProveItLink\" href=\"../../../number/numeral/__pv_it/23412ce59ea7e77353d2f9225e02248e73651ca00/expr.ipynb\"><img src=\"../../../number/numeral/__pv_it/23412ce59ea7e77353d2f9225e02248e73651ca00/expr.png\" style=\"display:inline;vertical-align:middle;\" /></a>, <a class=\"ProveItLink\" href=\"../../../__pv_it/eb438fefc4bd0ac977777d6dfd3e8a72dfbedbd50/expr.ipynb\"><img src=\"../../../__pv_it/eb438fefc4bd0ac977777d6dfd3e8a72dfbedbd50/expr.png\" style=\"display:inline;vertical-align:middle;\" /></a> : <a class=\"ProveItLink\" href=\"__pv_it/ba51a0fc910408dc1211c29b03a29f7cec842b550/expr.ipynb\"><img src=\"__pv_it/ba51a0fc910408dc1211c29b03a29f7cec842b550/expr.png\" style=\"display:inline;vertical-align:middle;\" /></a></span></td></tr><tr><td>3</td><td>theorem</td><td></td><td><span style=\"font-size:20px;\"> &#x22A2;&nbsp;<a class=\"ProveItLink\" href=\"__pv_it/f5054f3b6ed3e362bf7b7b3fc8e18b49789bbf3b0/expr.ipynb\"><img src=\"__pv_it/f5054f3b6ed3e362bf7b7b3fc8e18b49789bbf3b0/expr.png\" style=\"display:inline;vertical-align:middle;\" /></a></span></td></tr>\n",
       "<tr><td>&nbsp;</td><td colspan=4 style-\"text-align:left\"><a class=\"ProveItLink\" href=\"_proofs_/notOrIfNotAny.ipynb\">proveit.logic.boolean.disjunction.notOrIfNotAny</a></td></tr><tr><td>4</td><td>theorem</td><td></td><td><span style=\"font-size:20px;\"> &#x22A2;&nbsp;<a class=\"ProveItLink\" href=\"../../../number/numeral/deci/__pv_it/3fc93db3b3fd1b15204240d9de18a48656bfb08c0/expr.ipynb\"><img src=\"../../../number/numeral/deci/__pv_it/3fc93db3b3fd1b15204240d9de18a48656bfb08c0/expr.png\" style=\"display:inline;vertical-align:middle;\" /></a></span></td></tr>\n",
       "<tr><td>&nbsp;</td><td colspan=4 style-\"text-align:left\"><a class=\"ProveItLink\" href=\"../../../number/numeral/deci/_proofs_/nat4.ipynb\">proveit.number.numeral.deci.nat4</a></td></tr><tr><td>5</td><td>specialization</td><td>15, 12</td><td><span style=\"font-size:20px;\"><a class=\"ProveItLink\" href=\"__pv_it/9764f8a01bfa57c7e6e60f910a20f3a38f4dfdc30/expr.ipynb\"><img src=\"__pv_it/9764f8a01bfa57c7e6e60f910a20f3a38f4dfdc30/expr.png\" style=\"display:inline;vertical-align:middle;\" /></a> &#x22A2;&nbsp;<a class=\"ProveItLink\" href=\"__pv_it/feaa1d0e6d92ad9ead8e5ffd1f92697e3912387a0/expr.ipynb\"><img src=\"__pv_it/feaa1d0e6d92ad9ead8e5ffd1f92697e3912387a0/expr.png\" style=\"display:inline;vertical-align:middle;\" /></a></span></td></tr>\n",
       "<tr><td>&nbsp;</td><td colspan=4 style=\"text-align:left\"><span style=\"font-size:20px;\"><a class=\"ProveItLink\" href=\"../../../__pv_it/2cbe72a7ad6f655694dd697106680215e8489b600/expr.ipynb\"><img src=\"../../../__pv_it/2cbe72a7ad6f655694dd697106680215e8489b600/expr.png\" style=\"display:inline;vertical-align:middle;\" /></a> : <a class=\"ProveItLink\" href=\"../../../__pv_it/2cbe72a7ad6f655694dd697106680215e8489b600/expr.ipynb\"><img src=\"../../../__pv_it/2cbe72a7ad6f655694dd697106680215e8489b600/expr.png\" style=\"display:inline;vertical-align:middle;\" /></a></span></td></tr><tr><td>6</td><td>specialization</td><td>15, 13</td><td><span style=\"font-size:20px;\"><a class=\"ProveItLink\" href=\"__pv_it/2ac1767c17febc61a526d5888ee8438e71e1c4670/expr.ipynb\"><img src=\"__pv_it/2ac1767c17febc61a526d5888ee8438e71e1c4670/expr.png\" style=\"display:inline;vertical-align:middle;\" /></a> &#x22A2;&nbsp;<a class=\"ProveItLink\" href=\"__pv_it/1da4e2fe7c44632f084fa27ea32e26dc689384c20/expr.ipynb\"><img src=\"__pv_it/1da4e2fe7c44632f084fa27ea32e26dc689384c20/expr.png\" style=\"display:inline;vertical-align:middle;\" /></a></span></td></tr>\n",
       "<tr><td>&nbsp;</td><td colspan=4 style=\"text-align:left\"><span style=\"font-size:20px;\"><a class=\"ProveItLink\" href=\"../../../__pv_it/2cbe72a7ad6f655694dd697106680215e8489b600/expr.ipynb\"><img src=\"../../../__pv_it/2cbe72a7ad6f655694dd697106680215e8489b600/expr.png\" style=\"display:inline;vertical-align:middle;\" /></a> : <a class=\"ProveItLink\" href=\"../../../__pv_it/077b2ff79244fb4582cbe22c6e3356fa92a52f2f0/expr.ipynb\"><img src=\"../../../__pv_it/077b2ff79244fb4582cbe22c6e3356fa92a52f2f0/expr.png\" style=\"display:inline;vertical-align:middle;\" /></a></span></td></tr><tr><td>7</td><td>specialization</td><td>15, 14</td><td><span style=\"font-size:20px;\"><a class=\"ProveItLink\" href=\"__pv_it/3d76e419391b390c62634964a2efa7096eacbe400/expr.ipynb\"><img src=\"__pv_it/3d76e419391b390c62634964a2efa7096eacbe400/expr.png\" style=\"display:inline;vertical-align:middle;\" /></a> &#x22A2;&nbsp;<a class=\"ProveItLink\" href=\"__pv_it/4fbdcb4671f0f96544ca64362db2c9fec03a54b30/expr.ipynb\"><img src=\"__pv_it/4fbdcb4671f0f96544ca64362db2c9fec03a54b30/expr.png\" style=\"display:inline;vertical-align:middle;\" /></a></span></td></tr>\n",
       "<tr><td>&nbsp;</td><td colspan=4 style=\"text-align:left\"><span style=\"font-size:20px;\"><a class=\"ProveItLink\" href=\"../../../__pv_it/2cbe72a7ad6f655694dd697106680215e8489b600/expr.ipynb\"><img src=\"../../../__pv_it/2cbe72a7ad6f655694dd697106680215e8489b600/expr.png\" style=\"display:inline;vertical-align:middle;\" /></a> : <a class=\"ProveItLink\" href=\"../../../__pv_it/985a1bdf1540838275dec15f4ad6de261cca93ce0/expr.ipynb\"><img src=\"../../../__pv_it/985a1bdf1540838275dec15f4ad6de261cca93ce0/expr.png\" style=\"display:inline;vertical-align:middle;\" /></a></span></td></tr><tr><td>8</td><td>specialization</td><td>15, 16</td><td><span style=\"font-size:20px;\"><a class=\"ProveItLink\" href=\"__pv_it/db5982108328991bf4e5aab92b249db4afb8532d0/expr.ipynb\"><img src=\"__pv_it/db5982108328991bf4e5aab92b249db4afb8532d0/expr.png\" style=\"display:inline;vertical-align:middle;\" /></a> &#x22A2;&nbsp;<a class=\"ProveItLink\" href=\"__pv_it/c73b4c1401958a1aff8e67e1df37ba89db69842c0/expr.ipynb\"><img src=\"__pv_it/c73b4c1401958a1aff8e67e1df37ba89db69842c0/expr.png\" style=\"display:inline;vertical-align:middle;\" /></a></span></td></tr>\n",
       "<tr><td>&nbsp;</td><td colspan=4 style=\"text-align:left\"><span style=\"font-size:20px;\"><a class=\"ProveItLink\" href=\"../../../__pv_it/2cbe72a7ad6f655694dd697106680215e8489b600/expr.ipynb\"><img src=\"../../../__pv_it/2cbe72a7ad6f655694dd697106680215e8489b600/expr.png\" style=\"display:inline;vertical-align:middle;\" /></a> : <a class=\"ProveItLink\" href=\"../../../__pv_it/185e6d30f167ee2ee5ef3321098dc98e0d77bc590/expr.ipynb\"><img src=\"../../../__pv_it/185e6d30f167ee2ee5ef3321098dc98e0d77bc590/expr.png\" style=\"display:inline;vertical-align:middle;\" /></a></span></td></tr><tr><td>9</td><td>theorem</td><td></td><td><span style=\"font-size:20px;\"> &#x22A2;&nbsp;<a class=\"ProveItLink\" href=\"../../../number/numeral/deci/__pv_it/c5d3f2ba07647aec518bec1929b16561d1a340400/expr.ipynb\"><img src=\"../../../number/numeral/deci/__pv_it/c5d3f2ba07647aec518bec1929b16561d1a340400/expr.png\" style=\"display:inline;vertical-align:middle;\" /></a></span></td></tr>\n",
       "<tr><td>&nbsp;</td><td colspan=4 style-\"text-align:left\"><a class=\"ProveItLink\" href=\"../../../number/numeral/deci/_proofs_/add_1_1.ipynb\">proveit.number.numeral.deci.add_1_1</a></td></tr><tr><td>10</td><td>theorem</td><td></td><td><span style=\"font-size:20px;\"> &#x22A2;&nbsp;<a class=\"ProveItLink\" href=\"../../../number/numeral/deci/__pv_it/21aa4b60034093b61b7d779cdd54bc7d2d51c73e0/expr.ipynb\"><img src=\"../../../number/numeral/deci/__pv_it/21aa4b60034093b61b7d779cdd54bc7d2d51c73e0/expr.png\" style=\"display:inline;vertical-align:middle;\" /></a></span></td></tr>\n",
       "<tr><td>&nbsp;</td><td colspan=4 style-\"text-align:left\"><a class=\"ProveItLink\" href=\"../../../number/numeral/deci/_proofs_/add_2_1.ipynb\">proveit.number.numeral.deci.add_2_1</a></td></tr><tr><td>11</td><td>theorem</td><td></td><td><span style=\"font-size:20px;\"> &#x22A2;&nbsp;<a class=\"ProveItLink\" href=\"../../../number/numeral/deci/__pv_it/dacb710858c5d508d55e05fa21bc52e5449bb54c0/expr.ipynb\"><img src=\"../../../number/numeral/deci/__pv_it/dacb710858c5d508d55e05fa21bc52e5449bb54c0/expr.png\" style=\"display:inline;vertical-align:middle;\" /></a></span></td></tr>\n",
       "<tr><td>&nbsp;</td><td colspan=4 style-\"text-align:left\"><a class=\"ProveItLink\" href=\"../../../number/numeral/deci/_proofs_/add_3_1.ipynb\">proveit.number.numeral.deci.add_3_1</a></td></tr><tr><td>12</td><td>assumption</td><td></td><td><span style=\"font-size:20px;\"><a class=\"ProveItLink\" href=\"__pv_it/9764f8a01bfa57c7e6e60f910a20f3a38f4dfdc30/expr.ipynb\"><img src=\"__pv_it/9764f8a01bfa57c7e6e60f910a20f3a38f4dfdc30/expr.png\" style=\"display:inline;vertical-align:middle;\" /></a> &#x22A2;&nbsp;<a class=\"ProveItLink\" href=\"__pv_it/59b818aa3070d9f9cb643715737df9a2274cbc840/expr.ipynb\"><img src=\"__pv_it/59b818aa3070d9f9cb643715737df9a2274cbc840/expr.png\" style=\"display:inline;vertical-align:middle;\" /></a></span></td></tr>\n",
       "<tr><td>13</td><td>assumption</td><td></td><td><span style=\"font-size:20px;\"><a class=\"ProveItLink\" href=\"__pv_it/2ac1767c17febc61a526d5888ee8438e71e1c4670/expr.ipynb\"><img src=\"__pv_it/2ac1767c17febc61a526d5888ee8438e71e1c4670/expr.png\" style=\"display:inline;vertical-align:middle;\" /></a> &#x22A2;&nbsp;<a class=\"ProveItLink\" href=\"__pv_it/0e6513d9653529587ef99bc5f365bb0e33131b8f0/expr.ipynb\"><img src=\"__pv_it/0e6513d9653529587ef99bc5f365bb0e33131b8f0/expr.png\" style=\"display:inline;vertical-align:middle;\" /></a></span></td></tr>\n",
       "<tr><td>14</td><td>assumption</td><td></td><td><span style=\"font-size:20px;\"><a class=\"ProveItLink\" href=\"__pv_it/3d76e419391b390c62634964a2efa7096eacbe400/expr.ipynb\"><img src=\"__pv_it/3d76e419391b390c62634964a2efa7096eacbe400/expr.png\" style=\"display:inline;vertical-align:middle;\" /></a> &#x22A2;&nbsp;<a class=\"ProveItLink\" href=\"__pv_it/978a802e225ee356f67dee0674419a9ac9d9bbb20/expr.ipynb\"><img src=\"__pv_it/978a802e225ee356f67dee0674419a9ac9d9bbb20/expr.png\" style=\"display:inline;vertical-align:middle;\" /></a></span></td></tr>\n",
       "<tr><td>15</td><td>axiom</td><td></td><td><span style=\"font-size:20px;\"> &#x22A2;&nbsp;<a class=\"ProveItLink\" href=\"../negation/__pv_it/bd349bf529bb24ca3489b99b360030e1baddcd2c0/expr.ipynb\"><img src=\"../negation/__pv_it/bd349bf529bb24ca3489b99b360030e1baddcd2c0/expr.png\" style=\"display:inline;vertical-align:middle;\" /></a></span></td></tr>\n",
       "<tr><td>&nbsp;</td><td colspan=4 style-\"text-align:left\"><a class=\"ProveItLink\" href=\"../negation/_axioms_.ipynb#negationIntro\">proveit.logic.boolean.negation.negationIntro</a></td></tr><tr><td>16</td><td>assumption</td><td></td><td><span style=\"font-size:20px;\"><a class=\"ProveItLink\" href=\"__pv_it/db5982108328991bf4e5aab92b249db4afb8532d0/expr.ipynb\"><img src=\"__pv_it/db5982108328991bf4e5aab92b249db4afb8532d0/expr.png\" style=\"display:inline;vertical-align:middle;\" /></a> &#x22A2;&nbsp;<a class=\"ProveItLink\" href=\"__pv_it/f66c09eaf712148ae105ed80d37beecd006d4b160/expr.ipynb\"><img src=\"__pv_it/f66c09eaf712148ae105ed80d37beecd006d4b160/expr.png\" style=\"display:inline;vertical-align:middle;\" /></a></span></td></tr>\n",
       "</table>"
      ],
      "text/plain": [
       "\tstep type\trequirements\tstatement\n",
       "0\tspecialization\t1, 2\t{A = FALSE , B = FALSE , C = FALSE , D = FALSE} |= (A or B or C or D) = FALSE\n",
       "\tA : A or B or C or D\n",
       "1\taxiom\t\t|= forall_{A | [not](A)} (A = FALSE)\n",
       "\tproveit.logic.boolean.negation.negationElim\n",
       "2\tspecialization\t3, 4, 5, 6, 7, 8, 9, 10, 11\t{A = FALSE , B = FALSE , C = FALSE , D = FALSE} |= [not](A or B or C or D)\n",
       "\tm : 4, A : (A , B , C , D)\n",
       "3\ttheorem\t\t|= forall_{m in Naturals} [forall_{A | [not](A_1) ,  ...  , [not](A_m)} [not](A_1 or  ...  or A_m)]\n",
       "\tproveit.logic.boolean.disjunction.notOrIfNotAny\n",
       "4\ttheorem\t\t|= 4 in Naturals\n",
       "\tproveit.number.numeral.deci.nat4\n",
       "5\tspecialization\t15, 12\t{A = FALSE} |= [not](A)\n",
       "\tA : A\n",
       "6\tspecialization\t15, 13\t{B = FALSE} |= [not](B)\n",
       "\tA : B\n",
       "7\tspecialization\t15, 14\t{C = FALSE} |= [not](C)\n",
       "\tA : C\n",
       "8\tspecialization\t15, 16\t{D = FALSE} |= [not](D)\n",
       "\tA : D\n",
       "9\ttheorem\t\t|= (1 + 1) = 2\n",
       "\tproveit.number.numeral.deci.add_1_1\n",
       "10\ttheorem\t\t|= (2 + 1) = 3\n",
       "\tproveit.number.numeral.deci.add_2_1\n",
       "11\ttheorem\t\t|= (3 + 1) = 4\n",
       "\tproveit.number.numeral.deci.add_3_1\n",
       "12\tassumption\t\t{A = FALSE} |= A = FALSE\n",
       "13\tassumption\t\t{B = FALSE} |= B = FALSE\n",
       "14\tassumption\t\t{C = FALSE} |= C = FALSE\n",
       "15\taxiom\t\t|= forall_{A | A = FALSE} [not](A)\n",
       "\tproveit.logic.boolean.negation.negationIntro\n",
       "16\tassumption\t\t{D = FALSE} |= D = FALSE"
      ]
     },
     "execution_count": 43,
     "metadata": {},
     "output_type": "execute_result"
    }
   ],
   "source": [
    "Equals(Or(A,B,C,D),FALSE).prove([Equals(A,FALSE), Equals(B,FALSE),Equals(C,FALSE),Equals(D,FALSE)]).proof()"
   ]
  },
  {
   "cell_type": "code",
   "execution_count": 44,
   "metadata": {},
   "outputs": [
    {
     "data": {
      "text/html": [
       "<table><tr><th>&nbsp;</th><th>step type</th><th>requirements</th><th>statement</th></tr>\n",
       "<tr><td>0</td><td>specialization</td><td>1, 2, 3</td><td><span style=\"font-size:20px;\"><a class=\"ProveItLink\" href=\"__pv_it/1cfd36f54dadf8eaa971948fe28d325742cb751f0/expr.ipynb\"><img src=\"__pv_it/1cfd36f54dadf8eaa971948fe28d325742cb751f0/expr.png\" style=\"display:inline;vertical-align:middle;\" /></a> &#x22A2;&nbsp;<a class=\"ProveItLink\" href=\"__pv_it/12b3a0266bf45bf38a05a65053437e478a9644610/expr.ipynb\"><img src=\"__pv_it/12b3a0266bf45bf38a05a65053437e478a9644610/expr.png\" style=\"display:inline;vertical-align:middle;\" /></a></span></td></tr>\n",
       "<tr><td>&nbsp;</td><td colspan=4 style=\"text-align:left\"><span style=\"font-size:20px;\"><a class=\"ProveItLink\" href=\"../../../__pv_it/2cbe72a7ad6f655694dd697106680215e8489b600/expr.ipynb\"><img src=\"../../../__pv_it/2cbe72a7ad6f655694dd697106680215e8489b600/expr.png\" style=\"display:inline;vertical-align:middle;\" /></a> : <a class=\"ProveItLink\" href=\"../../../__pv_it/2cbe72a7ad6f655694dd697106680215e8489b600/expr.ipynb\"><img src=\"../../../__pv_it/2cbe72a7ad6f655694dd697106680215e8489b600/expr.png\" style=\"display:inline;vertical-align:middle;\" /></a>, <a class=\"ProveItLink\" href=\"../../../__pv_it/077b2ff79244fb4582cbe22c6e3356fa92a52f2f0/expr.ipynb\"><img src=\"../../../__pv_it/077b2ff79244fb4582cbe22c6e3356fa92a52f2f0/expr.png\" style=\"display:inline;vertical-align:middle;\" /></a> : <a class=\"ProveItLink\" href=\"../../../__pv_it/077b2ff79244fb4582cbe22c6e3356fa92a52f2f0/expr.ipynb\"><img src=\"../../../__pv_it/077b2ff79244fb4582cbe22c6e3356fa92a52f2f0/expr.png\" style=\"display:inline;vertical-align:middle;\" /></a></span></td></tr><tr><td>1</td><td>theorem</td><td></td><td><span style=\"font-size:20px;\"> &#x22A2;&nbsp;<a class=\"ProveItLink\" href=\"__pv_it/39441255e3cd9fbcda2663152b054e4ca715853b0/expr.ipynb\"><img src=\"__pv_it/39441255e3cd9fbcda2663152b054e4ca715853b0/expr.png\" style=\"display:inline;vertical-align:middle;\" /></a></span></td></tr>\n",
       "<tr><td>&nbsp;</td><td colspan=4 style-\"text-align:left\"><a class=\"ProveItLink\" href=\"_proofs_/binaryClosure.ipynb\">proveit.logic.boolean.disjunction.binaryClosure</a></td></tr><tr><td>2</td><td>assumption</td><td></td><td><span style=\"font-size:20px;\"><a class=\"ProveItLink\" href=\"__pv_it/017ca8cfa034181c90ba15dd10869f0f4e516d6a0/expr.ipynb\"><img src=\"__pv_it/017ca8cfa034181c90ba15dd10869f0f4e516d6a0/expr.png\" style=\"display:inline;vertical-align:middle;\" /></a> &#x22A2;&nbsp;<a class=\"ProveItLink\" href=\"__pv_it/03a5c2b5cc6fc2c3cd686b4bcf84379b893abe210/expr.ipynb\"><img src=\"__pv_it/03a5c2b5cc6fc2c3cd686b4bcf84379b893abe210/expr.png\" style=\"display:inline;vertical-align:middle;\" /></a></span></td></tr>\n",
       "<tr><td>3</td><td>assumption</td><td></td><td><span style=\"font-size:20px;\"><a class=\"ProveItLink\" href=\"__pv_it/2c2e947402f53b9e11cd7769e1b5b3378595750e0/expr.ipynb\"><img src=\"__pv_it/2c2e947402f53b9e11cd7769e1b5b3378595750e0/expr.png\" style=\"display:inline;vertical-align:middle;\" /></a> &#x22A2;&nbsp;<a class=\"ProveItLink\" href=\"__pv_it/fe5c91c77f0659f9ea07a2e3257797875d6868370/expr.ipynb\"><img src=\"__pv_it/fe5c91c77f0659f9ea07a2e3257797875d6868370/expr.png\" style=\"display:inline;vertical-align:middle;\" /></a></span></td></tr>\n",
       "</table>"
      ],
      "text/plain": [
       "\tstep type\trequirements\tstatement\n",
       "0\tspecialization\t1, 2, 3\t{A in BOOLEANS , B in BOOLEANS} |= (A or B) in BOOLEANS\n",
       "\tA : A, B : B\n",
       "1\ttheorem\t\t|= forall_{A, B in BOOLEANS} ((A or B) in BOOLEANS)\n",
       "\tproveit.logic.boolean.disjunction.binaryClosure\n",
       "2\tassumption\t\t{A in BOOLEANS} |= A in BOOLEANS\n",
       "3\tassumption\t\t{B in BOOLEANS} |= B in BOOLEANS"
      ]
     },
     "execution_count": 44,
     "metadata": {},
     "output_type": "execute_result"
    }
   ],
   "source": [
    "inBool(Or(A,B)).prove([inBool(A), inBool(B)]).proof()"
   ]
  },
  {
   "cell_type": "code",
   "execution_count": 45,
   "metadata": {},
   "outputs": [
    {
     "data": {
      "text/html": [
       "<table><tr><th>&nbsp;</th><th>step type</th><th>requirements</th><th>statement</th></tr>\n",
       "<tr><td>0</td><td>specialization</td><td>1, 2, 3, 4, 5, 6</td><td><span style=\"font-size:20px;\"><a class=\"ProveItLink\" href=\"__pv_it/f28f9b812246a6c4975e6f67667fe62b1fba502a0/expr.ipynb\"><img src=\"__pv_it/f28f9b812246a6c4975e6f67667fe62b1fba502a0/expr.png\" style=\"display:inline;vertical-align:middle;\" /></a> &#x22A2;&nbsp;<a class=\"ProveItLink\" href=\"__pv_it/542994d0ed684b4561089fa3677eb846adb2d58d0/expr.ipynb\"><img src=\"__pv_it/542994d0ed684b4561089fa3677eb846adb2d58d0/expr.png\" style=\"display:inline;vertical-align:middle;\" /></a></span></td></tr>\n",
       "<tr><td>&nbsp;</td><td colspan=4 style=\"text-align:left\"><span style=\"font-size:20px;\"><a class=\"ProveItLink\" href=\"../../../__pv_it/78af03acba5349fd70398a32ce59bae1da52f0870/expr.ipynb\"><img src=\"../../../__pv_it/78af03acba5349fd70398a32ce59bae1da52f0870/expr.png\" style=\"display:inline;vertical-align:middle;\" /></a> : <a class=\"ProveItLink\" href=\"../../../number/numeral/__pv_it/23412ce59ea7e77353d2f9225e02248e73651ca00/expr.ipynb\"><img src=\"../../../number/numeral/__pv_it/23412ce59ea7e77353d2f9225e02248e73651ca00/expr.png\" style=\"display:inline;vertical-align:middle;\" /></a>, <a class=\"ProveItLink\" href=\"../../../__pv_it/eb438fefc4bd0ac977777d6dfd3e8a72dfbedbd50/expr.ipynb\"><img src=\"../../../__pv_it/eb438fefc4bd0ac977777d6dfd3e8a72dfbedbd50/expr.png\" style=\"display:inline;vertical-align:middle;\" /></a> : <a class=\"ProveItLink\" href=\"__pv_it/ba51a0fc910408dc1211c29b03a29f7cec842b550/expr.ipynb\"><img src=\"__pv_it/ba51a0fc910408dc1211c29b03a29f7cec842b550/expr.png\" style=\"display:inline;vertical-align:middle;\" /></a></span></td></tr><tr><td>1</td><td>theorem</td><td></td><td><span style=\"font-size:20px;\"> &#x22A2;&nbsp;<a class=\"ProveItLink\" href=\"__pv_it/2cb505713778067a1b94f558521c476c9ef7d74f0/expr.ipynb\"><img src=\"__pv_it/2cb505713778067a1b94f558521c476c9ef7d74f0/expr.png\" style=\"display:inline;vertical-align:middle;\" /></a></span></td></tr>\n",
       "<tr><td>&nbsp;</td><td colspan=4 style-\"text-align:left\"><a class=\"ProveItLink\" href=\"_proofs_/closure.ipynb\">proveit.logic.boolean.disjunction.closure</a></td></tr><tr><td>2</td><td>theorem</td><td></td><td><span style=\"font-size:20px;\"> &#x22A2;&nbsp;<a class=\"ProveItLink\" href=\"../../../number/numeral/deci/__pv_it/3fc93db3b3fd1b15204240d9de18a48656bfb08c0/expr.ipynb\"><img src=\"../../../number/numeral/deci/__pv_it/3fc93db3b3fd1b15204240d9de18a48656bfb08c0/expr.png\" style=\"display:inline;vertical-align:middle;\" /></a></span></td></tr>\n",
       "<tr><td>&nbsp;</td><td colspan=4 style-\"text-align:left\"><a class=\"ProveItLink\" href=\"../../../number/numeral/deci/_proofs_/nat4.ipynb\">proveit.number.numeral.deci.nat4</a></td></tr><tr><td>3</td><td>specialization</td><td>7, 8, 9, 10, 11</td><td><span style=\"font-size:20px;\"><a class=\"ProveItLink\" href=\"__pv_it/f28f9b812246a6c4975e6f67667fe62b1fba502a0/expr.ipynb\"><img src=\"__pv_it/f28f9b812246a6c4975e6f67667fe62b1fba502a0/expr.png\" style=\"display:inline;vertical-align:middle;\" /></a> &#x22A2;&nbsp;<a class=\"ProveItLink\" href=\"__pv_it/c7afd1ead8211492267b3cefac34659a98e80ce80/expr.ipynb\"><img src=\"__pv_it/c7afd1ead8211492267b3cefac34659a98e80ce80/expr.png\" style=\"display:inline;vertical-align:middle;\" /></a></span></td></tr>\n",
       "<tr><td>&nbsp;</td><td colspan=4 style=\"text-align:left\"><span style=\"font-size:20px;\"><a class=\"ProveItLink\" href=\"../../../__pv_it/abeee18594afe51bfb1be95d9591fbba24ac53f30/expr.ipynb\"><img src=\"../../../__pv_it/abeee18594afe51bfb1be95d9591fbba24ac53f30/expr.png\" style=\"display:inline;vertical-align:middle;\" /></a> : <a class=\"ProveItLink\" href=\"../__pv_it/46271c8230be96415d662709611f4ed2279d702b0/expr.ipynb\"><img src=\"../__pv_it/46271c8230be96415d662709611f4ed2279d702b0/expr.png\" style=\"display:inline;vertical-align:middle;\" /></a>, <a class=\"ProveItLink\" href=\"../../../__pv_it/07527342713064c87612d00d8557c53d53d5324a0/expr.ipynb\"><img src=\"../../../__pv_it/07527342713064c87612d00d8557c53d53d5324a0/expr.png\" style=\"display:inline;vertical-align:middle;\" /></a> : <a class=\"ProveItLink\" href=\"../../../__pv_it/2cbe72a7ad6f655694dd697106680215e8489b600/expr.ipynb\"><img src=\"../../../__pv_it/2cbe72a7ad6f655694dd697106680215e8489b600/expr.png\" style=\"display:inline;vertical-align:middle;\" /></a>, <a class=\"ProveItLink\" href=\"../../../__pv_it/6840a4fa6c106149dc16a131294d0c5e44f1b0480/expr.ipynb\"><img src=\"../../../__pv_it/6840a4fa6c106149dc16a131294d0c5e44f1b0480/expr.png\" style=\"display:inline;vertical-align:middle;\" /></a> : <a class=\"ProveItLink\" href=\"../../../__pv_it/077b2ff79244fb4582cbe22c6e3356fa92a52f2f0/expr.ipynb\"><img src=\"../../../__pv_it/077b2ff79244fb4582cbe22c6e3356fa92a52f2f0/expr.png\" style=\"display:inline;vertical-align:middle;\" /></a>, <a class=\"ProveItLink\" href=\"../../../__pv_it/cbdfda466482236edba0ce44ac7ef39cda0af7a40/expr.ipynb\"><img src=\"../../../__pv_it/cbdfda466482236edba0ce44ac7ef39cda0af7a40/expr.png\" style=\"display:inline;vertical-align:middle;\" /></a> : <a class=\"ProveItLink\" href=\"../../../__pv_it/985a1bdf1540838275dec15f4ad6de261cca93ce0/expr.ipynb\"><img src=\"../../../__pv_it/985a1bdf1540838275dec15f4ad6de261cca93ce0/expr.png\" style=\"display:inline;vertical-align:middle;\" /></a>, <a class=\"ProveItLink\" href=\"../../../__pv_it/3a5de44ed6135dbbdbbeec6704c741e238f127300/expr.ipynb\"><img src=\"../../../__pv_it/3a5de44ed6135dbbdbbeec6704c741e238f127300/expr.png\" style=\"display:inline;vertical-align:middle;\" /></a> : <a class=\"ProveItLink\" href=\"../../../__pv_it/185e6d30f167ee2ee5ef3321098dc98e0d77bc590/expr.ipynb\"><img src=\"../../../__pv_it/185e6d30f167ee2ee5ef3321098dc98e0d77bc590/expr.png\" style=\"display:inline;vertical-align:middle;\" /></a></span></td></tr><tr><td>4</td><td>theorem</td><td></td><td><span style=\"font-size:20px;\"> &#x22A2;&nbsp;<a class=\"ProveItLink\" href=\"../../../number/numeral/deci/__pv_it/c5d3f2ba07647aec518bec1929b16561d1a340400/expr.ipynb\"><img src=\"../../../number/numeral/deci/__pv_it/c5d3f2ba07647aec518bec1929b16561d1a340400/expr.png\" style=\"display:inline;vertical-align:middle;\" /></a></span></td></tr>\n",
       "<tr><td>&nbsp;</td><td colspan=4 style-\"text-align:left\"><a class=\"ProveItLink\" href=\"../../../number/numeral/deci/_proofs_/add_1_1.ipynb\">proveit.number.numeral.deci.add_1_1</a></td></tr><tr><td>5</td><td>theorem</td><td></td><td><span style=\"font-size:20px;\"> &#x22A2;&nbsp;<a class=\"ProveItLink\" href=\"../../../number/numeral/deci/__pv_it/21aa4b60034093b61b7d779cdd54bc7d2d51c73e0/expr.ipynb\"><img src=\"../../../number/numeral/deci/__pv_it/21aa4b60034093b61b7d779cdd54bc7d2d51c73e0/expr.png\" style=\"display:inline;vertical-align:middle;\" /></a></span></td></tr>\n",
       "<tr><td>&nbsp;</td><td colspan=4 style-\"text-align:left\"><a class=\"ProveItLink\" href=\"../../../number/numeral/deci/_proofs_/add_2_1.ipynb\">proveit.number.numeral.deci.add_2_1</a></td></tr><tr><td>6</td><td>theorem</td><td></td><td><span style=\"font-size:20px;\"> &#x22A2;&nbsp;<a class=\"ProveItLink\" href=\"../../../number/numeral/deci/__pv_it/dacb710858c5d508d55e05fa21bc52e5449bb54c0/expr.ipynb\"><img src=\"../../../number/numeral/deci/__pv_it/dacb710858c5d508d55e05fa21bc52e5449bb54c0/expr.png\" style=\"display:inline;vertical-align:middle;\" /></a></span></td></tr>\n",
       "<tr><td>&nbsp;</td><td colspan=4 style-\"text-align:left\"><a class=\"ProveItLink\" href=\"../../../number/numeral/deci/_proofs_/add_3_1.ipynb\">proveit.number.numeral.deci.add_3_1</a></td></tr><tr><td>7</td><td>theorem</td><td></td><td><span style=\"font-size:20px;\"> &#x22A2;&nbsp;<a class=\"ProveItLink\" href=\"../../set_theory/membership/__pv_it/f8871096ab31a54eeeb7d5201addc96bdbcd44530/expr.ipynb\"><img src=\"../../set_theory/membership/__pv_it/f8871096ab31a54eeeb7d5201addc96bdbcd44530/expr.png\" style=\"display:inline;vertical-align:middle;\" /></a></span></td></tr>\n",
       "<tr><td>&nbsp;</td><td colspan=4 style-\"text-align:left\"><a class=\"ProveItLink\" href=\"../../set_theory/membership/_proofs_/exp_set_4.ipynb\">proveit.logic.set_theory.membership.exp_set_4</a></td></tr><tr><td>8</td><td>assumption</td><td></td><td><span style=\"font-size:20px;\"><a class=\"ProveItLink\" href=\"__pv_it/017ca8cfa034181c90ba15dd10869f0f4e516d6a0/expr.ipynb\"><img src=\"__pv_it/017ca8cfa034181c90ba15dd10869f0f4e516d6a0/expr.png\" style=\"display:inline;vertical-align:middle;\" /></a> &#x22A2;&nbsp;<a class=\"ProveItLink\" href=\"__pv_it/03a5c2b5cc6fc2c3cd686b4bcf84379b893abe210/expr.ipynb\"><img src=\"__pv_it/03a5c2b5cc6fc2c3cd686b4bcf84379b893abe210/expr.png\" style=\"display:inline;vertical-align:middle;\" /></a></span></td></tr>\n",
       "<tr><td>9</td><td>assumption</td><td></td><td><span style=\"font-size:20px;\"><a class=\"ProveItLink\" href=\"__pv_it/2c2e947402f53b9e11cd7769e1b5b3378595750e0/expr.ipynb\"><img src=\"__pv_it/2c2e947402f53b9e11cd7769e1b5b3378595750e0/expr.png\" style=\"display:inline;vertical-align:middle;\" /></a> &#x22A2;&nbsp;<a class=\"ProveItLink\" href=\"__pv_it/fe5c91c77f0659f9ea07a2e3257797875d6868370/expr.ipynb\"><img src=\"__pv_it/fe5c91c77f0659f9ea07a2e3257797875d6868370/expr.png\" style=\"display:inline;vertical-align:middle;\" /></a></span></td></tr>\n",
       "<tr><td>10</td><td>assumption</td><td></td><td><span style=\"font-size:20px;\"><a class=\"ProveItLink\" href=\"__pv_it/549ecf82a9d4ac5ca0750c6c3aaf83e6e7209ca90/expr.ipynb\"><img src=\"__pv_it/549ecf82a9d4ac5ca0750c6c3aaf83e6e7209ca90/expr.png\" style=\"display:inline;vertical-align:middle;\" /></a> &#x22A2;&nbsp;<a class=\"ProveItLink\" href=\"__pv_it/2cec3c732aceb253233bb533d4e43cc3f34f4f660/expr.ipynb\"><img src=\"__pv_it/2cec3c732aceb253233bb533d4e43cc3f34f4f660/expr.png\" style=\"display:inline;vertical-align:middle;\" /></a></span></td></tr>\n",
       "<tr><td>11</td><td>assumption</td><td></td><td><span style=\"font-size:20px;\"><a class=\"ProveItLink\" href=\"__pv_it/aa3618fdfba9edc866f19a2dbc2f7cde292ff1c70/expr.ipynb\"><img src=\"__pv_it/aa3618fdfba9edc866f19a2dbc2f7cde292ff1c70/expr.png\" style=\"display:inline;vertical-align:middle;\" /></a> &#x22A2;&nbsp;<a class=\"ProveItLink\" href=\"__pv_it/3891b823dfb55f51d513cc7144556dc1bfd425b70/expr.ipynb\"><img src=\"__pv_it/3891b823dfb55f51d513cc7144556dc1bfd425b70/expr.png\" style=\"display:inline;vertical-align:middle;\" /></a></span></td></tr>\n",
       "</table>"
      ],
      "text/plain": [
       "\tstep type\trequirements\tstatement\n",
       "0\tspecialization\t1, 2, 3, 4, 5, 6\t{A in BOOLEANS , B in BOOLEANS , C in BOOLEANS , D in BOOLEANS} |= (A or B or C or D) in BOOLEANS\n",
       "\tm : 4, A : (A , B , C , D)\n",
       "1\ttheorem\t\t|= forall_{m in Naturals} [forall_{A in BOOLEANS^{m}} ((A_1 or  ...  or A_m) in BOOLEANS)]\n",
       "\tproveit.logic.boolean.disjunction.closure\n",
       "2\ttheorem\t\t|= 4 in Naturals\n",
       "\tproveit.number.numeral.deci.nat4\n",
       "3\tspecialization\t7, 8, 9, 10, 11\t{A in BOOLEANS , B in BOOLEANS , C in BOOLEANS , D in BOOLEANS} |= (A , B , C , D) in BOOLEANS^{4}\n",
       "\tS : BOOLEANS, a : A, b : B, c : C, d : D\n",
       "4\ttheorem\t\t|= (1 + 1) = 2\n",
       "\tproveit.number.numeral.deci.add_1_1\n",
       "5\ttheorem\t\t|= (2 + 1) = 3\n",
       "\tproveit.number.numeral.deci.add_2_1\n",
       "6\ttheorem\t\t|= (3 + 1) = 4\n",
       "\tproveit.number.numeral.deci.add_3_1\n",
       "7\ttheorem\t\t|= forall_{S} [forall_{a, b, c, d in S} ((a , b , c , d) in S^{4})]\n",
       "\tproveit.logic.set_theory.membership.exp_set_4\n",
       "8\tassumption\t\t{A in BOOLEANS} |= A in BOOLEANS\n",
       "9\tassumption\t\t{B in BOOLEANS} |= B in BOOLEANS\n",
       "10\tassumption\t\t{C in BOOLEANS} |= C in BOOLEANS\n",
       "11\tassumption\t\t{D in BOOLEANS} |= D in BOOLEANS"
      ]
     },
     "execution_count": 45,
     "metadata": {},
     "output_type": "execute_result"
    }
   ],
   "source": [
    "inBool(Or(A,B,C,D)).prove([inBool(A), inBool(B), inBool(C), inBool(D)]).proof()"
   ]
  },
  {
   "cell_type": "code",
   "execution_count": 46,
   "metadata": {},
   "outputs": [
    {
     "data": {
      "text/html": [
       "<table><tr><th>&nbsp;</th><th>step type</th><th>requirements</th><th>statement</th></tr>\n",
       "<tr><td>0</td><td>specialization</td><td>1, 2, 3, 12</td><td><span style=\"font-size:20px;\"><a class=\"ProveItLink\" href=\"__pv_it/641f0a8b1ec9f571ae95783eeb9574d4d4c7d4d40/expr.ipynb\"><img src=\"__pv_it/641f0a8b1ec9f571ae95783eeb9574d4d4c7d4d40/expr.png\" style=\"display:inline;vertical-align:middle;\" /></a> &#x22A2;&nbsp;<a class=\"ProveItLink\" href=\"__pv_it/6b085089c20090840d052459f8893dc577d9cac10/expr.ipynb\"><img src=\"__pv_it/6b085089c20090840d052459f8893dc577d9cac10/expr.png\" style=\"display:inline;vertical-align:middle;\" /></a></span></td></tr>\n",
       "<tr><td>&nbsp;</td><td colspan=4 style=\"text-align:left\"><span style=\"font-size:20px;\"><a class=\"ProveItLink\" href=\"../../../__pv_it/2cbe72a7ad6f655694dd697106680215e8489b600/expr.ipynb\"><img src=\"../../../__pv_it/2cbe72a7ad6f655694dd697106680215e8489b600/expr.png\" style=\"display:inline;vertical-align:middle;\" /></a> : <a class=\"ProveItLink\" href=\"../../../__pv_it/2cbe72a7ad6f655694dd697106680215e8489b600/expr.ipynb\"><img src=\"../../../__pv_it/2cbe72a7ad6f655694dd697106680215e8489b600/expr.png\" style=\"display:inline;vertical-align:middle;\" /></a>, <a class=\"ProveItLink\" href=\"../../../__pv_it/077b2ff79244fb4582cbe22c6e3356fa92a52f2f0/expr.ipynb\"><img src=\"../../../__pv_it/077b2ff79244fb4582cbe22c6e3356fa92a52f2f0/expr.png\" style=\"display:inline;vertical-align:middle;\" /></a> : <a class=\"ProveItLink\" href=\"../../../__pv_it/077b2ff79244fb4582cbe22c6e3356fa92a52f2f0/expr.ipynb\"><img src=\"../../../__pv_it/077b2ff79244fb4582cbe22c6e3356fa92a52f2f0/expr.png\" style=\"display:inline;vertical-align:middle;\" /></a></span></td></tr><tr><td>1</td><td>theorem</td><td></td><td><span style=\"font-size:20px;\"> &#x22A2;&nbsp;<a class=\"ProveItLink\" href=\"__pv_it/943737cfc7707ce2b4f186a2f4e1661a7897b91b0/expr.ipynb\"><img src=\"__pv_it/943737cfc7707ce2b4f186a2f4e1661a7897b91b0/expr.png\" style=\"display:inline;vertical-align:middle;\" /></a></span></td></tr>\n",
       "<tr><td>&nbsp;</td><td colspan=4 style-\"text-align:left\"><a class=\"ProveItLink\" href=\"_proofs_/demorganslawAndtoOrBin.ipynb\">proveit.logic.boolean.disjunction.demorganslawAndtoOrBin</a></td></tr><tr><td>2</td><td>specialization</td><td>9, 4</td><td><span style=\"font-size:20px;\"><a class=\"ProveItLink\" href=\"__pv_it/641f0a8b1ec9f571ae95783eeb9574d4d4c7d4d40/expr.ipynb\"><img src=\"__pv_it/641f0a8b1ec9f571ae95783eeb9574d4d4c7d4d40/expr.png\" style=\"display:inline;vertical-align:middle;\" /></a> &#x22A2;&nbsp;<a class=\"ProveItLink\" href=\"__pv_it/03a5c2b5cc6fc2c3cd686b4bcf84379b893abe210/expr.ipynb\"><img src=\"__pv_it/03a5c2b5cc6fc2c3cd686b4bcf84379b893abe210/expr.png\" style=\"display:inline;vertical-align:middle;\" /></a></span></td></tr>\n",
       "<tr><td>&nbsp;</td><td colspan=4 style=\"text-align:left\"><span style=\"font-size:20px;\"><a class=\"ProveItLink\" href=\"../../../__pv_it/2cbe72a7ad6f655694dd697106680215e8489b600/expr.ipynb\"><img src=\"../../../__pv_it/2cbe72a7ad6f655694dd697106680215e8489b600/expr.png\" style=\"display:inline;vertical-align:middle;\" /></a> : <a class=\"ProveItLink\" href=\"../../../__pv_it/2cbe72a7ad6f655694dd697106680215e8489b600/expr.ipynb\"><img src=\"../../../__pv_it/2cbe72a7ad6f655694dd697106680215e8489b600/expr.png\" style=\"display:inline;vertical-align:middle;\" /></a></span></td></tr><tr><td>3</td><td>specialization</td><td>9, 5</td><td><span style=\"font-size:20px;\"><a class=\"ProveItLink\" href=\"__pv_it/641f0a8b1ec9f571ae95783eeb9574d4d4c7d4d40/expr.ipynb\"><img src=\"__pv_it/641f0a8b1ec9f571ae95783eeb9574d4d4c7d4d40/expr.png\" style=\"display:inline;vertical-align:middle;\" /></a> &#x22A2;&nbsp;<a class=\"ProveItLink\" href=\"__pv_it/fe5c91c77f0659f9ea07a2e3257797875d6868370/expr.ipynb\"><img src=\"__pv_it/fe5c91c77f0659f9ea07a2e3257797875d6868370/expr.png\" style=\"display:inline;vertical-align:middle;\" /></a></span></td></tr>\n",
       "<tr><td>&nbsp;</td><td colspan=4 style=\"text-align:left\"><span style=\"font-size:20px;\"><a class=\"ProveItLink\" href=\"../../../__pv_it/2cbe72a7ad6f655694dd697106680215e8489b600/expr.ipynb\"><img src=\"../../../__pv_it/2cbe72a7ad6f655694dd697106680215e8489b600/expr.png\" style=\"display:inline;vertical-align:middle;\" /></a> : <a class=\"ProveItLink\" href=\"../../../__pv_it/077b2ff79244fb4582cbe22c6e3356fa92a52f2f0/expr.ipynb\"><img src=\"../../../__pv_it/077b2ff79244fb4582cbe22c6e3356fa92a52f2f0/expr.png\" style=\"display:inline;vertical-align:middle;\" /></a></span></td></tr><tr><td>4</td><td>specialization</td><td>6, 8</td><td><span style=\"font-size:20px;\"><a class=\"ProveItLink\" href=\"__pv_it/641f0a8b1ec9f571ae95783eeb9574d4d4c7d4d40/expr.ipynb\"><img src=\"__pv_it/641f0a8b1ec9f571ae95783eeb9574d4d4c7d4d40/expr.png\" style=\"display:inline;vertical-align:middle;\" /></a> &#x22A2;&nbsp;<a class=\"ProveItLink\" href=\"__pv_it/986d2e7ca8eb67a3fbf4b28f256b01dbf875a3f20/expr.ipynb\"><img src=\"__pv_it/986d2e7ca8eb67a3fbf4b28f256b01dbf875a3f20/expr.png\" style=\"display:inline;vertical-align:middle;\" /></a></span></td></tr>\n",
       "<tr><td>&nbsp;</td><td colspan=4 style=\"text-align:left\"><span style=\"font-size:20px;\"><a class=\"ProveItLink\" href=\"../../../__pv_it/2cbe72a7ad6f655694dd697106680215e8489b600/expr.ipynb\"><img src=\"../../../__pv_it/2cbe72a7ad6f655694dd697106680215e8489b600/expr.png\" style=\"display:inline;vertical-align:middle;\" /></a> : <a class=\"ProveItLink\" href=\"__pv_it/feaa1d0e6d92ad9ead8e5ffd1f92697e3912387a0/expr.ipynb\"><img src=\"__pv_it/feaa1d0e6d92ad9ead8e5ffd1f92697e3912387a0/expr.png\" style=\"display:inline;vertical-align:middle;\" /></a>, <a class=\"ProveItLink\" href=\"../../../__pv_it/077b2ff79244fb4582cbe22c6e3356fa92a52f2f0/expr.ipynb\"><img src=\"../../../__pv_it/077b2ff79244fb4582cbe22c6e3356fa92a52f2f0/expr.png\" style=\"display:inline;vertical-align:middle;\" /></a> : <a class=\"ProveItLink\" href=\"__pv_it/1da4e2fe7c44632f084fa27ea32e26dc689384c20/expr.ipynb\"><img src=\"__pv_it/1da4e2fe7c44632f084fa27ea32e26dc689384c20/expr.png\" style=\"display:inline;vertical-align:middle;\" /></a></span></td></tr><tr><td>5</td><td>specialization</td><td>7, 8</td><td><span style=\"font-size:20px;\"><a class=\"ProveItLink\" href=\"__pv_it/641f0a8b1ec9f571ae95783eeb9574d4d4c7d4d40/expr.ipynb\"><img src=\"__pv_it/641f0a8b1ec9f571ae95783eeb9574d4d4c7d4d40/expr.png\" style=\"display:inline;vertical-align:middle;\" /></a> &#x22A2;&nbsp;<a class=\"ProveItLink\" href=\"__pv_it/f0c1dc06e1a7b006dbd5157d3bcf74367cd341560/expr.ipynb\"><img src=\"__pv_it/f0c1dc06e1a7b006dbd5157d3bcf74367cd341560/expr.png\" style=\"display:inline;vertical-align:middle;\" /></a></span></td></tr>\n",
       "<tr><td>&nbsp;</td><td colspan=4 style=\"text-align:left\"><span style=\"font-size:20px;\"><a class=\"ProveItLink\" href=\"../../../__pv_it/2cbe72a7ad6f655694dd697106680215e8489b600/expr.ipynb\"><img src=\"../../../__pv_it/2cbe72a7ad6f655694dd697106680215e8489b600/expr.png\" style=\"display:inline;vertical-align:middle;\" /></a> : <a class=\"ProveItLink\" href=\"__pv_it/feaa1d0e6d92ad9ead8e5ffd1f92697e3912387a0/expr.ipynb\"><img src=\"__pv_it/feaa1d0e6d92ad9ead8e5ffd1f92697e3912387a0/expr.png\" style=\"display:inline;vertical-align:middle;\" /></a>, <a class=\"ProveItLink\" href=\"../../../__pv_it/077b2ff79244fb4582cbe22c6e3356fa92a52f2f0/expr.ipynb\"><img src=\"../../../__pv_it/077b2ff79244fb4582cbe22c6e3356fa92a52f2f0/expr.png\" style=\"display:inline;vertical-align:middle;\" /></a> : <a class=\"ProveItLink\" href=\"__pv_it/1da4e2fe7c44632f084fa27ea32e26dc689384c20/expr.ipynb\"><img src=\"__pv_it/1da4e2fe7c44632f084fa27ea32e26dc689384c20/expr.png\" style=\"display:inline;vertical-align:middle;\" /></a></span></td></tr><tr><td>6</td><td>axiom</td><td></td><td><span style=\"font-size:20px;\"> &#x22A2;&nbsp;<a class=\"ProveItLink\" href=\"../conjunction/__pv_it/5f79a6271d13dd64521e97a5f603a863aa4a788b0/expr.ipynb\"><img src=\"../conjunction/__pv_it/5f79a6271d13dd64521e97a5f603a863aa4a788b0/expr.png\" style=\"display:inline;vertical-align:middle;\" /></a></span></td></tr>\n",
       "<tr><td>&nbsp;</td><td colspan=4 style-\"text-align:left\"><a class=\"ProveItLink\" href=\"../conjunction/_axioms_.ipynb#leftInBool\">proveit.logic.boolean.conjunction.leftInBool</a></td></tr><tr><td>7</td><td>axiom</td><td></td><td><span style=\"font-size:20px;\"> &#x22A2;&nbsp;<a class=\"ProveItLink\" href=\"../conjunction/__pv_it/bbe8097dab65a1d1000643b5420c479491eb779b0/expr.ipynb\"><img src=\"../conjunction/__pv_it/bbe8097dab65a1d1000643b5420c479491eb779b0/expr.png\" style=\"display:inline;vertical-align:middle;\" /></a></span></td></tr>\n",
       "<tr><td>&nbsp;</td><td colspan=4 style-\"text-align:left\"><a class=\"ProveItLink\" href=\"../conjunction/_axioms_.ipynb#rightInBool\">proveit.logic.boolean.conjunction.rightInBool</a></td></tr><tr><td>8</td><td>specialization</td><td>9, 10</td><td><span style=\"font-size:20px;\"><a class=\"ProveItLink\" href=\"__pv_it/641f0a8b1ec9f571ae95783eeb9574d4d4c7d4d40/expr.ipynb\"><img src=\"__pv_it/641f0a8b1ec9f571ae95783eeb9574d4d4c7d4d40/expr.png\" style=\"display:inline;vertical-align:middle;\" /></a> &#x22A2;&nbsp;<a class=\"ProveItLink\" href=\"__pv_it/ba02d3c3f8be0a1a8b9aaaf6a8082e0762265ec70/expr.ipynb\"><img src=\"__pv_it/ba02d3c3f8be0a1a8b9aaaf6a8082e0762265ec70/expr.png\" style=\"display:inline;vertical-align:middle;\" /></a></span></td></tr>\n",
       "<tr><td>&nbsp;</td><td colspan=4 style=\"text-align:left\"><span style=\"font-size:20px;\"><a class=\"ProveItLink\" href=\"../../../__pv_it/2cbe72a7ad6f655694dd697106680215e8489b600/expr.ipynb\"><img src=\"../../../__pv_it/2cbe72a7ad6f655694dd697106680215e8489b600/expr.png\" style=\"display:inline;vertical-align:middle;\" /></a> : <a class=\"ProveItLink\" href=\"__pv_it/bab90fbabd07aa7d751b8b0b13e33e0848b509580/expr.ipynb\"><img src=\"__pv_it/bab90fbabd07aa7d751b8b0b13e33e0848b509580/expr.png\" style=\"display:inline;vertical-align:middle;\" /></a></span></td></tr><tr><td>9</td><td>theorem</td><td></td><td><span style=\"font-size:20px;\"> &#x22A2;&nbsp;<a class=\"ProveItLink\" href=\"../negation/__pv_it/d36c8e2aa76ae2dab2b2bccac3cb95030adef6f90/expr.ipynb\"><img src=\"../negation/__pv_it/d36c8e2aa76ae2dab2b2bccac3cb95030adef6f90/expr.png\" style=\"display:inline;vertical-align:middle;\" /></a></span></td></tr>\n",
       "<tr><td>&nbsp;</td><td colspan=4 style-\"text-align:left\"><a class=\"ProveItLink\" href=\"../negation/_proofs_/operandInBool.ipynb\">proveit.logic.boolean.negation.operandInBool</a></td></tr><tr><td>10</td><td>specialization</td><td>11, 12</td><td><span style=\"font-size:20px;\"><a class=\"ProveItLink\" href=\"__pv_it/641f0a8b1ec9f571ae95783eeb9574d4d4c7d4d40/expr.ipynb\"><img src=\"__pv_it/641f0a8b1ec9f571ae95783eeb9574d4d4c7d4d40/expr.png\" style=\"display:inline;vertical-align:middle;\" /></a> &#x22A2;&nbsp;<a class=\"ProveItLink\" href=\"__pv_it/e05e5f8cc51e8331d11dd3ff5ea4107c074ba7280/expr.ipynb\"><img src=\"__pv_it/e05e5f8cc51e8331d11dd3ff5ea4107c074ba7280/expr.png\" style=\"display:inline;vertical-align:middle;\" /></a></span></td></tr>\n",
       "<tr><td>&nbsp;</td><td colspan=4 style=\"text-align:left\"><span style=\"font-size:20px;\"><a class=\"ProveItLink\" href=\"../../../__pv_it/2cbe72a7ad6f655694dd697106680215e8489b600/expr.ipynb\"><img src=\"../../../__pv_it/2cbe72a7ad6f655694dd697106680215e8489b600/expr.png\" style=\"display:inline;vertical-align:middle;\" /></a> : <a class=\"ProveItLink\" href=\"__pv_it/6e8722918cd3492ecfcfe27ada45d57a1d83705d0/expr.ipynb\"><img src=\"__pv_it/6e8722918cd3492ecfcfe27ada45d57a1d83705d0/expr.png\" style=\"display:inline;vertical-align:middle;\" /></a></span></td></tr><tr><td>11</td><td>theorem</td><td></td><td><span style=\"font-size:20px;\"> &#x22A2;&nbsp;<a class=\"ProveItLink\" href=\"../__pv_it/1d8cf37f5c705c7f67ba9cbc584342aedfb4c1440/expr.ipynb\"><img src=\"../__pv_it/1d8cf37f5c705c7f67ba9cbc584342aedfb4c1440/expr.png\" style=\"display:inline;vertical-align:middle;\" /></a></span></td></tr>\n",
       "<tr><td>&nbsp;</td><td colspan=4 style-\"text-align:left\"><a class=\"ProveItLink\" href=\"../_proofs_/inBoolIfTrue.ipynb\">proveit.logic.boolean.inBoolIfTrue</a></td></tr><tr><td>12</td><td>assumption</td><td></td><td><span style=\"font-size:20px;\"><a class=\"ProveItLink\" href=\"__pv_it/641f0a8b1ec9f571ae95783eeb9574d4d4c7d4d40/expr.ipynb\"><img src=\"__pv_it/641f0a8b1ec9f571ae95783eeb9574d4d4c7d4d40/expr.png\" style=\"display:inline;vertical-align:middle;\" /></a> &#x22A2;&nbsp;<a class=\"ProveItLink\" href=\"__pv_it/6e8722918cd3492ecfcfe27ada45d57a1d83705d0/expr.ipynb\"><img src=\"__pv_it/6e8722918cd3492ecfcfe27ada45d57a1d83705d0/expr.png\" style=\"display:inline;vertical-align:middle;\" /></a></span></td></tr>\n",
       "</table>"
      ],
      "text/plain": [
       "\tstep type\trequirements\tstatement\n",
       "0\tspecialization\t1, 2, 3, 12\t{[not]([not](A) and [not](B))} |= A or B\n",
       "\tA : A, B : B\n",
       "1\ttheorem\t\t|= forall_{A, B in BOOLEANS | [not]([not](A) and [not](B))} (A or B)\n",
       "\tproveit.logic.boolean.disjunction.demorganslawAndtoOrBin\n",
       "2\tspecialization\t9, 4\t{[not]([not](A) and [not](B))} |= A in BOOLEANS\n",
       "\tA : A\n",
       "3\tspecialization\t9, 5\t{[not]([not](A) and [not](B))} |= B in BOOLEANS\n",
       "\tA : B\n",
       "4\tspecialization\t6, 8\t{[not]([not](A) and [not](B))} |= [not](A) in BOOLEANS\n",
       "\tA : [not](A), B : [not](B)\n",
       "5\tspecialization\t7, 8\t{[not]([not](A) and [not](B))} |= [not](B) in BOOLEANS\n",
       "\tA : [not](A), B : [not](B)\n",
       "6\taxiom\t\t|= forall_{A, B | (A and B) in BOOLEANS} (A in BOOLEANS)\n",
       "\tproveit.logic.boolean.conjunction.leftInBool\n",
       "7\taxiom\t\t|= forall_{A, B | (A and B) in BOOLEANS} (B in BOOLEANS)\n",
       "\tproveit.logic.boolean.conjunction.rightInBool\n",
       "8\tspecialization\t9, 10\t{[not]([not](A) and [not](B))} |= ([not](A) and [not](B)) in BOOLEANS\n",
       "\tA : [not](A) and [not](B)\n",
       "9\ttheorem\t\t|= forall_{A | [not](A) in BOOLEANS} (A in BOOLEANS)\n",
       "\tproveit.logic.boolean.negation.operandInBool\n",
       "10\tspecialization\t11, 12\t{[not]([not](A) and [not](B))} |= [not]([not](A) and [not](B)) in BOOLEANS\n",
       "\tA : [not]([not](A) and [not](B))\n",
       "11\ttheorem\t\t|= forall_{A | A} (A in BOOLEANS)\n",
       "\tproveit.logic.boolean.inBoolIfTrue\n",
       "12\tassumption\t\t{[not]([not](A) and [not](B))} |= [not]([not](A) and [not](B))"
      ]
     },
     "execution_count": 46,
     "metadata": {},
     "output_type": "execute_result"
    }
   ],
   "source": [
    "Or(A,B).deduceDemorgansEquiv([Not(And(Not(A), Not(B)))]).proof()"
   ]
  },
  {
   "cell_type": "code",
   "execution_count": 47,
   "metadata": {},
   "outputs": [
    {
     "data": {
      "text/html": [
       "<table><tr><th>&nbsp;</th><th>step type</th><th>requirements</th><th>statement</th></tr>\n",
       "<tr><td>0</td><td>specialization</td><td>1, 2, 3, 21, 4, 5</td><td><span style=\"font-size:20px;\"><a class=\"ProveItLink\" href=\"__pv_it/bca69fc941b49b7ccc632997ea20b3d523a4f06c0/expr.ipynb\"><img src=\"__pv_it/bca69fc941b49b7ccc632997ea20b3d523a4f06c0/expr.png\" style=\"display:inline;vertical-align:middle;\" /></a> &#x22A2;&nbsp;<a class=\"ProveItLink\" href=\"__pv_it/ce4c9ce6403a7350f491c3e24576587d335e1c560/expr.ipynb\"><img src=\"__pv_it/ce4c9ce6403a7350f491c3e24576587d335e1c560/expr.png\" style=\"display:inline;vertical-align:middle;\" /></a></span></td></tr>\n",
       "<tr><td>&nbsp;</td><td colspan=4 style=\"text-align:left\"><span style=\"font-size:20px;\"><a class=\"ProveItLink\" href=\"../../../__pv_it/78af03acba5349fd70398a32ce59bae1da52f0870/expr.ipynb\"><img src=\"../../../__pv_it/78af03acba5349fd70398a32ce59bae1da52f0870/expr.png\" style=\"display:inline;vertical-align:middle;\" /></a> : <a class=\"ProveItLink\" href=\"../../../number/numeral/__pv_it/9176d93c83afa2c995b614976e3cb49207102fa70/expr.ipynb\"><img src=\"../../../number/numeral/__pv_it/9176d93c83afa2c995b614976e3cb49207102fa70/expr.png\" style=\"display:inline;vertical-align:middle;\" /></a>, <a class=\"ProveItLink\" href=\"../../../__pv_it/eb438fefc4bd0ac977777d6dfd3e8a72dfbedbd50/expr.ipynb\"><img src=\"../../../__pv_it/eb438fefc4bd0ac977777d6dfd3e8a72dfbedbd50/expr.png\" style=\"display:inline;vertical-align:middle;\" /></a> : <a class=\"ProveItLink\" href=\"__pv_it/3bf9902b68eb16c350f1cbf3338cf2ecb60afd7e0/expr.ipynb\"><img src=\"__pv_it/3bf9902b68eb16c350f1cbf3338cf2ecb60afd7e0/expr.png\" style=\"display:inline;vertical-align:middle;\" /></a></span></td></tr><tr><td>1</td><td>theorem</td><td></td><td><span style=\"font-size:20px;\"> &#x22A2;&nbsp;<a class=\"ProveItLink\" href=\"__pv_it/6ba36f33af64421c6c5dd3d0719628e0699089350/expr.ipynb\"><img src=\"__pv_it/6ba36f33af64421c6c5dd3d0719628e0699089350/expr.png\" style=\"display:inline;vertical-align:middle;\" /></a></span></td></tr>\n",
       "<tr><td>&nbsp;</td><td colspan=4 style-\"text-align:left\"><a class=\"ProveItLink\" href=\"_proofs_/demorganslawAndtoOr.ipynb\">proveit.logic.boolean.disjunction.demorganslawAndtoOr</a></td></tr><tr><td>2</td><td>theorem</td><td></td><td><span style=\"font-size:20px;\"> &#x22A2;&nbsp;<a class=\"ProveItLink\" href=\"../../../number/numeral/deci/__pv_it/106bf174ef7755d5609db086689abcc208d6bf3d0/expr.ipynb\"><img src=\"../../../number/numeral/deci/__pv_it/106bf174ef7755d5609db086689abcc208d6bf3d0/expr.png\" style=\"display:inline;vertical-align:middle;\" /></a></span></td></tr>\n",
       "<tr><td>&nbsp;</td><td colspan=4 style-\"text-align:left\"><a class=\"ProveItLink\" href=\"../../../number/numeral/deci/_proofs_/nat3.ipynb\">proveit.number.numeral.deci.nat3</a></td></tr><tr><td>3</td><td>specialization</td><td>6, 7, 8, 9</td><td><span style=\"font-size:20px;\"><a class=\"ProveItLink\" href=\"__pv_it/bca69fc941b49b7ccc632997ea20b3d523a4f06c0/expr.ipynb\"><img src=\"__pv_it/bca69fc941b49b7ccc632997ea20b3d523a4f06c0/expr.png\" style=\"display:inline;vertical-align:middle;\" /></a> &#x22A2;&nbsp;<a class=\"ProveItLink\" href=\"__pv_it/acf259ce5cebb7690860de8ba4c37a32b2845ea90/expr.ipynb\"><img src=\"__pv_it/acf259ce5cebb7690860de8ba4c37a32b2845ea90/expr.png\" style=\"display:inline;vertical-align:middle;\" /></a></span></td></tr>\n",
       "<tr><td>&nbsp;</td><td colspan=4 style=\"text-align:left\"><span style=\"font-size:20px;\"><a class=\"ProveItLink\" href=\"../../../__pv_it/abeee18594afe51bfb1be95d9591fbba24ac53f30/expr.ipynb\"><img src=\"../../../__pv_it/abeee18594afe51bfb1be95d9591fbba24ac53f30/expr.png\" style=\"display:inline;vertical-align:middle;\" /></a> : <a class=\"ProveItLink\" href=\"../__pv_it/46271c8230be96415d662709611f4ed2279d702b0/expr.ipynb\"><img src=\"../__pv_it/46271c8230be96415d662709611f4ed2279d702b0/expr.png\" style=\"display:inline;vertical-align:middle;\" /></a>, <a class=\"ProveItLink\" href=\"../../../__pv_it/07527342713064c87612d00d8557c53d53d5324a0/expr.ipynb\"><img src=\"../../../__pv_it/07527342713064c87612d00d8557c53d53d5324a0/expr.png\" style=\"display:inline;vertical-align:middle;\" /></a> : <a class=\"ProveItLink\" href=\"../../../__pv_it/2cbe72a7ad6f655694dd697106680215e8489b600/expr.ipynb\"><img src=\"../../../__pv_it/2cbe72a7ad6f655694dd697106680215e8489b600/expr.png\" style=\"display:inline;vertical-align:middle;\" /></a>, <a class=\"ProveItLink\" href=\"../../../__pv_it/6840a4fa6c106149dc16a131294d0c5e44f1b0480/expr.ipynb\"><img src=\"../../../__pv_it/6840a4fa6c106149dc16a131294d0c5e44f1b0480/expr.png\" style=\"display:inline;vertical-align:middle;\" /></a> : <a class=\"ProveItLink\" href=\"../../../__pv_it/077b2ff79244fb4582cbe22c6e3356fa92a52f2f0/expr.ipynb\"><img src=\"../../../__pv_it/077b2ff79244fb4582cbe22c6e3356fa92a52f2f0/expr.png\" style=\"display:inline;vertical-align:middle;\" /></a>, <a class=\"ProveItLink\" href=\"../../../__pv_it/cbdfda466482236edba0ce44ac7ef39cda0af7a40/expr.ipynb\"><img src=\"../../../__pv_it/cbdfda466482236edba0ce44ac7ef39cda0af7a40/expr.png\" style=\"display:inline;vertical-align:middle;\" /></a> : <a class=\"ProveItLink\" href=\"../../../__pv_it/985a1bdf1540838275dec15f4ad6de261cca93ce0/expr.ipynb\"><img src=\"../../../__pv_it/985a1bdf1540838275dec15f4ad6de261cca93ce0/expr.png\" style=\"display:inline;vertical-align:middle;\" /></a></span></td></tr><tr><td>4</td><td>theorem</td><td></td><td><span style=\"font-size:20px;\"> &#x22A2;&nbsp;<a class=\"ProveItLink\" href=\"../../../number/numeral/deci/__pv_it/c5d3f2ba07647aec518bec1929b16561d1a340400/expr.ipynb\"><img src=\"../../../number/numeral/deci/__pv_it/c5d3f2ba07647aec518bec1929b16561d1a340400/expr.png\" style=\"display:inline;vertical-align:middle;\" /></a></span></td></tr>\n",
       "<tr><td>&nbsp;</td><td colspan=4 style-\"text-align:left\"><a class=\"ProveItLink\" href=\"../../../number/numeral/deci/_proofs_/add_1_1.ipynb\">proveit.number.numeral.deci.add_1_1</a></td></tr><tr><td>5</td><td>theorem</td><td></td><td><span style=\"font-size:20px;\"> &#x22A2;&nbsp;<a class=\"ProveItLink\" href=\"../../../number/numeral/deci/__pv_it/21aa4b60034093b61b7d779cdd54bc7d2d51c73e0/expr.ipynb\"><img src=\"../../../number/numeral/deci/__pv_it/21aa4b60034093b61b7d779cdd54bc7d2d51c73e0/expr.png\" style=\"display:inline;vertical-align:middle;\" /></a></span></td></tr>\n",
       "<tr><td>&nbsp;</td><td colspan=4 style-\"text-align:left\"><a class=\"ProveItLink\" href=\"../../../number/numeral/deci/_proofs_/add_2_1.ipynb\">proveit.number.numeral.deci.add_2_1</a></td></tr><tr><td>6</td><td>theorem</td><td></td><td><span style=\"font-size:20px;\"> &#x22A2;&nbsp;<a class=\"ProveItLink\" href=\"../../set_theory/membership/__pv_it/a49ce01e1a7921a9d6b58e9c03dee6f569af69c80/expr.ipynb\"><img src=\"../../set_theory/membership/__pv_it/a49ce01e1a7921a9d6b58e9c03dee6f569af69c80/expr.png\" style=\"display:inline;vertical-align:middle;\" /></a></span></td></tr>\n",
       "<tr><td>&nbsp;</td><td colspan=4 style-\"text-align:left\"><a class=\"ProveItLink\" href=\"../../set_theory/membership/_proofs_/exp_set_3.ipynb\">proveit.logic.set_theory.membership.exp_set_3</a></td></tr><tr><td>7</td><td>specialization</td><td>18, 10</td><td><span style=\"font-size:20px;\"><a class=\"ProveItLink\" href=\"__pv_it/bca69fc941b49b7ccc632997ea20b3d523a4f06c0/expr.ipynb\"><img src=\"__pv_it/bca69fc941b49b7ccc632997ea20b3d523a4f06c0/expr.png\" style=\"display:inline;vertical-align:middle;\" /></a> &#x22A2;&nbsp;<a class=\"ProveItLink\" href=\"__pv_it/03a5c2b5cc6fc2c3cd686b4bcf84379b893abe210/expr.ipynb\"><img src=\"__pv_it/03a5c2b5cc6fc2c3cd686b4bcf84379b893abe210/expr.png\" style=\"display:inline;vertical-align:middle;\" /></a></span></td></tr>\n",
       "<tr><td>&nbsp;</td><td colspan=4 style=\"text-align:left\"><span style=\"font-size:20px;\"><a class=\"ProveItLink\" href=\"../../../__pv_it/2cbe72a7ad6f655694dd697106680215e8489b600/expr.ipynb\"><img src=\"../../../__pv_it/2cbe72a7ad6f655694dd697106680215e8489b600/expr.png\" style=\"display:inline;vertical-align:middle;\" /></a> : <a class=\"ProveItLink\" href=\"../../../__pv_it/2cbe72a7ad6f655694dd697106680215e8489b600/expr.ipynb\"><img src=\"../../../__pv_it/2cbe72a7ad6f655694dd697106680215e8489b600/expr.png\" style=\"display:inline;vertical-align:middle;\" /></a></span></td></tr><tr><td>8</td><td>specialization</td><td>18, 11</td><td><span style=\"font-size:20px;\"><a class=\"ProveItLink\" href=\"__pv_it/bca69fc941b49b7ccc632997ea20b3d523a4f06c0/expr.ipynb\"><img src=\"__pv_it/bca69fc941b49b7ccc632997ea20b3d523a4f06c0/expr.png\" style=\"display:inline;vertical-align:middle;\" /></a> &#x22A2;&nbsp;<a class=\"ProveItLink\" href=\"__pv_it/fe5c91c77f0659f9ea07a2e3257797875d6868370/expr.ipynb\"><img src=\"__pv_it/fe5c91c77f0659f9ea07a2e3257797875d6868370/expr.png\" style=\"display:inline;vertical-align:middle;\" /></a></span></td></tr>\n",
       "<tr><td>&nbsp;</td><td colspan=4 style=\"text-align:left\"><span style=\"font-size:20px;\"><a class=\"ProveItLink\" href=\"../../../__pv_it/2cbe72a7ad6f655694dd697106680215e8489b600/expr.ipynb\"><img src=\"../../../__pv_it/2cbe72a7ad6f655694dd697106680215e8489b600/expr.png\" style=\"display:inline;vertical-align:middle;\" /></a> : <a class=\"ProveItLink\" href=\"../../../__pv_it/077b2ff79244fb4582cbe22c6e3356fa92a52f2f0/expr.ipynb\"><img src=\"../../../__pv_it/077b2ff79244fb4582cbe22c6e3356fa92a52f2f0/expr.png\" style=\"display:inline;vertical-align:middle;\" /></a></span></td></tr><tr><td>9</td><td>specialization</td><td>18, 12</td><td><span style=\"font-size:20px;\"><a class=\"ProveItLink\" href=\"__pv_it/bca69fc941b49b7ccc632997ea20b3d523a4f06c0/expr.ipynb\"><img src=\"__pv_it/bca69fc941b49b7ccc632997ea20b3d523a4f06c0/expr.png\" style=\"display:inline;vertical-align:middle;\" /></a> &#x22A2;&nbsp;<a class=\"ProveItLink\" href=\"__pv_it/2cec3c732aceb253233bb533d4e43cc3f34f4f660/expr.ipynb\"><img src=\"__pv_it/2cec3c732aceb253233bb533d4e43cc3f34f4f660/expr.png\" style=\"display:inline;vertical-align:middle;\" /></a></span></td></tr>\n",
       "<tr><td>&nbsp;</td><td colspan=4 style=\"text-align:left\"><span style=\"font-size:20px;\"><a class=\"ProveItLink\" href=\"../../../__pv_it/2cbe72a7ad6f655694dd697106680215e8489b600/expr.ipynb\"><img src=\"../../../__pv_it/2cbe72a7ad6f655694dd697106680215e8489b600/expr.png\" style=\"display:inline;vertical-align:middle;\" /></a> : <a class=\"ProveItLink\" href=\"../../../__pv_it/985a1bdf1540838275dec15f4ad6de261cca93ce0/expr.ipynb\"><img src=\"../../../__pv_it/985a1bdf1540838275dec15f4ad6de261cca93ce0/expr.png\" style=\"display:inline;vertical-align:middle;\" /></a></span></td></tr><tr><td>10</td><td>specialization</td><td>14, 16, 15, 17</td><td><span style=\"font-size:20px;\"><a class=\"ProveItLink\" href=\"__pv_it/bca69fc941b49b7ccc632997ea20b3d523a4f06c0/expr.ipynb\"><img src=\"__pv_it/bca69fc941b49b7ccc632997ea20b3d523a4f06c0/expr.png\" style=\"display:inline;vertical-align:middle;\" /></a> &#x22A2;&nbsp;<a class=\"ProveItLink\" href=\"__pv_it/986d2e7ca8eb67a3fbf4b28f256b01dbf875a3f20/expr.ipynb\"><img src=\"__pv_it/986d2e7ca8eb67a3fbf4b28f256b01dbf875a3f20/expr.png\" style=\"display:inline;vertical-align:middle;\" /></a></span></td></tr>\n",
       "<tr><td>&nbsp;</td><td colspan=4 style=\"text-align:left\"><span style=\"font-size:20px;\"><a class=\"ProveItLink\" href=\"../../../__pv_it/78af03acba5349fd70398a32ce59bae1da52f0870/expr.ipynb\"><img src=\"../../../__pv_it/78af03acba5349fd70398a32ce59bae1da52f0870/expr.png\" style=\"display:inline;vertical-align:middle;\" /></a> : <a class=\"ProveItLink\" href=\"../../../number/numeral/__pv_it/ec23fc7a1b4222a5f4948b495002b97d6fa18c3c0/expr.ipynb\"><img src=\"../../../number/numeral/__pv_it/ec23fc7a1b4222a5f4948b495002b97d6fa18c3c0/expr.png\" style=\"display:inline;vertical-align:middle;\" /></a>, <a class=\"ProveItLink\" href=\"../../../__pv_it/39dbcd3ca0390345b51c6ef7785756419e2c14390/expr.ipynb\"><img src=\"../../../__pv_it/39dbcd3ca0390345b51c6ef7785756419e2c14390/expr.png\" style=\"display:inline;vertical-align:middle;\" /></a> : <a class=\"ProveItLink\" href=\"../../../number/numeral/__pv_it/77d407a64829263cdc16415becd4c2293f77a4bf0/expr.ipynb\"><img src=\"../../../number/numeral/__pv_it/77d407a64829263cdc16415becd4c2293f77a4bf0/expr.png\" style=\"display:inline;vertical-align:middle;\" /></a>, <a class=\"ProveItLink\" href=\"../../../__pv_it/eb438fefc4bd0ac977777d6dfd3e8a72dfbedbd50/expr.ipynb\"><img src=\"../../../__pv_it/eb438fefc4bd0ac977777d6dfd3e8a72dfbedbd50/expr.png\" style=\"display:inline;vertical-align:middle;\" /></a> : <a class=\"ProveItLink\" href=\"__pv_it/47fa43ebc28df30ca42c709a7d123d39f2fac3160/expr.ipynb\"><img src=\"__pv_it/47fa43ebc28df30ca42c709a7d123d39f2fac3160/expr.png\" style=\"display:inline;vertical-align:middle;\" /></a>, <a class=\"ProveItLink\" href=\"../../../__pv_it/077b2ff79244fb4582cbe22c6e3356fa92a52f2f0/expr.ipynb\"><img src=\"../../../__pv_it/077b2ff79244fb4582cbe22c6e3356fa92a52f2f0/expr.png\" style=\"display:inline;vertical-align:middle;\" /></a> : <a class=\"ProveItLink\" href=\"__pv_it/feaa1d0e6d92ad9ead8e5ffd1f92697e3912387a0/expr.ipynb\"><img src=\"__pv_it/feaa1d0e6d92ad9ead8e5ffd1f92697e3912387a0/expr.png\" style=\"display:inline;vertical-align:middle;\" /></a>, <a class=\"ProveItLink\" href=\"../../../__pv_it/9242e69d4f2c65d04fc0527b82418c7c22c6da370/expr.ipynb\"><img src=\"../../../__pv_it/9242e69d4f2c65d04fc0527b82418c7c22c6da370/expr.png\" style=\"display:inline;vertical-align:middle;\" /></a> : <a class=\"ProveItLink\" href=\"__pv_it/e38ece9b8e7dcb2282e79f3a0db99871f7b8b6bd0/expr.ipynb\"><img src=\"__pv_it/e38ece9b8e7dcb2282e79f3a0db99871f7b8b6bd0/expr.png\" style=\"display:inline;vertical-align:middle;\" /></a></span></td></tr><tr><td>11</td><td>specialization</td><td>14, 13, 17</td><td><span style=\"font-size:20px;\"><a class=\"ProveItLink\" href=\"__pv_it/bca69fc941b49b7ccc632997ea20b3d523a4f06c0/expr.ipynb\"><img src=\"__pv_it/bca69fc941b49b7ccc632997ea20b3d523a4f06c0/expr.png\" style=\"display:inline;vertical-align:middle;\" /></a> &#x22A2;&nbsp;<a class=\"ProveItLink\" href=\"__pv_it/f0c1dc06e1a7b006dbd5157d3bcf74367cd341560/expr.ipynb\"><img src=\"__pv_it/f0c1dc06e1a7b006dbd5157d3bcf74367cd341560/expr.png\" style=\"display:inline;vertical-align:middle;\" /></a></span></td></tr>\n",
       "<tr><td>&nbsp;</td><td colspan=4 style=\"text-align:left\"><span style=\"font-size:20px;\"><a class=\"ProveItLink\" href=\"../../../__pv_it/78af03acba5349fd70398a32ce59bae1da52f0870/expr.ipynb\"><img src=\"../../../__pv_it/78af03acba5349fd70398a32ce59bae1da52f0870/expr.png\" style=\"display:inline;vertical-align:middle;\" /></a> : <a class=\"ProveItLink\" href=\"../../../number/numeral/__pv_it/9be8badea4c35b9724062cecc501d17a3158d1d20/expr.ipynb\"><img src=\"../../../number/numeral/__pv_it/9be8badea4c35b9724062cecc501d17a3158d1d20/expr.png\" style=\"display:inline;vertical-align:middle;\" /></a>, <a class=\"ProveItLink\" href=\"../../../__pv_it/39dbcd3ca0390345b51c6ef7785756419e2c14390/expr.ipynb\"><img src=\"../../../__pv_it/39dbcd3ca0390345b51c6ef7785756419e2c14390/expr.png\" style=\"display:inline;vertical-align:middle;\" /></a> : <a class=\"ProveItLink\" href=\"../../../number/numeral/__pv_it/9be8badea4c35b9724062cecc501d17a3158d1d20/expr.ipynb\"><img src=\"../../../number/numeral/__pv_it/9be8badea4c35b9724062cecc501d17a3158d1d20/expr.png\" style=\"display:inline;vertical-align:middle;\" /></a>, <a class=\"ProveItLink\" href=\"../../../__pv_it/eb438fefc4bd0ac977777d6dfd3e8a72dfbedbd50/expr.ipynb\"><img src=\"../../../__pv_it/eb438fefc4bd0ac977777d6dfd3e8a72dfbedbd50/expr.png\" style=\"display:inline;vertical-align:middle;\" /></a> : <a class=\"ProveItLink\" href=\"__pv_it/3438728d591aee9ef6641e969c6d7d27fd605c560/expr.ipynb\"><img src=\"__pv_it/3438728d591aee9ef6641e969c6d7d27fd605c560/expr.png\" style=\"display:inline;vertical-align:middle;\" /></a>, <a class=\"ProveItLink\" href=\"../../../__pv_it/077b2ff79244fb4582cbe22c6e3356fa92a52f2f0/expr.ipynb\"><img src=\"../../../__pv_it/077b2ff79244fb4582cbe22c6e3356fa92a52f2f0/expr.png\" style=\"display:inline;vertical-align:middle;\" /></a> : <a class=\"ProveItLink\" href=\"__pv_it/1da4e2fe7c44632f084fa27ea32e26dc689384c20/expr.ipynb\"><img src=\"__pv_it/1da4e2fe7c44632f084fa27ea32e26dc689384c20/expr.png\" style=\"display:inline;vertical-align:middle;\" /></a>, <a class=\"ProveItLink\" href=\"../../../__pv_it/9242e69d4f2c65d04fc0527b82418c7c22c6da370/expr.ipynb\"><img src=\"../../../__pv_it/9242e69d4f2c65d04fc0527b82418c7c22c6da370/expr.png\" style=\"display:inline;vertical-align:middle;\" /></a> : <a class=\"ProveItLink\" href=\"__pv_it/ec69aa968db64577c82e043f47811b805364b5540/expr.ipynb\"><img src=\"__pv_it/ec69aa968db64577c82e043f47811b805364b5540/expr.png\" style=\"display:inline;vertical-align:middle;\" /></a></span></td></tr><tr><td>12</td><td>specialization</td><td>14, 15, 16, 17</td><td><span style=\"font-size:20px;\"><a class=\"ProveItLink\" href=\"__pv_it/bca69fc941b49b7ccc632997ea20b3d523a4f06c0/expr.ipynb\"><img src=\"__pv_it/bca69fc941b49b7ccc632997ea20b3d523a4f06c0/expr.png\" style=\"display:inline;vertical-align:middle;\" /></a> &#x22A2;&nbsp;<a class=\"ProveItLink\" href=\"__pv_it/c948abda081fd2d691427bf4804da2a83b7eea690/expr.ipynb\"><img src=\"__pv_it/c948abda081fd2d691427bf4804da2a83b7eea690/expr.png\" style=\"display:inline;vertical-align:middle;\" /></a></span></td></tr>\n",
       "<tr><td>&nbsp;</td><td colspan=4 style=\"text-align:left\"><span style=\"font-size:20px;\"><a class=\"ProveItLink\" href=\"../../../__pv_it/78af03acba5349fd70398a32ce59bae1da52f0870/expr.ipynb\"><img src=\"../../../__pv_it/78af03acba5349fd70398a32ce59bae1da52f0870/expr.png\" style=\"display:inline;vertical-align:middle;\" /></a> : <a class=\"ProveItLink\" href=\"../../../number/numeral/__pv_it/77d407a64829263cdc16415becd4c2293f77a4bf0/expr.ipynb\"><img src=\"../../../number/numeral/__pv_it/77d407a64829263cdc16415becd4c2293f77a4bf0/expr.png\" style=\"display:inline;vertical-align:middle;\" /></a>, <a class=\"ProveItLink\" href=\"../../../__pv_it/39dbcd3ca0390345b51c6ef7785756419e2c14390/expr.ipynb\"><img src=\"../../../__pv_it/39dbcd3ca0390345b51c6ef7785756419e2c14390/expr.png\" style=\"display:inline;vertical-align:middle;\" /></a> : <a class=\"ProveItLink\" href=\"../../../number/numeral/__pv_it/ec23fc7a1b4222a5f4948b495002b97d6fa18c3c0/expr.ipynb\"><img src=\"../../../number/numeral/__pv_it/ec23fc7a1b4222a5f4948b495002b97d6fa18c3c0/expr.png\" style=\"display:inline;vertical-align:middle;\" /></a>, <a class=\"ProveItLink\" href=\"../../../__pv_it/eb438fefc4bd0ac977777d6dfd3e8a72dfbedbd50/expr.ipynb\"><img src=\"../../../__pv_it/eb438fefc4bd0ac977777d6dfd3e8a72dfbedbd50/expr.png\" style=\"display:inline;vertical-align:middle;\" /></a> : <a class=\"ProveItLink\" href=\"__pv_it/457dd2749950b255c39680068f2e448ae607c7710/expr.ipynb\"><img src=\"__pv_it/457dd2749950b255c39680068f2e448ae607c7710/expr.png\" style=\"display:inline;vertical-align:middle;\" /></a>, <a class=\"ProveItLink\" href=\"../../../__pv_it/077b2ff79244fb4582cbe22c6e3356fa92a52f2f0/expr.ipynb\"><img src=\"../../../__pv_it/077b2ff79244fb4582cbe22c6e3356fa92a52f2f0/expr.png\" style=\"display:inline;vertical-align:middle;\" /></a> : <a class=\"ProveItLink\" href=\"__pv_it/4fbdcb4671f0f96544ca64362db2c9fec03a54b30/expr.ipynb\"><img src=\"__pv_it/4fbdcb4671f0f96544ca64362db2c9fec03a54b30/expr.png\" style=\"display:inline;vertical-align:middle;\" /></a>, <a class=\"ProveItLink\" href=\"../../../__pv_it/9242e69d4f2c65d04fc0527b82418c7c22c6da370/expr.ipynb\"><img src=\"../../../__pv_it/9242e69d4f2c65d04fc0527b82418c7c22c6da370/expr.png\" style=\"display:inline;vertical-align:middle;\" /></a> : <a class=\"ProveItLink\" href=\"__pv_it/47fa43ebc28df30ca42c709a7d123d39f2fac3160/expr.ipynb\"><img src=\"__pv_it/47fa43ebc28df30ca42c709a7d123d39f2fac3160/expr.png\" style=\"display:inline;vertical-align:middle;\" /></a></span></td></tr><tr><td>13</td><td>theorem</td><td></td><td><span style=\"font-size:20px;\"> &#x22A2;&nbsp;<a class=\"ProveItLink\" href=\"../../../number/numeral/deci/__pv_it/3f15fb519636fc585376b5b502be456d654dd18d0/expr.ipynb\"><img src=\"../../../number/numeral/deci/__pv_it/3f15fb519636fc585376b5b502be456d654dd18d0/expr.png\" style=\"display:inline;vertical-align:middle;\" /></a></span></td></tr>\n",
       "<tr><td>&nbsp;</td><td colspan=4 style-\"text-align:left\"><a class=\"ProveItLink\" href=\"../../../number/numeral/deci/_proofs_/nat1.ipynb\">proveit.number.numeral.deci.nat1</a></td></tr><tr><td>14</td><td>theorem</td><td></td><td><span style=\"font-size:20px;\"> &#x22A2;&nbsp;<a class=\"ProveItLink\" href=\"../conjunction/__pv_it/579f6a89dc6151f7f09ce52f26e2e792254869b80/expr.ipynb\"><img src=\"../conjunction/__pv_it/579f6a89dc6151f7f09ce52f26e2e792254869b80/expr.png\" style=\"display:inline;vertical-align:middle;\" /></a></span></td></tr>\n",
       "<tr><td>&nbsp;</td><td colspan=4 style-\"text-align:left\"><a class=\"ProveItLink\" href=\"../conjunction/_proofs_/eachInBool.ipynb\">proveit.logic.boolean.conjunction.eachInBool</a></td></tr><tr><td>15</td><td>theorem</td><td></td><td><span style=\"font-size:20px;\"> &#x22A2;&nbsp;<a class=\"ProveItLink\" href=\"../../../number/numeral/deci/__pv_it/286f0443dba55bdb259c90cef1db0ca273fac95e0/expr.ipynb\"><img src=\"../../../number/numeral/deci/__pv_it/286f0443dba55bdb259c90cef1db0ca273fac95e0/expr.png\" style=\"display:inline;vertical-align:middle;\" /></a></span></td></tr>\n",
       "<tr><td>&nbsp;</td><td colspan=4 style-\"text-align:left\"><a class=\"ProveItLink\" href=\"../../../number/numeral/deci/_proofs_/nat2.ipynb\">proveit.number.numeral.deci.nat2</a></td></tr><tr><td>16</td><td>theorem</td><td></td><td><span style=\"font-size:20px;\"> &#x22A2;&nbsp;<a class=\"ProveItLink\" href=\"../../../number/sets/integer/__pv_it/50688835e4f8f7c7ea93ceb53b4c2bc2c084e66a0/expr.ipynb\"><img src=\"../../../number/sets/integer/__pv_it/50688835e4f8f7c7ea93ceb53b4c2bc2c084e66a0/expr.png\" style=\"display:inline;vertical-align:middle;\" /></a></span></td></tr>\n",
       "<tr><td>&nbsp;</td><td colspan=4 style-\"text-align:left\"><a class=\"ProveItLink\" href=\"../../../number/sets/integer/_proofs_/zeroInNats.ipynb\">proveit.number.sets.integer.zeroInNats</a></td></tr><tr><td>17</td><td>specialization</td><td>18, 19</td><td><span style=\"font-size:20px;\"><a class=\"ProveItLink\" href=\"__pv_it/bca69fc941b49b7ccc632997ea20b3d523a4f06c0/expr.ipynb\"><img src=\"__pv_it/bca69fc941b49b7ccc632997ea20b3d523a4f06c0/expr.png\" style=\"display:inline;vertical-align:middle;\" /></a> &#x22A2;&nbsp;<a class=\"ProveItLink\" href=\"__pv_it/e3ae9aeb1cb1406f1832a6102895beaab15118610/expr.ipynb\"><img src=\"__pv_it/e3ae9aeb1cb1406f1832a6102895beaab15118610/expr.png\" style=\"display:inline;vertical-align:middle;\" /></a></span></td></tr>\n",
       "<tr><td>&nbsp;</td><td colspan=4 style=\"text-align:left\"><span style=\"font-size:20px;\"><a class=\"ProveItLink\" href=\"../../../__pv_it/2cbe72a7ad6f655694dd697106680215e8489b600/expr.ipynb\"><img src=\"../../../__pv_it/2cbe72a7ad6f655694dd697106680215e8489b600/expr.png\" style=\"display:inline;vertical-align:middle;\" /></a> : <a class=\"ProveItLink\" href=\"__pv_it/e38cec0ecdffb9d43fe0959de820e1030b6bf0800/expr.ipynb\"><img src=\"__pv_it/e38cec0ecdffb9d43fe0959de820e1030b6bf0800/expr.png\" style=\"display:inline;vertical-align:middle;\" /></a></span></td></tr><tr><td>18</td><td>theorem</td><td></td><td><span style=\"font-size:20px;\"> &#x22A2;&nbsp;<a class=\"ProveItLink\" href=\"../negation/__pv_it/d36c8e2aa76ae2dab2b2bccac3cb95030adef6f90/expr.ipynb\"><img src=\"../negation/__pv_it/d36c8e2aa76ae2dab2b2bccac3cb95030adef6f90/expr.png\" style=\"display:inline;vertical-align:middle;\" /></a></span></td></tr>\n",
       "<tr><td>&nbsp;</td><td colspan=4 style-\"text-align:left\"><a class=\"ProveItLink\" href=\"../negation/_proofs_/operandInBool.ipynb\">proveit.logic.boolean.negation.operandInBool</a></td></tr><tr><td>19</td><td>specialization</td><td>20, 21</td><td><span style=\"font-size:20px;\"><a class=\"ProveItLink\" href=\"__pv_it/bca69fc941b49b7ccc632997ea20b3d523a4f06c0/expr.ipynb\"><img src=\"__pv_it/bca69fc941b49b7ccc632997ea20b3d523a4f06c0/expr.png\" style=\"display:inline;vertical-align:middle;\" /></a> &#x22A2;&nbsp;<a class=\"ProveItLink\" href=\"__pv_it/d80404135e226ff4a5ea905d369cff39c0da0c810/expr.ipynb\"><img src=\"__pv_it/d80404135e226ff4a5ea905d369cff39c0da0c810/expr.png\" style=\"display:inline;vertical-align:middle;\" /></a></span></td></tr>\n",
       "<tr><td>&nbsp;</td><td colspan=4 style=\"text-align:left\"><span style=\"font-size:20px;\"><a class=\"ProveItLink\" href=\"../../../__pv_it/2cbe72a7ad6f655694dd697106680215e8489b600/expr.ipynb\"><img src=\"../../../__pv_it/2cbe72a7ad6f655694dd697106680215e8489b600/expr.png\" style=\"display:inline;vertical-align:middle;\" /></a> : <a class=\"ProveItLink\" href=\"__pv_it/7eb12133c1d17ffe66a42b1b38726ee9d68546c50/expr.ipynb\"><img src=\"__pv_it/7eb12133c1d17ffe66a42b1b38726ee9d68546c50/expr.png\" style=\"display:inline;vertical-align:middle;\" /></a></span></td></tr><tr><td>20</td><td>theorem</td><td></td><td><span style=\"font-size:20px;\"> &#x22A2;&nbsp;<a class=\"ProveItLink\" href=\"../__pv_it/1d8cf37f5c705c7f67ba9cbc584342aedfb4c1440/expr.ipynb\"><img src=\"../__pv_it/1d8cf37f5c705c7f67ba9cbc584342aedfb4c1440/expr.png\" style=\"display:inline;vertical-align:middle;\" /></a></span></td></tr>\n",
       "<tr><td>&nbsp;</td><td colspan=4 style-\"text-align:left\"><a class=\"ProveItLink\" href=\"../_proofs_/inBoolIfTrue.ipynb\">proveit.logic.boolean.inBoolIfTrue</a></td></tr><tr><td>21</td><td>assumption</td><td></td><td><span style=\"font-size:20px;\"><a class=\"ProveItLink\" href=\"__pv_it/bca69fc941b49b7ccc632997ea20b3d523a4f06c0/expr.ipynb\"><img src=\"__pv_it/bca69fc941b49b7ccc632997ea20b3d523a4f06c0/expr.png\" style=\"display:inline;vertical-align:middle;\" /></a> &#x22A2;&nbsp;<a class=\"ProveItLink\" href=\"__pv_it/7eb12133c1d17ffe66a42b1b38726ee9d68546c50/expr.ipynb\"><img src=\"__pv_it/7eb12133c1d17ffe66a42b1b38726ee9d68546c50/expr.png\" style=\"display:inline;vertical-align:middle;\" /></a></span></td></tr>\n",
       "</table>"
      ],
      "text/plain": [
       "\tstep type\trequirements\tstatement\n",
       "0\tspecialization\t1, 2, 3, 21, 4, 5\t{[not]([not](A) and [not](B) and [not](C))} |= A or B or C\n",
       "\tm : 3, A : (A , B , C)\n",
       "1\ttheorem\t\t|= forall_{m in Naturals} [forall_{A in BOOLEANS^{m} | [not]([not](A_1) and  ...  and [not](A_m))} (A_1 or  ...  or A_m)]\n",
       "\tproveit.logic.boolean.disjunction.demorganslawAndtoOr\n",
       "2\ttheorem\t\t|= 3 in Naturals\n",
       "\tproveit.number.numeral.deci.nat3\n",
       "3\tspecialization\t6, 7, 8, 9\t{[not]([not](A) and [not](B) and [not](C))} |= (A , B , C) in BOOLEANS^{3}\n",
       "\tS : BOOLEANS, a : A, b : B, c : C\n",
       "4\ttheorem\t\t|= (1 + 1) = 2\n",
       "\tproveit.number.numeral.deci.add_1_1\n",
       "5\ttheorem\t\t|= (2 + 1) = 3\n",
       "\tproveit.number.numeral.deci.add_2_1\n",
       "6\ttheorem\t\t|= forall_{S} [forall_{a, b, c in S} ((a , b , c) in S^{3})]\n",
       "\tproveit.logic.set_theory.membership.exp_set_3\n",
       "7\tspecialization\t18, 10\t{[not]([not](A) and [not](B) and [not](C))} |= A in BOOLEANS\n",
       "\tA : A\n",
       "8\tspecialization\t18, 11\t{[not]([not](A) and [not](B) and [not](C))} |= B in BOOLEANS\n",
       "\tA : B\n",
       "9\tspecialization\t18, 12\t{[not]([not](A) and [not](B) and [not](C))} |= C in BOOLEANS\n",
       "\tA : C\n",
       "10\tspecialization\t14, 16, 15, 17\t{[not]([not](A) and [not](B) and [not](C))} |= [not](A) in BOOLEANS\n",
       "\tm : 0, n : 2, A : (), B : [not](A), C : ([not](B) , [not](C))\n",
       "11\tspecialization\t14, 13, 17\t{[not]([not](A) and [not](B) and [not](C))} |= [not](B) in BOOLEANS\n",
       "\tm : 1, n : 1, A : ([not](A)), B : [not](B), C : ([not](C))\n",
       "12\tspecialization\t14, 15, 16, 17\t{[not]([not](A) and [not](B) and [not](C))} |= [not](C) in BOOLEANS\n",
       "\tm : 2, n : 0, A : ([not](A) , [not](B)), B : [not](C), C : ()\n",
       "13\ttheorem\t\t|= 1 in Naturals\n",
       "\tproveit.number.numeral.deci.nat1\n",
       "14\ttheorem\t\t|= forall_{m, n in Naturals} [forall_{A, B, C | (A_1 and  ...  and A_m and B and C_1 and  ...  and C_n) in BOOLEANS} (B in BOOLEANS)]\n",
       "\tproveit.logic.boolean.conjunction.eachInBool\n",
       "15\ttheorem\t\t|= 2 in Naturals\n",
       "\tproveit.number.numeral.deci.nat2\n",
       "16\ttheorem\t\t|= 0 in Naturals\n",
       "\tproveit.number.sets.integer.zeroInNats\n",
       "17\tspecialization\t18, 19\t{[not]([not](A) and [not](B) and [not](C))} |= ([not](A) and [not](B) and [not](C)) in BOOLEANS\n",
       "\tA : [not](A) and [not](B) and [not](C)\n",
       "18\ttheorem\t\t|= forall_{A | [not](A) in BOOLEANS} (A in BOOLEANS)\n",
       "\tproveit.logic.boolean.negation.operandInBool\n",
       "19\tspecialization\t20, 21\t{[not]([not](A) and [not](B) and [not](C))} |= [not]([not](A) and [not](B) and [not](C)) in BOOLEANS\n",
       "\tA : [not]([not](A) and [not](B) and [not](C))\n",
       "20\ttheorem\t\t|= forall_{A | A} (A in BOOLEANS)\n",
       "\tproveit.logic.boolean.inBoolIfTrue\n",
       "21\tassumption\t\t{[not]([not](A) and [not](B) and [not](C))} |= [not]([not](A) and [not](B) and [not](C))"
      ]
     },
     "execution_count": 47,
     "metadata": {},
     "output_type": "execute_result"
    }
   ],
   "source": [
    "Or(A, B, C).deduceDemorgansEquiv([Not(And(Not(A),Not(B),Not(C)))]).proof()"
   ]
  },
  {
   "cell_type": "code",
   "execution_count": 48,
   "metadata": {},
   "outputs": [],
   "source": [
    "%end demonstrations"
   ]
  },
  {
   "cell_type": "code",
   "execution_count": null,
   "metadata": {},
   "outputs": [],
   "source": []
  }
 ],
 "metadata": {
  "kernelspec": {
   "display_name": "Python 3",
   "language": "python",
   "name": "python3"
  },
  "language_info": {
   "codemirror_mode": {
    "name": "ipython",
    "version": 3
   },
   "file_extension": ".py",
   "mimetype": "text/x-python",
   "name": "python",
   "nbconvert_exporter": "python",
   "pygments_lexer": "ipython3",
   "version": "3.7.3"
  }
 },
 "nbformat": 4,
 "nbformat_minor": 1
}<|MERGE_RESOLUTION|>--- conflicted
+++ resolved
@@ -244,55 +244,6 @@
   },
   {
    "cell_type": "code",
-<<<<<<< HEAD
-   "execution_count": 10,
-   "metadata": {},
-   "outputs": [
-    {
-     "data": {
-      "text/html": [
-       "<span style=\"font-size:20px;\"><a class=\"ProveItLink\" href=\"__pv_it/5d984fe3b716014c27a7b6bfc0104d77104379830/expr.ipynb\"><img src=\"__pv_it/5d984fe3b716014c27a7b6bfc0104d77104379830/expr.png\" style=\"display:inline;vertical-align:middle;\" /></a> &#x22A2;&nbsp;<a class=\"ProveItLink\" href=\"__pv_it/fe5c91c77f0659f9ea07a2e3257797875d6868370/expr.ipynb\"><img src=\"__pv_it/fe5c91c77f0659f9ea07a2e3257797875d6868370/expr.png\" style=\"display:inline;vertical-align:middle;\" /></a></span>"
-      ],
-      "text/plain": [
-       "{(A or B or C or D) in BOOLEANS} |= B in BOOLEANS"
-      ]
-     },
-     "execution_count": 10,
-     "metadata": {},
-     "output_type": "execute_result"
-    }
-   ],
-   "source": [
-    "demo1.element.deducePartInBool(1, assumptions=[demo1.expr])"
-   ]
-  },
-  {
-   "cell_type": "code",
-   "execution_count": 11,
-   "metadata": {},
-   "outputs": [
-    {
-     "data": {
-      "text/html": [
-       "<span style=\"font-size:20px;\"> &#x22A2;&nbsp;<a class=\"ProveItLink\" href=\"__pv_it/cd30baf5ab2620c9803897366acf4394ab8c82330/expr.ipynb\"><img src=\"__pv_it/cd30baf5ab2620c9803897366acf4394ab8c82330/expr.png\" style=\"display:inline;vertical-align:middle;\" /></a></span>"
-      ],
-      "text/plain": [
-       "|= forall_{m, n in Naturals} [forall_{A, B, C | (A_(1) or  ...  or A_(m) or B or C_(1) or  ...  or C_(n)) in BOOLEANS} (B in BOOLEANS)]"
-      ]
-     },
-     "execution_count": 11,
-     "metadata": {},
-     "output_type": "execute_result"
-    }
-   ],
-   "source": [
-    "eachInBool"
-   ]
-  },
-  {
-   "cell_type": "code",
-   "execution_count": 12,
-=======
    "execution_count": null,
    "metadata": {},
    "outputs": [],
@@ -308,7 +259,6 @@
   {
    "cell_type": "code",
    "execution_count": 9,
->>>>>>> 948a6131
    "metadata": {},
    "outputs": [
     {
