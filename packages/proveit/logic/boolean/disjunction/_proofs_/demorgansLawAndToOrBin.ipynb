{
 "cells": [
  {
   "cell_type": "markdown",
   "metadata": {},
   "source": [
    "Proof of <a class=\"ProveItLink\" href=\"../../../../_context_.ipynb\">proveit</a>.<a class=\"ProveItLink\" href=\"../../../_context_.ipynb\">logic</a>.<a class=\"ProveItLink\" href=\"../../_context_.ipynb\">boolean</a>.<a class=\"ProveItLink\" href=\"../_context_.ipynb\">disjunction</a>.<a class=\"ProveItLink\" href=\"../_theorems_.ipynb#demorgansLawAndToOrBin\">demorgansLawAndToOrBin</a> theorem\n",
    "========"
   ]
  },
  {
   "cell_type": "code",
   "execution_count": null,
   "metadata": {},
   "outputs": [],
   "source": [
    "import proveit\n",
    "from proveit import defaults\n",
    "from proveit.logic import inBool\n",
    "from proveit.logic.boolean._theorems_ import foldForallOverBool\n",
    "from proveit.logic.boolean.disjunction._theorems_ import demorgansLawAndToOrBinExplicit \n",
    "context = proveit.Context('..') # the theorem's context is in the parent directory"
   ]
  },
  {
   "cell_type": "code",
   "execution_count": null,
   "metadata": {},
<<<<<<< HEAD
=======
   "outputs": [],
   "source": [
    "%proving demorgansLawAndToOrBin presuming [foldForallOverBool]"
   ]
  },
  {
   "cell_type": "code",
   "execution_count": null,
   "metadata": {},
>>>>>>> e6a7e2a4
   "outputs": [],
   "source": [
    "defaults.assumptions = demorgansLawAndToOrBin.allConditions()"
   ]
  },
  {
   "cell_type": "code",
   "execution_count": null,
   "metadata": {},
<<<<<<< HEAD
=======
   "outputs": [],
   "source": [
    "inBool(defaults.assumptions[0].operands[0].operands[0].operand).prove()"
   ]
  },
  {
   "cell_type": "code",
   "execution_count": null,
   "metadata": {},
   "outputs": [],
   "source": [
    "inBool(defaults.assumptions[0].operands[0].operands[1].operand).prove()"
   ]
  },
  {
   "cell_type": "code",
   "execution_count": null,
   "metadata": {},
   "outputs": [],
   "source": [
    "demorgansLawAndToOrBinExplicit.specialize(assumptions = demorgansLawAndToOrBin.allConditions())"
   ]
  },
  {
   "cell_type": "code",
   "execution_count": null,
   "metadata": {},
   "outputs": [],
   "source": [
    "%qed"
   ]
  },
  {
   "cell_type": "code",
   "execution_count": null,
   "metadata": {},
>>>>>>> e6a7e2a4
   "outputs": [],
   "source": []
  }
 ],
 "metadata": {
  "kernelspec": {
   "display_name": "Python 3",
   "language": "python",
   "name": "python3"
  }
 },
 "nbformat": 4,
 "nbformat_minor": 0
}<|MERGE_RESOLUTION|>--- conflicted
+++ resolved
@@ -26,8 +26,6 @@
    "cell_type": "code",
    "execution_count": null,
    "metadata": {},
-<<<<<<< HEAD
-=======
    "outputs": [],
    "source": [
     "%proving demorgansLawAndToOrBin presuming [foldForallOverBool]"
@@ -37,7 +35,6 @@
    "cell_type": "code",
    "execution_count": null,
    "metadata": {},
->>>>>>> e6a7e2a4
    "outputs": [],
    "source": [
     "defaults.assumptions = demorgansLawAndToOrBin.allConditions()"
@@ -47,8 +44,6 @@
    "cell_type": "code",
    "execution_count": null,
    "metadata": {},
-<<<<<<< HEAD
-=======
    "outputs": [],
    "source": [
     "inBool(defaults.assumptions[0].operands[0].operands[0].operand).prove()"
@@ -85,7 +80,6 @@
    "cell_type": "code",
    "execution_count": null,
    "metadata": {},
->>>>>>> e6a7e2a4
    "outputs": [],
    "source": []
   }
