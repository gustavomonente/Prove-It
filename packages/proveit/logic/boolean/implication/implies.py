from proveit import Literal, Operation, defaults, USE_DEFAULTS, compositeExpression, ProofFailure
from proveit.logic.boolean.negation import Not
from proveit._common_ import A, B, C
from proveit import TransitiveRelation

class Implies(TransitiveRelation):
    _operator_ = Literal(stringFormat='=>', latexFormat=r'\Rightarrow', context=__file__)

    # map left-hand-sides to Subset KnownTruths
    #   (populated in TransitivityRelation.deriveSideEffects)
    knownLeftSides = dict()
    # map right-hand-sides to Subset KnownTruths
    #   (populated in TransitivityRelation.deriveSideEffects)
    knownRightSides = dict()

    def __init__(self, antecedent, consequent):
        TransitiveRelation.__init__(self, Implies._operator_, antecedent, consequent)
        self.antecedent = antecedent
        self.consequent = consequent

    @staticmethod
    def WeakRelationClass():
        '''
        The Strong and Weak form of transitive relations are the same for implication.
        It counts as a weak form because (A => A) is always true.
        '''
        return Implies

    @staticmethod
    def StrongRelationClass():
        '''
        The Strong and Weak form of transitive relations are the same for implication.
        '''
        return Implies

    def sideEffects(self, knownTruth):
        '''
        Yield the TransitiveRelation side-effects (which also records
        knownLeftSides nd knownRightSides).  Also derive the consequent
        as a side-effect if the antecedent is known to be true
        (under the "side-effect" assumptions).
        As a special case, if the consequent is FALSE, do
        deriveViaContradiction.
        '''
        from proveit.logic.boolean._common_ import FALSE
        for sideEffect in TransitiveRelation.sideEffects(self, knownTruth):
            yield sideEffect
        if self.antecedent.proven():
            yield self.deriveConsequent # B given A=>B and A
        if self.consequent == FALSE:
            yield self.deriveViaContradiction # Not(A) given A=>FALSE or A given Not(A)=>FALSE

    def negationSideEffects(self, knownTruth):
        '''
        Side-effect derivations to attempt automatically when an implication is negated.
        implemented by JML on 6/17/19
        '''
        yield self.deduceNegatedLeftImpl # Not(A <=> B) given Not(B => A)
        yield self.deduceNegatedRightImpl # Not(A <=> B) given Not(A => B)
        yield self.deduceNegatedReflex # B => A given Not(A => B)

    def conclude(self, assumptions):
        '''
        Try to automatically conclude this implication by reducing its
        operands to true/false, or by doing a "transitivity" search
        amongst known true implications whose assumptions are covered by
        the given assumptions.
        '''
        from ._theorems_ import (
                trueImpliesTrue, falseImpliesTrue, falseImpliesFalse, 
                falseAntecedentImplication, falsifiedAntecedentImplication,
                untrueAntecedentImplication)
        from proveit.logic import TRUE, FALSE, NotEquals
        if self.antecedent == self.consequent:
            return self.concludeSelfImplication()

        if self in {trueImpliesTrue, falseImpliesTrue, falseImpliesFalse}:
            # should be proven via one of the imported theorems as a simple special case
            try:
                return self.evaluation(assumptions)
            except:
                return self.prove()
<<<<<<< HEAD
        
        if self.antecedent == FALSE:
            # The antecedent is FALSE, so we should try to prove the 
            # implication via falseAntecedentImplication.
            return falseAntecedentImplication.instantiate(
                    {A:self.consequent}, assumptions=assumptions)
        elif NotEquals(self.antecedent, TRUE).proven(assumptions):
            # The antecedent is known to be not equal to true, so
            # prove the implication via untrueAntecedentImplication.
            return untrueAntecedentImplication.instantiate(
                    {A:self.antecedent, B:self.consequent},
                    assumptions=assumptions)
        elif (self.antecedent.disproven(assumptions) or
              self.consequent.disproven(assumptions)):
            # Either the consequent or the antecedent has been disproven 
            # so we should try to prove the implication via 
            # falsifiedAntecedentImplication.
            return falsifiedAntecedentImplication.instantiate(
                    {A:self.antecedent, B:self.consequent},
                    assumptions=assumptions)
        elif self.consequent.proven(assumptions):
            # The consequent is proven, so we can prove the implication
            # via Deduction.
            return self.consequent.prove(assumptions).asImplication(
                    self.antecedent)
        
=======

        try:
            # See of the consequent has an evaluation.
            evaluation = self.consequent.evaluation(assumptions, automation=False)
            if evaluation.rhs == TRUE:
                # If the consequent evaluates to true, we can prove trivially via hypothetical reasoning
                return self.consequent.prove(assumptions).asImplication(self.antecedent)
            elif evaluation.rhs == FALSE:
                if self.antecedent.evaluation(assumptions).rhs == FALSE:
                    # Derive A => B given Not(A); it doesn't matter what B is if A is FALSE
                    return falseAntecedentImplication.specialize({A:self.antecedent, B:self.consequent}, assumptions=assumptions)
                else:
                    # Derive A => B given (A != TRUE); it doesn't matter what B is if A is not TRUE
                    return untrueAntecedentImplication.specialize({A:self.antecedent, B:self.consequent}, assumptions=assumptions)
        except:
            pass
        try:
            # See if the antecedent has an evaluation.
            evaluation = self.antecedent.evaluation(assumptions, automation=False)
            if evaluation.rhs == FALSE:
                # Derive A => B given Not(A); it doesn't matter what B is if A is FALSE
                return falseAntecedentImplication.specialize({A: self.antecedent, B: self.consequent}, assumptions=assumptions)
        except:
            pass

>>>>>>> 3a72aec5
        try:
            # try to prove the implication via hypothetical reasoning.
            return self.consequent.prove(tuple(assumptions) + (self.antecedent,)).asImplication(self.antecedent)
        except ProofFailure:
            raise ProofFailure(self, assumptions,
                               "Unable to automatically conclude by "
                               "standard means.  To try to prove this via "
                               "transitive implication relations, try "
                               "'concludeViaTransitivity'.")

    def concludeNegation(self, assumptions=USE_DEFAULTS):
        '''
        Try to conclude True when Not(TRUE => FALSE) is called.
        implemented by JML on 6/18/19
        '''
        from proveit.logic.boolean._common_ import FALSE, TRUE
        try:
            if self.antecedent == TRUE and self.consequent == FALSE:
                from ._theorems_ import trueImpliesFalseNegated
        except:
            pass

    def concludeViaDoubleNegation(self, assumptions=USE_DEFAULTS):
        '''
        From A => B return A => Not(Not(B)).
        implemented by JML on 6/18/19
        '''
        from ._theorems_ import doubleNegateConsequent
        if isinstance(self.consequent.operand, Not):
            return doubleNegateConsequent.specialize({A: self.antecedent, B: self.consequent.operand.operand}, assumptions=assumptions)
        return "Not of the form 'A => B'"


    def deriveConsequent(self, assumptions=USE_DEFAULTS):
        r'''
        From A => B derive and return B assuming A.
        '''
        from proveit._core_.proof import ModusPonens
        return ModusPonens(self, assumptions).provenTruth

    def deriveIff(self, assumptions=USE_DEFAULTS):
        r'''
        From A => B derive and return A <=> B assuming B => A.
        '''
        from proveit.logic import Iff
        return Iff(self.A, self.B).concludeViaDefinition()

    def deduceNegatedRightImpl(self, assumptions=USE_DEFAULTS):
        r'''
        From Not(A => B) derive and return Not(A <=> B).
        implemented by JML on 6/18/19
        '''
        from ._theorems_ import notIffViaNotRightImpl
        return notIffViaNotRightImpl.specialize({A:self.antecedent, B:self.consequent},assumptions=assumptions)

    def deduceNegatedLeftImpl(self, assumptions=USE_DEFAULTS):
        r'''
        From Not(B => A) derive and return Not(A <=> B).
        implemented by JML on 6/18/19
        '''
        from ._theorems_ import notIffViaNotLeftImpl
        return notIffViaNotLeftImpl.specialize({B: self.antecedent, A: self.consequent}, assumptions=assumptions)

    def deduceNegatedReflex(self, assumptions=USE_DEFAULTS):
        #implemented by JML on 6/18/19
        from ._theorems_ import negatedReflex
        return negatedReflex.specialize({A:self.antecedent, B:self.consequent},assumptions=assumptions)

    def denyAntecedent(self, assumptions=USE_DEFAULTS):
        '''
        From A => B, derive and return Not(A) assuming Not(B).
        '''
        from ._theorems_ import modusTollensAffirmation, modusTollensDenial
        if isinstance(self.antecedent,  Not):
            return modusTollensAffirmation.specialize({A:self.antecedent.operand, B:self.consequent}, assumptions=assumptions)
        else:
            return modusTollensDenial.specialize({A:self.antecedent, B:self.consequent}, assumptions=assumptions)

    def applyTransitivity(self, otherImpl, assumptions=USE_DEFAULTS):
        '''
        From :math:`A \Rightarrow B` (self) and a given :math:`B \Rightarrow C` (otherImpl), derive and return :math:`A \Rightarrow C`.
        '''
        from ._theorems_ import implicationTransitivity
        if self.consequent == otherImpl.antecedent:
            return implicationTransitivity.specialize({A:self.antecedent, B:self.consequent, C:otherImpl.consequent}, assumptions=assumptions)
        elif self.antecedent == otherImpl.consequent:
            return implicationTransitivity.specialize({A:otherImpl.antecedent, B:self.antecedent, C:self.consequent}, assumptions=assumptions)

    def deriveViaContradiction(self, assumptions=USE_DEFAULTS):
        r'''
        From (Not(A) => FALSE), derive and return A assuming A in Booleans.
        Or from (A => FALSE), derive and return Not(A) assuming A in Booleans.
        Or from (A => FALSE), derive and return A != TRUE.
        '''
        from proveit.logic import FALSE, inBool
        from ._axioms_ import affirmViaContradiction, denyViaContradiction
        from ._theorems_ import notTrueViaContradiction
        if self.consequent != FALSE:
            raise ValueError('deriveViaContradiction method is only applicable if FALSE is implicated, not for ' + str(self))
        if isinstance(self.antecedent, Not):
            stmt = self.antecedent.operand
            return affirmViaContradiction.specialize({A:stmt}, assumptions=assumptions)
        else:
            if inBool(self.antecedent).proven(assumptions):
                return denyViaContradiction.specialize({A:self.antecedent}, assumptions=assumptions)
            else:
                return notTrueViaContradiction.specialize({A:self.antecedent},assumptions=assumptions)

    def concludeSelfImplication(self):
        from ._theorems_ import selfImplication
        if self.antecedent != self.consequent:
            raise ValueError('May only conclude a self implementation when the antecedent and consequent are the same')
        return selfImplication.specialize({A:self.antecedent})

    def generalize(self, forallVars, domain=None, conditions=tuple()):
        r'''
        This makes a generalization of this expression, prepending Forall
        operations according to newForallVars and newConditions and/or newDomain
        that will bind 'arbitrary' free variables.  This overrides the expr
        version to absorb antecedent into conditions if they match.  For example,
        :math:`[A(x) \Rightarrow [B(x, y) \Rightarrow P(x, y)]]` generalized
        forall :math:`x, y` such that :math:`A(x), B(x, y)`
        becomes :math:`\forall_{x, y | A(x), B(x, y)} P(x, y)`,
        '''
        from proveit.logic import InSet
        hypothesizedConditions = set()
        conditionsSet = set(compositeExpression(conditions))
        if domain is not None:
            # add in the effective conditions from the domain
            for var in compositeExpression(forallVars):
                conditionsSet.add(InSet(var, domain))
        expr = self
        while isinstance(expr, Implies) and expr.antecedent in conditionsSet:
            hypothesizedConditions.add(expr.antecedent)
            expr = expr.consequent
        if len(hypothesizedConditions) == 0:
            # Just use the expr version
            return expr.generalize(self, forallVars, domain, conditions)
        return expr.generalize(expr, forallVars, domain, conditions)
        #return Forall(newForallVars, expr, newConditions)

    def contrapose(self, assumptions=USE_DEFAULTS):
        '''
        Depending upon the form of self with respect to negation of the antecedent and/or consequent,
        will derive from self and return as follows:

        * From :math:`[\lnot A  \Rightarrow \lnot B]`, derive :math:`[B \Rightarrow A]` assuming :math:`A \in \mathcal{B}`.
        * From :math:`[\lnot A \Rightarrow B]`, derive :math:`[\lnot B \Rightarrow A]` assuming :math:`A \in \mathcal{B}`, :math:`B \in \mathcal{B}`.
        * From :math:`[A  \Rightarrow \lnot B]`, derive :math:`[B \Rightarrow \lnot A]` assuming :math:`A \in \mathcal{B}`.
        * From :math:`[A  \Rightarrow B]`, derive :math:`[\lnot B \Rightarrow \lnot A]` assuming :math:`A \in \mathcal{B}`, :math:`B \in \mathcal{B}`.
        '''
        from ._theorems_ import fromContraposition, toContraposition, contraposeNegConsequent, contraposeNegAntecedent
        from proveit.logic import Not
        if isinstance(self.antecedent, Not) and isinstance(self.consequent, Not):
            return fromContraposition.specialize({B:self.antecedent.operand, A:self.consequent.operand}, assumptions=assumptions)
        elif isinstance(self.antecedent, Not):
            return contraposeNegAntecedent.specialize({A:self.antecedent.operand, B:self.consequent}, assumptions=assumptions)
        elif isinstance(self.consequent, Not):
            return contraposeNegConsequent.specialize({A:self.antecedent, B:self.consequent.operand}, assumptions=assumptions)
        else:
            return toContraposition.specialize({A:self.antecedent, B:self.consequent}, assumptions=assumptions)

    def evaluation(self, assumptions=USE_DEFAULTS, automation=True):
        '''
        Given operands that evaluate to TRUE or FALSE, derive and
        return the equality of this expression with TRUE or FALSE.
        '''
        # load in truth-table evaluations
        from ._axioms_ import impliesTF
        from ._theorems_ import impliesTT, impliesFT, impliesFF
        return Operation.evaluation(self, assumptions, automation=automation)

    def deduceInBool(self, assumptions=USE_DEFAULTS):
        '''
        Attempt to deduce, then return, that this implication expression is in the set of BOOLEANS.
        '''
        from ._theorems_ import implicationClosure
        return implicationClosure.specialize({A:self.antecedent, B:self.consequent}, assumptions=assumptions)

def concludeViaImplication(consequent, assumptions):
    '''
    Perform a breadth-first search of implications going in reverse from the consequent
    until reaching an antecedent that has been proven.
    '''
    visited = set()
    consequent_map = dict() # map antecedents to consequents that arise durent the breadth-first search
    queue = [consequent]
    while len(queue) > 0:
        expr = queue.pop()
        if expr not in visited:
            visited.add(expr)
            if expr not in Implies.knownRightSides:
                continue # no known implications with the expr as the consequent; skip it
            for knownImplication in Implies.knownRightSides[expr]:
                # see if the knownImplication is applicable under the given set of assumptions
                if knownImplication.isSufficient(assumptions):
                    local_antecedent, local_consequent = knownImplication.antecedent, knownImplication.consequent
                    consequent_map[local_antecedent] = local_consequent
                    try:
                        knownImplication.antecedent.prove(assumptions, automation=False)
                        # found a solution; use it by deriving "local" consequents until getting to the desired consequent
                        while True:
                            known_truth = Implies(local_antecedent, local_consequent).deriveConsequent(assumptions=assumptions)
                            if known_truth.expr == consequent:
                                return known_truth
                            local_antecedent = known_truth.expr
                            local_consequent = consequent_map[local_antecedent]
                    except ProofFailure:
                        queue.append(local_antecedent)
    raise ProofFailure(consequent, assumptions, 'Unable to conclude via implications')

def affirmViaContradiction(contradictoryExpr, conclusion, assumptions):
    '''
    Affirms the conclusion via reductio ad absurdum.
    First calls deriveContradiction on the contradictoryExpr to derive FALSE,
    then derive the conclusion after proving that the negated conclusion
    implies FALSE.  The conclusion must be a Boolean.
    '''
    from proveit.logic import Not
    assumptions = defaults.checkedAssumptions(assumptions)
    extendedAssumptions = assumptions + (Not(conclusion),)
    return contradictoryExpr.deriveContradiction(extendedAssumptions).asImplication(Not(conclusion)).deriveViaContradiction(assumptions)

def denyViaContradiction(contradictoryExpr, conclusion, assumptions):
    '''
    Deny the conclusion (affirm its negation) via reductio ad absurdum.
    First calls deriveContradiction on the contradictoryExpr to derive FALSE,
    then derive the negated conclusion after proving that the conclusion itself
    implies FALSE.  The conclusion must be a Boolean.
    '''
    from proveit.logic import Not
    assumptions = defaults.checkedAssumptions(assumptions)
    extendedAssumptions = assumptions + (conclusion,)
    return contradictoryExpr.deriveContradiction(extendedAssumptions).asImplication(conclusion).deriveViaContradiction(assumptions)<|MERGE_RESOLUTION|>--- conflicted
+++ resolved
@@ -80,7 +80,6 @@
                 return self.evaluation(assumptions)
             except:
                 return self.prove()
-<<<<<<< HEAD
         
         if self.antecedent == FALSE:
             # The antecedent is FALSE, so we should try to prove the 
@@ -107,33 +106,6 @@
             return self.consequent.prove(assumptions).asImplication(
                     self.antecedent)
         
-=======
-
-        try:
-            # See of the consequent has an evaluation.
-            evaluation = self.consequent.evaluation(assumptions, automation=False)
-            if evaluation.rhs == TRUE:
-                # If the consequent evaluates to true, we can prove trivially via hypothetical reasoning
-                return self.consequent.prove(assumptions).asImplication(self.antecedent)
-            elif evaluation.rhs == FALSE:
-                if self.antecedent.evaluation(assumptions).rhs == FALSE:
-                    # Derive A => B given Not(A); it doesn't matter what B is if A is FALSE
-                    return falseAntecedentImplication.specialize({A:self.antecedent, B:self.consequent}, assumptions=assumptions)
-                else:
-                    # Derive A => B given (A != TRUE); it doesn't matter what B is if A is not TRUE
-                    return untrueAntecedentImplication.specialize({A:self.antecedent, B:self.consequent}, assumptions=assumptions)
-        except:
-            pass
-        try:
-            # See if the antecedent has an evaluation.
-            evaluation = self.antecedent.evaluation(assumptions, automation=False)
-            if evaluation.rhs == FALSE:
-                # Derive A => B given Not(A); it doesn't matter what B is if A is FALSE
-                return falseAntecedentImplication.specialize({A: self.antecedent, B: self.consequent}, assumptions=assumptions)
-        except:
-            pass
-
->>>>>>> 3a72aec5
         try:
             # try to prove the implication via hypothetical reasoning.
             return self.consequent.prove(tuple(assumptions) + (self.antecedent,)).asImplication(self.antecedent)
