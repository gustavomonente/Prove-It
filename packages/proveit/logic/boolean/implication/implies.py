--- conflicted
+++ resolved
@@ -35,11 +35,11 @@
 
     def sideEffects(self, knownTruth):
         '''
-        Yield the TransitiveRelation side-effects (which also records 
-        knownLeftSides nd knownRightSides).  Also derive the consequent 
+        Yield the TransitiveRelation side-effects (which also records
+        knownLeftSides nd knownRightSides).  Also derive the consequent
         as a side-effect if the antecedent is known to be true
         (under the "side-effect" assumptions).
-        As a special case, if the consequent is FALSE, do 
+        As a special case, if the consequent is FALSE, do
         deriveViaContradiction.
         '''
         from proveit.logic.boolean._common_ import FALSE
@@ -61,8 +61,8 @@
 
     def conclude(self, assumptions):
         '''
-        Try to automatically conclude this implication by reducing its 
-        operands to true/false, or by doing a "transitivity" search 
+        Try to automatically conclude this implication by reducing its
+        operands to true/false, or by doing a "transitivity" search
         amongst known true implications whose assumptions are covered by
         the given assumptions.
         '''
@@ -78,7 +78,7 @@
                 return self.evaluation(assumptions)
             except:
                 return self.prove()
-        
+
         try:
             # See of the consequent has an evaluation.
             evaluation = self.consequent.evaluation(assumptions, automation=False)
@@ -102,26 +102,16 @@
                 return falseAntecedentImplication.specialize({A: self.antecedent, B: self.consequent}, assumptions=assumptions)
         except:
             pass
-        
+
         try:
-<<<<<<< HEAD
-            # Use a breadth-first search approach to find the shortest
-            # path to get from one end-point to the other.
-            return TransitiveRelation.conclude(self, assumptions)
-        except:
-            pass
-        # try to prove the implication via hypothetical reasoning.
-        return self.consequent.prove(tuple(assumptions) + (self.antecedent,)).asImplication(self.antecedent)
-=======
             # try to prove the implication via hypothetical reasoning.
             return self.consequent.prove(tuple(assumptions) + (self.antecedent,)).asImplication(self.antecedent)
         except ProofFailure:
-            raise ProofFailure(self, assumptions, 
+            raise ProofFailure(self, assumptions,
                                "Unable to automatically conclude by "
                                "standard means.  To try to prove this via "
                                "transitive implication relations, try "
                                "'concludeViaTransitivity'.")
->>>>>>> c9f8aad2
 
     def concludeNegation(self, assumptions=USE_DEFAULTS):
         '''
@@ -274,25 +264,15 @@
             return contraposeNegConsequent.specialize({A:self.antecedent, B:self.consequent.operand}, assumptions=assumptions)
         else:
             return toContraposition.specialize({A:self.antecedent, B:self.consequent}, assumptions=assumptions)
-<<<<<<< HEAD
-
-    def evaluation(self, assumptions=USE_DEFAULTS):
-=======
-        
+
     def evaluation(self, assumptions=USE_DEFAULTS, automation=True):
->>>>>>> c9f8aad2
         '''
         Given operands that evaluate to TRUE or FALSE, derive and
         return the equality of this expression with TRUE or FALSE.
         '''
         from ._theorems_ import impliesTT, impliesFT, impliesFF, impliesTF # load in truth-table evaluations
-<<<<<<< HEAD
-        return Operation.evaluation(self, assumptions)
-
-=======
         return Operation.evaluation(self, assumptions, automation=automation)
-    
->>>>>>> c9f8aad2
+
     def deduceInBool(self, assumptions=USE_DEFAULTS):
         '''
         Attempt to deduce, then return, that this implication expression is in the set of BOOLEANS.
