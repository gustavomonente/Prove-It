{
 "cells": [
  {
   "cell_type": "markdown",
   "metadata": {},
   "source": [
    "Common expressions for context <a class=\"ProveItLink\" href=\"_context_.ipynb\">proveit.core_expr_types.tuples</a>\n",
    "========"
   ]
  },
  {
   "cell_type": "code",
   "execution_count": null,
   "metadata": {},
   "outputs": [],
   "source": [
    "import proveit\n",
    "# Automation is not needed when only building common expressions:\n",
    "proveit.defaults.automation = False # This will speed things up.\n",
    "# the context is in the current directory:\n",
    "context = proveit.Context('.') # adds context root to sys.path if necessary\n",
    "from proveit import Function, ExprRange, IndexedVar, ExprTuple\n",
    "from proveit.logic import Equals, InSet\n",
    "from proveit._common_ import a, b, f, k, i, j, k, l, m, n, x\n",
    "from proveit.core_expr_types._common_ import (\n",
    "    f_k, i_k, j_k, f_1_to_n, f_i_to_j, i_1_to_n, j_1_to_n)\n",
    "from proveit.number import Naturals, one, Add, Neg"
   ]
  },
  {
   "cell_type": "code",
   "execution_count": null,
   "metadata": {},
   "outputs": [],
   "source": [
    "%begin common"
   ]
  },
  {
   "cell_type": "code",
   "execution_count": null,
   "metadata": {},
   "outputs": [],
   "source": [
    "fk_ik_to_jk = ExprRange(x, Function(f_k, x), i_k, j_k)"
   ]
  },
  {
   "cell_type": "code",
   "execution_count": null,
   "metadata": {},
   "outputs": [],
   "source": [
    "f_ik_to_jk__1_to_n = ExprRange(k, fk_ik_to_jk, one, n)"
   ]
  },
  {
   "cell_type": "code",
   "execution_count": null,
   "metadata": {},
   "outputs": [],
   "source": [
    "fk_i_to_j = ExprRange(x, Function(f_k, x), i, j)"
   ]
  },
  {
   "cell_type": "code",
   "execution_count": null,
   "metadata": {},
   "outputs": [],
   "source": [
    "f_i_to_j__1_to_n = ExprRange(k, fk_i_to_j, one, n)"
   ]
  },
  {
   "cell_type": "code",
   "execution_count": null,
   "metadata": {},
   "outputs": [],
   "source": [
    "fk_1_to_i = ExprRange(x, Function(f_k, x), one, i)"
   ]
  },
  {
   "cell_type": "code",
   "execution_count": null,
   "metadata": {},
   "outputs": [],
   "source": [
    "f_1_to_i__1_to_n = ExprRange(k, fk_1_to_i, one, n)"
   ]
  },
  {
   "cell_type": "code",
   "execution_count": null,
   "metadata": {},
   "outputs": [],
   "source": [
<<<<<<< HEAD
    "f_i_to_j__m_to_n = ExprRange(k, fk_i_to_j, m, n)"
=======
    "general_range_of_ranges = ExprTuple(ExprRange(k, ExprRange(l, Function(f, (k, l)),\n",
    "                                                           Function(i, k), Function(j, k)), m, n))"
>>>>>>> 8e55eeb5
   ]
  },
  {
   "cell_type": "code",
   "execution_count": null,
   "metadata": {},
   "outputs": [],
   "source": [
    "range_len_conditions = ExprRange(k, InSet(Add(j_k, Neg(i_k), one), Naturals), one, n)"
   ]
  },
  {
   "cell_type": "code",
   "execution_count": null,
   "metadata": {},
   "outputs": [],
   "source": [
    "range_len_sum = Add(ExprRange(k, Add(j_k, Neg(i_k), one), one, n))"
   ]
  },
  {
   "cell_type": "code",
   "execution_count": null,
   "metadata": {},
   "outputs": [],
   "source": [
    "shift_equiv = Equals([f_i_to_j], \n",
    "                     [ExprRange(i, Function(f, Add(i, a)), k, l)])"
   ]
  },
  {
   "cell_type": "code",
   "execution_count": null,
   "metadata": {},
   "outputs": [],
   "source": [
    "shift_equiv_both = Equals([ExprRange(k, Function(f, Add(k, a)), i, j)], \n",
    "                          [ExprRange(i, Function(f, Add(i, b)), k, l)])"
   ]
  },
  {
   "cell_type": "code",
   "execution_count": null,
   "metadata": {},
   "outputs": [],
   "source": [
    "%end common"
   ]
  }
 ],
 "metadata": {
  "kernelspec": {
   "display_name": "Python 3",
   "language": "python",
   "name": "python3"
  }
 },
 "nbformat": 4,
 "nbformat_minor": 0
}<|MERGE_RESOLUTION|>--- conflicted
+++ resolved
@@ -96,12 +96,24 @@
    "metadata": {},
    "outputs": [],
    "source": [
-<<<<<<< HEAD
     "f_i_to_j__m_to_n = ExprRange(k, fk_i_to_j, m, n)"
-=======
+   ]
+  },
+  {
+   "cell_type": "code",
+   "execution_count": null,
+   "metadata": {},
+   "outputs": [],
+   "source": [
     "general_range_of_ranges = ExprTuple(ExprRange(k, ExprRange(l, Function(f, (k, l)),\n",
     "                                                           Function(i, k), Function(j, k)), m, n))"
->>>>>>> 8e55eeb5
+   ]
+  },
+  {
+   "cell_type": "markdown",
+   "metadata": {},
+   "source": [
+    "<span style=\"color:red\">**>>>>>>> remote**</span>"
    ]
   },
   {
