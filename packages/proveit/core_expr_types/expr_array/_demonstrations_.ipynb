{
 "cells": [
  {
   "cell_type": "markdown",
   "metadata": {},
   "source": [
    "Demonstrations for context <a class=\"ProveItLink\" href=\"_context_.ipynb\">proveit.core_expr_types.expr_array</a>\n",
    "========"
   ]
  },
  {
   "cell_type": "code",
   "execution_count": null,
   "metadata": {},
   "outputs": [],
   "source": [
    "import proveit\n",
    "proveit.defaults.automation = False\n",
    "from proveit import ExprRange, ExprTuple, varRange, indexed_var, ExprArray\n",
    "from proveit._common_ import A, B, C, D, E, F, G, H, I, i, j, k, m, n, p, q\n",
<<<<<<< HEAD
    "from proveit import ExprRange, ExprTuple, varRange, indexed_var, ExprArray\n",
    "from proveit._common_ import A, B, C, D, E, F, G, H, I, i, j, k, m, n, p, q\n",
=======
>>>>>>> 7519c61f
    "from proveit.number import one\n",
    "%begin demonstrations"
   ]
  },
  {
   "cell_type": "code",
   "execution_count": null,
   "metadata": {},
   "outputs": [],
   "source": [
    "A_i_to_j = varRange(A, i, j)"
   ]
  },
  {
   "cell_type": "code",
   "execution_count": null,
   "metadata": {},
   "outputs": [],
   "source": [
    "B_i_to_j = varRange(B, i, j)"
   ]
  },
  {
   "cell_type": "code",
   "execution_count": null,
   "metadata": {},
   "outputs": [],
   "source": [
    "C_i_to_j = varRange(C, i, j)"
   ]
  },
  {
   "cell_type": "code",
   "execution_count": null,
   "metadata": {},
   "outputs": [],
   "source": [
    "D_i_to_j = varRange(D, i, j)"
   ]
  },
  {
   "cell_type": "code",
   "execution_count": null,
   "metadata": {},
   "outputs": [],
   "source": [
    "Aij = indexed_var(A,(i,j))"
   ]
  },
  {
   "cell_type": "code",
   "execution_count": null,
   "metadata": {},
   "outputs": [],
   "source": [
    "Bij = indexed_var(B,(i,j))"
   ]
  },
  {
   "cell_type": "code",
   "execution_count": null,
   "metadata": {},
   "outputs": [],
   "source": [
    "Cij = indexed_var(C,(i,j))"
   ]
  },
  {
   "cell_type": "code",
   "execution_count": null,
   "metadata": {},
   "outputs": [],
   "source": [
    "Dij = indexed_var(D,(i,j))"
   ]
  },
  {
   "cell_type": "code",
   "execution_count": null,
   "metadata": {},
   "outputs": [],
   "source": [
    "Eij = indexed_var(E, (i,j))"
   ]
  },
  {
   "cell_type": "code",
   "execution_count": null,
   "metadata": {},
   "outputs": [],
   "source": [
    "Fij = indexed_var(F, (i,j))"
   ]
  },
  {
   "cell_type": "code",
   "execution_count": null,
   "metadata": {},
   "outputs": [],
   "source": [
<<<<<<< HEAD
=======
    "ExprRange(j, Aij, one, n).withStyles(parameterization='explicit').body"
   ]
  },
  {
   "cell_type": "code",
   "execution_count": null,
   "metadata": {},
   "outputs": [],
   "source": [
    "ExprRange(i, ExprTuple(ExprRange(j, Aij, one, n), ExprRange(j, Bij, one, k)),one,m)"
   ]
  },
  {
   "cell_type": "code",
   "execution_count": null,
   "metadata": {},
   "outputs": [],
   "source": [
    "ExprTuple(ExprRange(i, ExprTuple(ExprRange(j, Aij, one, n), ExprRange(j, Bij, one, k)),one,m))"
   ]
  },
  {
   "cell_type": "code",
   "execution_count": null,
   "metadata": {},
   "outputs": [],
   "source": [
>>>>>>> 7519c61f
    "ExprArray(ExprTuple(A, B), ExprTuple(C, D)).withStyles(orientation='horizontal')"
   ]
  },
  {
   "cell_type": "code",
   "execution_count": null,
   "metadata": {},
   "outputs": [],
   "source": [
    "ExprArray(ExprTuple(A, B, C, A, B, C, A), ExprTuple(D, E, F, D, E, F, D), ExprTuple(G, H, I, G, H, I, G)).withStyles(parameterization=\"explicit\").withStyles(orientation='vertical')"
   ]
  },
  {
   "cell_type": "code",
   "execution_count": null,
   "metadata": {},
   "outputs": [],
   "source": [
    "ExprArray(ExprTuple(A_i_to_j, A, B, C), ExprTuple(C_i_to_j, D, E, F)).withStyles(parameterization=\"implicit\").withStyles(orientation='horizontal')"
   ]
  },
  {
   "cell_type": "code",
   "execution_count": null,
   "metadata": {},
   "outputs": [],
   "source": [
    "ExprArray(ExprTuple(A_i_to_j, A, B, C), ExprTuple(C_i_to_j, D, E, F)).withStyles(parameterization=\"implicit\").withStyles(orientation='vertical')"
   ]
  },
  {
   "cell_type": "code",
   "execution_count": null,
   "metadata": {},
   "outputs": [],
   "source": [
<<<<<<< HEAD
    "ExprArray(ExprTuple(A_i_to_j, B_i_to_j), ExprTuple(C_i_to_j, D_i_to_j)).withStyles(parameterization=\"explicit\").withStyles(orientation='horizontal')"
=======
    "ExprArray(ExprTuple(A_i_to_j, B_i_to_j), ExprTuple(C_i_to_j, D_i_to_j)).withStyles(parameterization=\"implicit\").withStyles(orientation='horizontal')"
>>>>>>> 7519c61f
   ]
  },
  {
   "cell_type": "code",
   "execution_count": null,
   "metadata": {},
   "outputs": [],
   "source": [
<<<<<<< HEAD
    "ExprArray(ExprTuple(A_i_to_j, B_i_to_j), ExprTuple(C_i_to_j, D_i_to_j)).withStyles(parameterization=\"explicit\").withStyles(orientation='vertical')"
=======
    "ExprArray(ExprTuple(A_i_to_j, B_i_to_j), ExprTuple(C_i_to_j, D_i_to_j)).withStyles(parameterization=\"implicit\").withStyles(orientation='vertical')"
>>>>>>> 7519c61f
   ]
  },
  {
   "cell_type": "code",
   "execution_count": null,
   "metadata": {},
   "outputs": [],
   "source": [
<<<<<<< HEAD
    "ExprArray(ExprRange(i, ExprTuple(Aij, Bij, Cij, Dij),one,m)).withStyles(orientation='horizontal').withStyles(parameterization='explicit')"
=======
    "ExprArray(ExprRange(i, ExprTuple(Aij, Bij, Cij, Dij),one,m)).withStyles(orientation='horizontal').withStyles(parameterization='implicit')"
>>>>>>> 7519c61f
   ]
  },
  {
   "cell_type": "code",
   "execution_count": null,
   "metadata": {},
   "outputs": [],
   "source": [
<<<<<<< HEAD
    "ExprArray(ExprRange(i, ExprTuple(Aij, Bij, Cij, Dij),one,m)).withStyles(orientation='vertical').withStyles(parameterization='explicit')"
=======
    "ExprArray(ExprRange(i, ExprTuple(Aij, Bij, Cij, Dij),one,m)).withStyles(orientation='vertical').withStyles(parameterization='implicit')"
>>>>>>> 7519c61f
   ]
  },
  {
   "cell_type": "code",
   "execution_count": null,
   "metadata": {},
   "outputs": [],
   "source": [
<<<<<<< HEAD
    "ExprArray(ExprTuple(A,B,C,D),ExprRange(i, ExprTuple(Aij, Bij, Cij, Dij),one,m), ExprTuple(A,B,C,D)).withStyles(orientation='vertical').withStyles(parameterization='explicit')"
=======
    "ExprArray(ExprTuple(A,B,C,D),ExprRange(i, ExprTuple(Aij, Bij, Cij, Dij),one,m), ExprTuple(A,B,C,D)).withStyles(orientation='vertical').withStyles(parameterization='implicit')"
>>>>>>> 7519c61f
   ]
  },
  {
   "cell_type": "code",
   "execution_count": null,
   "metadata": {},
   "outputs": [],
   "source": [
<<<<<<< HEAD
    "ExprArray(ExprTuple(A,B,C,D),ExprRange(i, ExprTuple(Aij, Bij, Cij, Dij),one,m), ExprTuple(A,B,C,D)).withStyles(orientation='horizontal').withStyles(parameterization=\"explicit\")"
=======
    "ExprArray(ExprTuple(A,B,C,D),ExprRange(i, ExprTuple(Aij, Bij, Cij, Dij),one,m), ExprTuple(A,B,C,D)).withStyles(orientation='horizontal').withStyles(parameterization=\"implicit\")"
>>>>>>> 7519c61f
   ]
  },
  {
   "cell_type": "code",
   "execution_count": null,
   "metadata": {},
   "outputs": [],
   "source": [
<<<<<<< HEAD
    "ExprArray(ExprRange(i, ExprTuple(Aij, Bij, Cij, Dij, Eij, Fij),one,m)).withStyles(orientation='horizontal').withStyles(parameterization=\"explicit\")"
=======
    "ExprArray(ExprRange(i, ExprTuple(Aij, Bij, Cij, Dij, Eij, Fij),one,m)).withStyles(orientation='horizontal').withStyles(parameterization=\"implicit\")"
>>>>>>> 7519c61f
   ]
  },
  {
   "cell_type": "code",
   "execution_count": null,
   "metadata": {},
   "outputs": [],
   "source": [
<<<<<<< HEAD
    "ExprArray(ExprRange(i, ExprTuple(Aij, Bij, Cij, Dij, Eij, Fij),one,m)).withStyles(orientation='vertical').withStyles(parameterization='explicit')"
=======
    "ExprArray(ExprRange(i, ExprTuple(Aij, Bij, Cij, Dij, Eij, Fij),one,m)).withStyles(orientation='vertical').withStyles(parameterization='implicit')"
>>>>>>> 7519c61f
   ]
  },
  {
   "cell_type": "code",
   "execution_count": null,
   "metadata": {},
   "outputs": [],
   "source": [
<<<<<<< HEAD
    "ExprArray(ExprRange(i, ExprTuple(ExprRange(j, Aij, one, n), ExprRange(j, Bij, one, k)),one,m))#.withStyles(parameterization=\"explicit\")"
=======
    "ExprArray(ExprRange(i, ExprTuple(ExprRange(j, Aij, one, n), ExprRange(j, Bij, one, k)),one,m)).withStyles(parameterization=\"explicit\")"
>>>>>>> 7519c61f
   ]
  },
  {
   "cell_type": "code",
   "execution_count": null,
   "metadata": {},
   "outputs": [],
   "source": [
    "ExprArray(ExprRange(i, ExprTuple(ExprRange(j, Aij, one, n), ExprRange(j, Bij, one, k)),one,m)).withStyles(orientation='vertical').withStyles(parameterization='implicit')"
   ]
  },
  {
   "cell_type": "code",
   "execution_count": null,
   "metadata": {},
   "outputs": [],
   "source": [
<<<<<<< HEAD
    "ExprArray(ExprRange(i, ExprTuple(ExprRange(j, Aij, one, n)), one, m)).withStyles(orientation='horizontal')#.withStyles(parameterization='explicit')"
=======
    "ExprArray(ExprRange(i, ExprTuple(ExprRange(j, Aij, one, n)), one, m)).withStyles(orientation='vertical').withStyles(parameterization='explicit')"
>>>>>>> 7519c61f
   ]
  },
  {
   "cell_type": "code",
   "execution_count": null,
   "metadata": {},
   "outputs": [],
   "source": [
<<<<<<< HEAD
    "ExprArray(ExprRange(i, ExprRange(j, ExprTuple(Aij, Bij), one, n), one, m)).withStyles(orientation='horizontal')#.withStyles(parameterization='explicit')"
=======
    "ExprArray(ExprRange(i, ExprRange(j, ExprTuple(Aij, Bij), one, n), one, m)).withStyles(orientation='horizontal').withStyles(parameterization='explicit')"
>>>>>>> 7519c61f
   ]
  },
  {
   "cell_type": "code",
   "execution_count": null,
   "metadata": {},
   "outputs": [],
   "source": [
    "Apj = indexed_var(A,(p,j))"
   ]
  },
  {
   "cell_type": "code",
   "execution_count": null,
   "metadata": {},
   "outputs": [],
   "source": [
    "Bpj = indexed_var(B,(p,j))"
   ]
  },
  {
   "cell_type": "code",
   "execution_count": null,
   "metadata": {},
   "outputs": [],
   "source": [
    "Cjk = indexed_var(C,(j,k))"
   ]
  },
  {
   "cell_type": "code",
   "execution_count": null,
   "metadata": {},
   "outputs": [],
   "source": [
    "Dki = indexed_var(D,(k,i))"
   ]
  },
  {
   "cell_type": "code",
   "execution_count": null,
   "metadata": {},
   "outputs": [],
   "source": [
    "C_i_to_k = varRange(C, i, k)"
   ]
  },
  {
   "cell_type": "code",
   "execution_count": null,
   "metadata": {},
   "outputs": [],
   "source": [
    "D_j_to_i = varRange(B, j, i)"
   ]
  },
  {
   "cell_type": "code",
   "execution_count": null,
   "metadata": {},
   "outputs": [],
   "source": [
    "try:\n",
    "    ExprArray(ExprTuple(A, B, C, A, B, A), ExprTuple(D, E, F, D, E, F, D), ExprTuple(G, H, I, G, H, I, G))\n",
    "    assert False, \"Expected a ValueError error.\"\n",
    "except ValueError as e:\n",
    "    print(\"Expected error:\", e)"
   ]
  },
  {
   "cell_type": "code",
   "execution_count": null,
   "metadata": {},
   "outputs": [],
   "source": [
    "try:\n",
    "    ExprArray(ExprTuple(B_i_to_j, A, B, C), ExprTuple(D, E, F, D_i_to_j))\n",
    "    assert False, \"Expected a ValueError error.\"\n",
    "except ValueError as e:\n",
    "    print(\"Expected error:\", e)"
   ]
  },
  {
   "cell_type": "code",
   "execution_count": null,
   "metadata": {},
   "outputs": [],
   "source": [
    "try:\n",
    "    ExprArray(ExprTuple(A, B, C, B_i_to_j), ExprTuple(D_i_to_j, D, E, F))\n",
    "    assert False, \"Expected a ValueError error.\"\n",
    "except ValueError as e:\n",
    "    print(\"Expected error:\", e)"
   ]
  },
  {
   "cell_type": "code",
   "execution_count": null,
   "metadata": {},
   "outputs": [],
   "source": [
    "try:\n",
    "    ExprArray(ExprRange(i, ExprTuple(ExprRange(j, Aij, one, n), ExprRange(j, Bpj, one, k)),one,m))\n",
    "    assert False, \"Expected a ValueError error.\"\n",
    "except ValueError as e:\n",
    "    print(\"Expected error:\", e)"
   ]
  },
  {
   "cell_type": "code",
   "execution_count": null,
   "metadata": {},
   "outputs": [],
   "source": [
    "try:\n",
    "    ExprArray(ExprTuple(C_i_to_j, D_j_to_i), ExprTuple(A_i_to_j, B_i_to_j))\n",
    "    assert False, \"Expected a ValueError error.\"\n",
    "except ValueError as e:\n",
    "    print(\"Expected error:\", e)"
   ]
  },
  {
   "cell_type": "code",
   "execution_count": null,
   "metadata": {},
   "outputs": [],
   "source": [
    "try:\n",
    "    ExprArray(ExprRange(i, ExprTuple(Apj, Bij, Cjk, Dki),one,m))\n",
    "    assert False, \"Expected a ValueError error.\"\n",
    "except ValueError as e:\n",
    "    print(\"Expected error:\", e)"
   ]
  },
  {
   "cell_type": "code",
   "execution_count": null,
   "metadata": {},
   "outputs": [],
   "source": [
    "try:\n",
    "    ExprArray(ExprRange(i, ExprRange(j, Aij, one, n), one, m)).latex()\n",
    "    assert False, \"Expected a ValueError error.\"\n",
    "except ValueError as e:\n",
    "    print(\"Expected error:\", e)"
   ]
  },
  {
   "cell_type": "code",
   "execution_count": null,
   "metadata": {},
   "outputs": [],
   "source": [
    "try:\n",
    "    ExprArray(ExprTuple(A,B,C,D),\n",
    "              ExprRange(i, ExprTuple(ExprTuple(Apj, Bij), ExprTuple(Cjk, Dki)),one,m), \n",
    "              ExprTuple(A,B,C,D))\n",
    "    assert False, \"Expected a ValueError error.\"\n",
    "except ValueError as e:\n",
    "    print(\"Expected error:\", e)"
   ]
  },
  {
   "cell_type": "code",
   "execution_count": null,
   "metadata": {},
   "outputs": [],
   "source": [
    "try:\n",
    "    ExprArray(E, F, ExprTuple(A,B), C, D)\n",
    "    assert False, \"Expected a ValueError error.\"\n",
    "except ValueError as e:\n",
    "    print(\"Expected error:\", e)"
   ]
  },
  {
   "cell_type": "code",
   "execution_count": null,
   "metadata": {},
   "outputs": [],
<<<<<<< HEAD
   "source": []
  },
  {
   "cell_type": "code",
   "execution_count": null,
   "metadata": {},
   "outputs": [],
=======
>>>>>>> 7519c61f
   "source": []
  },
  {
   "cell_type": "code",
   "execution_count": null,
   "metadata": {},
   "outputs": [],
   "source": [
    "%end demonstrations"
   ]
  }
 ],
 "metadata": {
  "kernelspec": {
   "display_name": "Python 3",
   "language": "python",
   "name": "python3"
  }
 },
 "nbformat": 4,
 "nbformat_minor": 0
}<|MERGE_RESOLUTION|>--- conflicted
+++ resolved
@@ -18,11 +18,6 @@
     "proveit.defaults.automation = False\n",
     "from proveit import ExprRange, ExprTuple, varRange, indexed_var, ExprArray\n",
     "from proveit._common_ import A, B, C, D, E, F, G, H, I, i, j, k, m, n, p, q\n",
-<<<<<<< HEAD
-    "from proveit import ExprRange, ExprTuple, varRange, indexed_var, ExprArray\n",
-    "from proveit._common_ import A, B, C, D, E, F, G, H, I, i, j, k, m, n, p, q\n",
-=======
->>>>>>> 7519c61f
     "from proveit.number import one\n",
     "%begin demonstrations"
    ]
@@ -123,36 +118,6 @@
    "metadata": {},
    "outputs": [],
    "source": [
-<<<<<<< HEAD
-=======
-    "ExprRange(j, Aij, one, n).withStyles(parameterization='explicit').body"
-   ]
-  },
-  {
-   "cell_type": "code",
-   "execution_count": null,
-   "metadata": {},
-   "outputs": [],
-   "source": [
-    "ExprRange(i, ExprTuple(ExprRange(j, Aij, one, n), ExprRange(j, Bij, one, k)),one,m)"
-   ]
-  },
-  {
-   "cell_type": "code",
-   "execution_count": null,
-   "metadata": {},
-   "outputs": [],
-   "source": [
-    "ExprTuple(ExprRange(i, ExprTuple(ExprRange(j, Aij, one, n), ExprRange(j, Bij, one, k)),one,m))"
-   ]
-  },
-  {
-   "cell_type": "code",
-   "execution_count": null,
-   "metadata": {},
-   "outputs": [],
-   "source": [
->>>>>>> 7519c61f
     "ExprArray(ExprTuple(A, B), ExprTuple(C, D)).withStyles(orientation='horizontal')"
    ]
   },
@@ -189,115 +154,79 @@
    "metadata": {},
    "outputs": [],
    "source": [
-<<<<<<< HEAD
     "ExprArray(ExprTuple(A_i_to_j, B_i_to_j), ExprTuple(C_i_to_j, D_i_to_j)).withStyles(parameterization=\"explicit\").withStyles(orientation='horizontal')"
-=======
-    "ExprArray(ExprTuple(A_i_to_j, B_i_to_j), ExprTuple(C_i_to_j, D_i_to_j)).withStyles(parameterization=\"implicit\").withStyles(orientation='horizontal')"
->>>>>>> 7519c61f
-   ]
-  },
-  {
-   "cell_type": "code",
-   "execution_count": null,
-   "metadata": {},
-   "outputs": [],
-   "source": [
-<<<<<<< HEAD
+   ]
+  },
+  {
+   "cell_type": "code",
+   "execution_count": null,
+   "metadata": {},
+   "outputs": [],
+   "source": [
     "ExprArray(ExprTuple(A_i_to_j, B_i_to_j), ExprTuple(C_i_to_j, D_i_to_j)).withStyles(parameterization=\"explicit\").withStyles(orientation='vertical')"
-=======
-    "ExprArray(ExprTuple(A_i_to_j, B_i_to_j), ExprTuple(C_i_to_j, D_i_to_j)).withStyles(parameterization=\"implicit\").withStyles(orientation='vertical')"
->>>>>>> 7519c61f
-   ]
-  },
-  {
-   "cell_type": "code",
-   "execution_count": null,
-   "metadata": {},
-   "outputs": [],
-   "source": [
-<<<<<<< HEAD
+   ]
+  },
+  {
+   "cell_type": "code",
+   "execution_count": null,
+   "metadata": {},
+   "outputs": [],
+   "source": [
     "ExprArray(ExprRange(i, ExprTuple(Aij, Bij, Cij, Dij),one,m)).withStyles(orientation='horizontal').withStyles(parameterization='explicit')"
-=======
-    "ExprArray(ExprRange(i, ExprTuple(Aij, Bij, Cij, Dij),one,m)).withStyles(orientation='horizontal').withStyles(parameterization='implicit')"
->>>>>>> 7519c61f
-   ]
-  },
-  {
-   "cell_type": "code",
-   "execution_count": null,
-   "metadata": {},
-   "outputs": [],
-   "source": [
-<<<<<<< HEAD
+   ]
+  },
+  {
+   "cell_type": "code",
+   "execution_count": null,
+   "metadata": {},
+   "outputs": [],
+   "source": [
     "ExprArray(ExprRange(i, ExprTuple(Aij, Bij, Cij, Dij),one,m)).withStyles(orientation='vertical').withStyles(parameterization='explicit')"
-=======
-    "ExprArray(ExprRange(i, ExprTuple(Aij, Bij, Cij, Dij),one,m)).withStyles(orientation='vertical').withStyles(parameterization='implicit')"
->>>>>>> 7519c61f
-   ]
-  },
-  {
-   "cell_type": "code",
-   "execution_count": null,
-   "metadata": {},
-   "outputs": [],
-   "source": [
-<<<<<<< HEAD
+   ]
+  },
+  {
+   "cell_type": "code",
+   "execution_count": null,
+   "metadata": {},
+   "outputs": [],
+   "source": [
     "ExprArray(ExprTuple(A,B,C,D),ExprRange(i, ExprTuple(Aij, Bij, Cij, Dij),one,m), ExprTuple(A,B,C,D)).withStyles(orientation='vertical').withStyles(parameterization='explicit')"
-=======
-    "ExprArray(ExprTuple(A,B,C,D),ExprRange(i, ExprTuple(Aij, Bij, Cij, Dij),one,m), ExprTuple(A,B,C,D)).withStyles(orientation='vertical').withStyles(parameterization='implicit')"
->>>>>>> 7519c61f
-   ]
-  },
-  {
-   "cell_type": "code",
-   "execution_count": null,
-   "metadata": {},
-   "outputs": [],
-   "source": [
-<<<<<<< HEAD
+   ]
+  },
+  {
+   "cell_type": "code",
+   "execution_count": null,
+   "metadata": {},
+   "outputs": [],
+   "source": [
     "ExprArray(ExprTuple(A,B,C,D),ExprRange(i, ExprTuple(Aij, Bij, Cij, Dij),one,m), ExprTuple(A,B,C,D)).withStyles(orientation='horizontal').withStyles(parameterization=\"explicit\")"
-=======
-    "ExprArray(ExprTuple(A,B,C,D),ExprRange(i, ExprTuple(Aij, Bij, Cij, Dij),one,m), ExprTuple(A,B,C,D)).withStyles(orientation='horizontal').withStyles(parameterization=\"implicit\")"
->>>>>>> 7519c61f
-   ]
-  },
-  {
-   "cell_type": "code",
-   "execution_count": null,
-   "metadata": {},
-   "outputs": [],
-   "source": [
-<<<<<<< HEAD
+   ]
+  },
+  {
+   "cell_type": "code",
+   "execution_count": null,
+   "metadata": {},
+   "outputs": [],
+   "source": [
     "ExprArray(ExprRange(i, ExprTuple(Aij, Bij, Cij, Dij, Eij, Fij),one,m)).withStyles(orientation='horizontal').withStyles(parameterization=\"explicit\")"
-=======
-    "ExprArray(ExprRange(i, ExprTuple(Aij, Bij, Cij, Dij, Eij, Fij),one,m)).withStyles(orientation='horizontal').withStyles(parameterization=\"implicit\")"
->>>>>>> 7519c61f
-   ]
-  },
-  {
-   "cell_type": "code",
-   "execution_count": null,
-   "metadata": {},
-   "outputs": [],
-   "source": [
-<<<<<<< HEAD
+   ]
+  },
+  {
+   "cell_type": "code",
+   "execution_count": null,
+   "metadata": {},
+   "outputs": [],
+   "source": [
     "ExprArray(ExprRange(i, ExprTuple(Aij, Bij, Cij, Dij, Eij, Fij),one,m)).withStyles(orientation='vertical').withStyles(parameterization='explicit')"
-=======
-    "ExprArray(ExprRange(i, ExprTuple(Aij, Bij, Cij, Dij, Eij, Fij),one,m)).withStyles(orientation='vertical').withStyles(parameterization='implicit')"
->>>>>>> 7519c61f
-   ]
-  },
-  {
-   "cell_type": "code",
-   "execution_count": null,
-   "metadata": {},
-   "outputs": [],
-   "source": [
-<<<<<<< HEAD
+   ]
+  },
+  {
+   "cell_type": "code",
+   "execution_count": null,
+   "metadata": {},
+   "outputs": [],
+   "source": [
     "ExprArray(ExprRange(i, ExprTuple(ExprRange(j, Aij, one, n), ExprRange(j, Bij, one, k)),one,m))#.withStyles(parameterization=\"explicit\")"
-=======
-    "ExprArray(ExprRange(i, ExprTuple(ExprRange(j, Aij, one, n), ExprRange(j, Bij, one, k)),one,m)).withStyles(parameterization=\"explicit\")"
->>>>>>> 7519c61f
    ]
   },
   {
@@ -315,24 +244,16 @@
    "metadata": {},
    "outputs": [],
    "source": [
-<<<<<<< HEAD
     "ExprArray(ExprRange(i, ExprTuple(ExprRange(j, Aij, one, n)), one, m)).withStyles(orientation='horizontal')#.withStyles(parameterization='explicit')"
-=======
-    "ExprArray(ExprRange(i, ExprTuple(ExprRange(j, Aij, one, n)), one, m)).withStyles(orientation='vertical').withStyles(parameterization='explicit')"
->>>>>>> 7519c61f
-   ]
-  },
-  {
-   "cell_type": "code",
-   "execution_count": null,
-   "metadata": {},
-   "outputs": [],
-   "source": [
-<<<<<<< HEAD
+   ]
+  },
+  {
+   "cell_type": "code",
+   "execution_count": null,
+   "metadata": {},
+   "outputs": [],
+   "source": [
     "ExprArray(ExprRange(i, ExprRange(j, ExprTuple(Aij, Bij), one, n), one, m)).withStyles(orientation='horizontal')#.withStyles(parameterization='explicit')"
-=======
-    "ExprArray(ExprRange(i, ExprRange(j, ExprTuple(Aij, Bij), one, n), one, m)).withStyles(orientation='horizontal').withStyles(parameterization='explicit')"
->>>>>>> 7519c61f
    ]
   },
   {
@@ -513,7 +434,6 @@
    "execution_count": null,
    "metadata": {},
    "outputs": [],
-<<<<<<< HEAD
    "source": []
   },
   {
@@ -521,8 +441,6 @@
    "execution_count": null,
    "metadata": {},
    "outputs": [],
-=======
->>>>>>> 7519c61f
    "source": []
   },
   {
