--- conflicted
+++ resolved
@@ -219,11 +219,7 @@
     which is faster then starting a new Jupyter kernel.  It won't
     generate the output however.
     '''
-<<<<<<< HEAD
     print('Executing', notebook_path)
-=======
-    print('Executing ' + notebook_path)
->>>>>>> 80c31f33
     sys.stdout.flush()
     
     # read
@@ -287,11 +283,7 @@
     The notebook object (nb) may be provided, or it will be
     read in from the file.
     '''
-<<<<<<< HEAD
     print('Exporting', notebook_path, 'to HTML')
-=======
-    print('Exporting '+notebook_path+' to HTML')
->>>>>>> 80c31f33
     orig_strip_links = html_exporter.preprocessors[0].strip_links
     orig_make_images_inline = html_exporter.preprocessors[0].make_images_inline
     try:
@@ -510,11 +502,7 @@
             # any of the proof notebooks to account for dependencies properly
             # (avoiding circular dependencies as intended).
             for proof_notebook in proof_notebooks:
-<<<<<<< HEAD
                 print('record presuming info:', proof_notebook)
-=======
-                print('record presuming info: '+proof_notebook)
->>>>>>> 80c31f33
                 recordPresumingInfo(proof_notebook_theorems[proof_notebook], proof_notebook)
                 
             # Next, execute all of the proof notebooks for each context.
