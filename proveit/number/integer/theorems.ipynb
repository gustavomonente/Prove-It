{
 "cells": [
  {
   "cell_type": "code",
   "execution_count": 2,
   "metadata": {
    "collapsed": false
   },
   "outputs": [],
   "source": [
    "import proveit.specialStatementMagic # for %begin_axioms and %end_axioms\n",
    "from proveit.basiclogic.set.setOps import In\n",
    "from proveit.basiclogic.boolean.boolOps import And\n",
    "from proveit.number.common import *\n",
    "from proveit.basiclogic import Forall, Exists, Equals, Implies\n",
    "from proveit.number.arithmeticOps import LessThan, LessThanEquals, GreaterThan, GreaterThanEquals, Fraction\n",
    "from proveit.number.arithmeticOps import Add, Subtract, Multiply, Abs, Exponentiate, Neg, Summation, DiscreteContiguousSet\n",
    "from proveit.number.arithmeticOps import Integrate, IntervalCC\n",
    "from proveit.number.moduloOp import Mod"
   ]
  },
  {
   "cell_type": "code",
   "execution_count": 3,
   "metadata": {
    "collapsed": false
   },
   "outputs": [],
   "source": [
    "%begin_theorems"
   ]
  },
  {
   "cell_type": "code",
   "execution_count": 4,
   "metadata": {
    "collapsed": false
   },
   "outputs": [
    {
     "data": {
      "text/latex": [
       "$\\forall_{a \\in \\mathbb{Z}} \\left(a \\in \\mathbb{R}\\right)$"
      ],
      "text/plain": [
       "forall_{a in Integers} (a in Reals)"
      ]
     },
     "execution_count": 4,
     "metadata": {},
     "output_type": "execute_result"
    }
   ],
   "source": [
    "inReals = Forall(a,In(a,Reals),domain=Integers)\n",
    "inReals"
   ]
  },
  {
   "cell_type": "code",
   "execution_count": 5,
   "metadata": {
    "collapsed": false
   },
   "outputs": [
    {
     "data": {
      "text/latex": [
       "$\\forall_{a \\in \\mathbb{Z}} \\left(a \\in \\mathbb{C}\\right)$"
      ],
      "text/plain": [
       "forall_{a in Integers} (a in Complexes)"
      ]
     },
     "execution_count": 5,
     "metadata": {},
     "output_type": "execute_result"
    }
   ],
   "source": [
    "inComplexes = Forall(a,In(a,Complexes),domain=Integers)\n",
    "inComplexes"
   ]
  },
  {
   "cell_type": "code",
   "execution_count": 6,
   "metadata": {
    "collapsed": false
   },
   "outputs": [
    {
     "data": {
      "text/latex": [
       "$\\forall_{a, b \\in \\mathbb{Z}} \\left[\\forall_{n \\in \\{a\\ldots b\\}} \\left(n \\in \\mathbb{Z}\\right)\\right]$"
      ],
      "text/plain": [
       "forall_{a, b in Integers} [forall_{n in \\{a...b\\}} (n in Integers)]"
      ]
     },
     "execution_count": 6,
     "metadata": {},
     "output_type": "execute_result"
    }
   ],
   "source": [
    "allInDiscreteInterval_InInts = Forall((a, b), Forall(n, In(n, Integers), domain=DiscreteContiguousSet(a, b)), domain=Integers)\n",
    "allInDiscreteInterval_InInts          "
   ]
  },
  {
   "cell_type": "code",
   "execution_count": 7,
   "metadata": {
    "collapsed": false
   },
   "outputs": [
    {
     "data": {
      "text/latex": [
       "$\\forall_{a, b \\in \\mathbb{Z}} \\left(\\left(a ~\\rm{mod}~ b\\right) \\in \\mathbb{Z}\\right)$"
      ],
      "text/plain": [
       "forall_{a, b in Integers} ((a mod b) in Integers)"
      ]
     },
     "execution_count": 7,
     "metadata": {},
     "output_type": "execute_result"
    }
   ],
   "source": [
    "modClosure = Forall((a, b), In(Mod(a, b), Integers), domain=Integers)\n",
    "modClosure"
   ]
  },
  {
   "cell_type": "code",
   "execution_count": 8,
   "metadata": {
    "collapsed": false
   },
   "outputs": [
    {
     "data": {
      "text/latex": [
       "$\\forall_{f} \\left[\\forall_{a, b, c \\in \\mathbb{Z}} \\left(\\left(\\sum_{x=a}^{b}f\\left(x\\right)\\right) = \\left(\\sum_{x=a + c}^{b + c}f\\left(x - c\\right)\\right)\\right)\\right]$"
      ],
      "text/plain": [
       "forall_{f} [forall_{a, b, c in Integers} ((Summation_{x=a}^{b}f(x)) = (Summation_{x=a + c}^{b + c}f(x - c)))]"
      ]
     },
     "execution_count": 8,
     "metadata": {},
     "output_type": "execute_result"
    }
   ],
   "source": [
    "indexShift = Forall(f,\n",
    "       Forall([a,b,c],Equals(Summation(x,Operation(f,x),DiscreteContiguousSet(a,b)),\n",
    "              Summation(x,Operation(f,Subtract(x,c)),DiscreteContiguousSet(Add(a,c),Add(b,c)))),domain=Integers))\n",
    "indexShift"
   ]
  },
  {
   "cell_type": "code",
   "execution_count": 9,
   "metadata": {
    "collapsed": false
   },
   "outputs": [
    {
     "data": {
      "text/latex": [
       "$\\forall_{f \\in MonDecFuncs} \\left[\\forall_{a, b \\in \\mathbb{Z} | a \\leq b} \\left(\\left(\\sum_{x=a}^{b}f\\left(x\\right)\\right) \\leq \\int_{a - 1}^{b}f\\left(x\\right)dx\\right)\\right]$"
      ],
      "text/plain": [
       "forall_{f in MonDecFuncs} [forall_{a, b in Integers | a <= b} ((Summation_{x=a}^{b}f(x)) <= Integrate_{a - 1}^{b}f(x)dx)]"
      ]
     },
     "execution_count": 9,
     "metadata": {},
     "output_type": "execute_result"
    }
   ],
   "source": [
    "sumIntegrateIneq1 = Forall(f,\n",
    "                    Forall([a,b],LessThanEquals(Summation(x,Operation(f,x),DiscreteContiguousSet(a,b)),\n",
    "                    Integrate(x,Operation(f,x),IntervalCC(Subtract(a,one),b))),\n",
    "                    domain=Integers,conditions=LessThanEquals(a,b)),\n",
    "                    domain=MonDecFuncs)\n",
    "sumIntegrateIneq1"
   ]
  },
  {
   "cell_type": "code",
   "execution_count": 10,
   "metadata": {
    "collapsed": false
   },
   "outputs": [
    {
     "data": {
      "text/latex": [
       "$\\forall_{a, b \\in Funcs} \\left[\\forall_{m, n \\in \\mathbb{Z}} \\left(\\left[\\forall_{k \\in \\{m\\ldots n\\}} \\left(a\\left(k\\right) \\leq b\\left(k\\right)\\right)\\right] \\Rightarrow \\left(\\left(\\sum_{l=m}^{n}a\\left(l\\right)\\right) \\leq \\left(\\sum_{l=m}^{n}b\\left(l\\right)\\right)\\right)\\right)\\right]$"
      ],
      "text/plain": [
       "forall_{a, b in Funcs} [forall_{m, n in Integers} ([forall_{k in \\{m...n\\}} (a(k) <= b(k))] => ((Summation_{l=m}^{n}a(l)) <= (Summation_{l=m}^{n}b(l))))]"
      ]
     },
     "execution_count": 10,
     "metadata": {},
     "output_type": "execute_result"
    }
   ],
   "source": [
    "sumIneq1 = Forall([a,b],\n",
    "                  Forall([m,n],\n",
    "                         Implies(Forall(k, \n",
    "                                        LessThanEquals(Operation(a,k),Operation(b,k)),\n",
    "                                        domain=DiscreteContiguousSet(m,n)), \n",
    "                                 LessThanEquals(Summation(l,Operation(a,l),DiscreteContiguousSet(m,n)), Summation(l,Operation(b,l),DiscreteContiguousSet(m,n)))\n",
    "                                 ),\n",
    "                        domain=Integers),\n",
    "                 domain=Funcs)\n",
    "sumIneq1"
   ]
  },
  {
   "cell_type": "code",
   "execution_count": 11,
   "metadata": {
    "collapsed": false
   },
   "outputs": [
    {
     "data": {
      "text/latex": [
       "$\\forall_{a, b, c, d \\in \\mathbb{R}} \\left(\\left(\\left(a \\leq c\\right) \\land \\left(b \\leq d\\right)\\right) \\Rightarrow \\left(\\left(a + b\\right) \\leq \\left(c + d\\right)\\right)\\right)$"
      ],
      "text/plain": [
       "forall_{a, b, c, d in Reals} (((a <= c) and (b <= d)) => ((a + b) <= (c + d)))"
      ]
     },
     "execution_count": 11,
     "metadata": {},
     "output_type": "execute_result"
    }
   ],
   "source": [
    "sumIneq2 = Forall([a,b,c,d],\n",
    "                  Implies(And(LessThanEquals(a,c), LessThanEquals(b,d)), LessThanEquals(Add(a,b),Add(c,d))),\n",
    "                 domain=Reals)\n",
    "sumIneq2"
   ]
  },
  {
   "cell_type": "code",
<<<<<<< HEAD
   "execution_count": 12,
=======
   "execution_count": 8,
>>>>>>> c062bfa3
   "metadata": {
    "collapsed": false
   },
   "outputs": [
    {
     "data": {
      "text/latex": [
<<<<<<< HEAD
       "$\\forall_{a, b \\in Funcs} \\left[\\forall_{m, n \\in \\mathbb{Z}} \\left(\\left[\\forall_{k \\in \\{m\\ldots n\\}} \\left(a\\left(k\\right) = b\\left(k\\right)\\right)\\right] \\Rightarrow \\left(\\left(\\sum_{l=m}^{n}a\\left(l\\right)\\right) = \\left(\\sum_{l=m}^{n}b\\left(l\\right)\\right)\\right)\\right)\\right]$"
      ],
      "text/plain": [
       "forall_{a, b in Funcs} [forall_{m, n in Integers} ([forall_{k in \\{m...n\\}} (a(k) = b(k))] => ((Summation_{l=m}^{n}a(l)) = (Summation_{l=m}^{n}b(l))))]"
      ]
     },
     "execution_count": 12,
=======
       "$\\sum_{x=-b}^{-a}f\\left(x\\right)$"
      ],
      "text/plain": [
       "Summation_{x=-b}^{-a}f(x)"
      ]
     },
     "execution_count": 8,
>>>>>>> c062bfa3
     "metadata": {},
     "output_type": "execute_result"
    }
   ],
   "source": [
<<<<<<< HEAD
    "sumEq = Forall([a,b],\n",
    "                  Forall([m,n],\n",
    "                         Implies(Forall(k, \n",
    "                                        Equals(Operation(a,k),Operation(b,k)),\n",
    "                                        domain=DiscreteContiguousSet(m,n)), \n",
    "                                 Equals(Summation(l,Operation(a,l),DiscreteContiguousSet(m,n)), Summation(l,Operation(b,l),DiscreteContiguousSet(m,n)))\n",
    "                                 ),\n",
    "                        domain=Integers),\n",
    "                 domain=Funcs)\n",
    "sumEq"
=======
    "#Equals(\n",
    "#Summation(Operation(f,x),DiscreteContiguousSet(a,b)),\n",
    "Literal()"
>>>>>>> c062bfa3
   ]
  },
  {
   "cell_type": "code",
<<<<<<< HEAD
   "execution_count": 13,
=======
   "execution_count": 10,
   "metadata": {
    "collapsed": false
   },
   "outputs": [
    {
     "ename": "TypeError",
     "evalue": "__init__() takes at least 3 arguments (2 given)",
     "output_type": "error",
     "traceback": [
      "\u001b[0;31m---------------------------------------------------------------------------\u001b[0m",
      "\u001b[0;31mTypeError\u001b[0m                                 Traceback (most recent call last)",
      "\u001b[0;32m<ipython-input-10-3ffb2c48234c>\u001b[0m in \u001b[0;36m<module>\u001b[0;34m()\u001b[0m\n\u001b[1;32m      5\u001b[0m                             \u001b[0mdomain\u001b[0m \u001b[0;34m=\u001b[0m \u001b[0mIntegers\u001b[0m\u001b[0;34m,\u001b[0m\u001b[0;34m\u001b[0m\u001b[0m\n\u001b[1;32m      6\u001b[0m                             conditions = [GreaterThanEquals(a,zero),GreaterThanEquals(b,zero)]),#This condition may be more restrictive than necessary.\n\u001b[0;32m----> 7\u001b[0;31m                     \u001b[0mdomain\u001b[0m \u001b[0;34m=\u001b[0m \u001b[0mLiteral\u001b[0m\u001b[0;34m(\u001b[0m\u001b[0;34m'evenFuncs'\u001b[0m\u001b[0;34m)\u001b[0m\u001b[0;34m\u001b[0m\u001b[0m\n\u001b[0m\u001b[1;32m      8\u001b[0m                     )\n\u001b[1;32m      9\u001b[0m \u001b[0mevenFuncSum\u001b[0m\u001b[0;34m\u001b[0m\u001b[0m\n",
      "\u001b[0;31mTypeError\u001b[0m: __init__() takes at least 3 arguments (2 given)"
     ]
    }
   ],
   "source": [
    "evenFuncSum = Forall(f,\n",
    "                     Forall([a,b],\n",
    "                           Equals(Summation(x,Operation(f,x),DiscreteContiguousSet(a,b)),\n",
    "                                  Summation(x,Operation(f,x),DiscreteContiguousSet(Neg(b),Neg(a)))),\n",
    "                            domain = Integers,\n",
    "                            conditions = [GreaterThanEquals(a,zero),GreaterThanEquals(b,zero)]),#This condition may be more restrictive than necessary.\n",
    "                    domain = Literal('evenFuncs')\n",
    "                    )\n",
    "evenFuncSum"
   ]
  },
  {
   "cell_type": "code",
   "execution_count": 11,
>>>>>>> c062bfa3
   "metadata": {
    "collapsed": false
   },
   "outputs": [
    {
     "name": "stdout",
     "output_type": "stream",
     "text": [
      "Creating theorems *.dill and *.pv_it files in the __pv_it__ directory\n",
      "These theorems may be imported from proveit.number.integer.theorems\n"
     ]
    }
   ],
   "source": [
    "%end_theorems"
   ]
  },
  {
   "cell_type": "code",
   "execution_count": null,
   "metadata": {
    "collapsed": true
   },
   "outputs": [],
   "source": []
  }
 ],
 "metadata": {
  "kernelspec": {
   "display_name": "Python 2",
   "language": "python",
   "name": "python2"
  },
  "language_info": {
   "codemirror_mode": {
    "name": "ipython",
    "version": 2
   },
   "file_extension": ".py",
   "mimetype": "text/x-python",
   "name": "python",
   "nbconvert_exporter": "python",
   "pygments_lexer": "ipython2",
   "version": "2.7.10"
  }
 },
 "nbformat": 4,
 "nbformat_minor": 0
}<|MERGE_RESOLUTION|>--- conflicted
+++ resolved
@@ -2,7 +2,7 @@
  "cells": [
   {
    "cell_type": "code",
-   "execution_count": 2,
+   "execution_count": 14,
    "metadata": {
     "collapsed": false
    },
@@ -21,18 +21,27 @@
   },
   {
    "cell_type": "code",
-   "execution_count": 3,
-   "metadata": {
-    "collapsed": false
-   },
-   "outputs": [],
+   "execution_count": 15,
+   "metadata": {
+    "collapsed": false
+   },
+   "outputs": [
+    {
+     "name": "stdout",
+     "output_type": "stream",
+     "text": [
+      "Reboot the IPython notebook Kernal before performing %begin_theorems again.\n",
+      "Aborting\n"
+     ]
+    }
+   ],
    "source": [
     "%begin_theorems"
    ]
   },
   {
    "cell_type": "code",
-   "execution_count": 4,
+   "execution_count": 16,
    "metadata": {
     "collapsed": false
    },
@@ -46,7 +55,7 @@
        "forall_{a in Integers} (a in Reals)"
       ]
      },
-     "execution_count": 4,
+     "execution_count": 16,
      "metadata": {},
      "output_type": "execute_result"
     }
@@ -58,7 +67,7 @@
   },
   {
    "cell_type": "code",
-   "execution_count": 5,
+   "execution_count": 17,
    "metadata": {
     "collapsed": false
    },
@@ -72,7 +81,7 @@
        "forall_{a in Integers} (a in Complexes)"
       ]
      },
-     "execution_count": 5,
+     "execution_count": 17,
      "metadata": {},
      "output_type": "execute_result"
     }
@@ -84,7 +93,7 @@
   },
   {
    "cell_type": "code",
-   "execution_count": 6,
+   "execution_count": 18,
    "metadata": {
     "collapsed": false
    },
@@ -98,7 +107,7 @@
        "forall_{a, b in Integers} [forall_{n in \\{a...b\\}} (n in Integers)]"
       ]
      },
-     "execution_count": 6,
+     "execution_count": 18,
      "metadata": {},
      "output_type": "execute_result"
     }
@@ -110,7 +119,7 @@
   },
   {
    "cell_type": "code",
-   "execution_count": 7,
+   "execution_count": 19,
    "metadata": {
     "collapsed": false
    },
@@ -124,7 +133,7 @@
        "forall_{a, b in Integers} ((a mod b) in Integers)"
       ]
      },
-     "execution_count": 7,
+     "execution_count": 19,
      "metadata": {},
      "output_type": "execute_result"
     }
@@ -136,7 +145,7 @@
   },
   {
    "cell_type": "code",
-   "execution_count": 8,
+   "execution_count": 20,
    "metadata": {
     "collapsed": false
    },
@@ -150,7 +159,7 @@
        "forall_{f} [forall_{a, b, c in Integers} ((Summation_{x=a}^{b}f(x)) = (Summation_{x=a + c}^{b + c}f(x - c)))]"
       ]
      },
-     "execution_count": 8,
+     "execution_count": 20,
      "metadata": {},
      "output_type": "execute_result"
     }
@@ -164,7 +173,7 @@
   },
   {
    "cell_type": "code",
-   "execution_count": 9,
+   "execution_count": 21,
    "metadata": {
     "collapsed": false
    },
@@ -178,7 +187,7 @@
        "forall_{f in MonDecFuncs} [forall_{a, b in Integers | a <= b} ((Summation_{x=a}^{b}f(x)) <= Integrate_{a - 1}^{b}f(x)dx)]"
       ]
      },
-     "execution_count": 9,
+     "execution_count": 21,
      "metadata": {},
      "output_type": "execute_result"
     }
@@ -194,7 +203,7 @@
   },
   {
    "cell_type": "code",
-   "execution_count": 10,
+   "execution_count": 22,
    "metadata": {
     "collapsed": false
    },
@@ -208,7 +217,7 @@
        "forall_{a, b in Funcs} [forall_{m, n in Integers} ([forall_{k in \\{m...n\\}} (a(k) <= b(k))] => ((Summation_{l=m}^{n}a(l)) <= (Summation_{l=m}^{n}b(l))))]"
       ]
      },
-     "execution_count": 10,
+     "execution_count": 22,
      "metadata": {},
      "output_type": "execute_result"
     }
@@ -228,7 +237,7 @@
   },
   {
    "cell_type": "code",
-   "execution_count": 11,
+   "execution_count": 23,
    "metadata": {
     "collapsed": false
    },
@@ -242,7 +251,7 @@
        "forall_{a, b, c, d in Reals} (((a <= c) and (b <= d)) => ((a + b) <= (c + d)))"
       ]
      },
-     "execution_count": 11,
+     "execution_count": 23,
      "metadata": {},
      "output_type": "execute_result"
     }
@@ -256,41 +265,82 @@
   },
   {
    "cell_type": "code",
-<<<<<<< HEAD
-   "execution_count": 12,
-=======
-   "execution_count": 8,
->>>>>>> c062bfa3
-   "metadata": {
-    "collapsed": false
-   },
-   "outputs": [
-    {
-     "data": {
-      "text/latex": [
-<<<<<<< HEAD
+   "execution_count": 24,
+   "metadata": {
+    "collapsed": false
+   },
+   "outputs": [
+    {
+     "ename": "TypeError",
+     "evalue": "__init__() takes at least 3 arguments (1 given)",
+     "output_type": "error",
+     "traceback": [
+      "\u001b[0;31m---------------------------------------------------------------------------\u001b[0m",
+      "\u001b[0;31mTypeError\u001b[0m                                 Traceback (most recent call last)",
+      "\u001b[0;32m<ipython-input-24-2d96f85ad0cf>\u001b[0m in \u001b[0;36m<module>\u001b[0;34m()\u001b[0m\n\u001b[1;32m      1\u001b[0m \u001b[0;31m#Equals(\u001b[0m\u001b[0;34m\u001b[0m\u001b[0;34m\u001b[0m\u001b[0m\n\u001b[1;32m      2\u001b[0m \u001b[0;31m#Summation(Operation(f,x),DiscreteContiguousSet(a,b)),\u001b[0m\u001b[0;34m\u001b[0m\u001b[0;34m\u001b[0m\u001b[0m\n\u001b[0;32m----> 3\u001b[0;31m \u001b[0mLiteral\u001b[0m\u001b[0;34m(\u001b[0m\u001b[0;34m)\u001b[0m\u001b[0;34m\u001b[0m\u001b[0m\n\u001b[0m",
+      "\u001b[0;31mTypeError\u001b[0m: __init__() takes at least 3 arguments (1 given)"
+     ]
+    }
+   ],
+   "source": [
+    "#Equals(\n",
+    "#Summation(Operation(f,x),DiscreteContiguousSet(a,b)),\n",
+    "Literal()"
+   ]
+  },
+  {
+   "cell_type": "code",
+   "execution_count": 25,
+   "metadata": {
+    "collapsed": false
+   },
+   "outputs": [
+    {
+     "ename": "TypeError",
+     "evalue": "__init__() takes at least 3 arguments (2 given)",
+     "output_type": "error",
+     "traceback": [
+      "\u001b[0;31m---------------------------------------------------------------------------\u001b[0m",
+      "\u001b[0;31mTypeError\u001b[0m                                 Traceback (most recent call last)",
+      "\u001b[0;32m<ipython-input-25-3ffb2c48234c>\u001b[0m in \u001b[0;36m<module>\u001b[0;34m()\u001b[0m\n\u001b[1;32m      5\u001b[0m                             \u001b[0mdomain\u001b[0m \u001b[0;34m=\u001b[0m \u001b[0mIntegers\u001b[0m\u001b[0;34m,\u001b[0m\u001b[0;34m\u001b[0m\u001b[0m\n\u001b[1;32m      6\u001b[0m                             conditions = [GreaterThanEquals(a,zero),GreaterThanEquals(b,zero)]),#This condition may be more restrictive than necessary.\n\u001b[0;32m----> 7\u001b[0;31m                     \u001b[0mdomain\u001b[0m \u001b[0;34m=\u001b[0m \u001b[0mLiteral\u001b[0m\u001b[0;34m(\u001b[0m\u001b[0;34m'evenFuncs'\u001b[0m\u001b[0;34m)\u001b[0m\u001b[0;34m\u001b[0m\u001b[0m\n\u001b[0m\u001b[1;32m      8\u001b[0m                     )\n\u001b[1;32m      9\u001b[0m \u001b[0mevenFuncSum\u001b[0m\u001b[0;34m\u001b[0m\u001b[0m\n",
+      "\u001b[0;31mTypeError\u001b[0m: __init__() takes at least 3 arguments (2 given)"
+     ]
+    }
+   ],
+   "source": [
+    "evenFuncSum = Forall(f,\n",
+    "                     Forall([a,b],\n",
+    "                           Equals(Summation(x,Operation(f,x),DiscreteContiguousSet(a,b)),\n",
+    "                                  Summation(x,Operation(f,x),DiscreteContiguousSet(Neg(b),Neg(a)))),\n",
+    "                            domain = Integers,\n",
+    "                            conditions = [GreaterThanEquals(a,zero),GreaterThanEquals(b,zero)]),#This condition may be more restrictive than necessary.\n",
+    "                    domain = Literal('evenFuncs')\n",
+    "                    )\n",
+    "evenFuncSum"
+   ]
+  },
+  {
+   "cell_type": "code",
+   "execution_count": 26,
+   "metadata": {
+    "collapsed": false
+   },
+   "outputs": [
+    {
+     "data": {
+      "text/latex": [
        "$\\forall_{a, b \\in Funcs} \\left[\\forall_{m, n \\in \\mathbb{Z}} \\left(\\left[\\forall_{k \\in \\{m\\ldots n\\}} \\left(a\\left(k\\right) = b\\left(k\\right)\\right)\\right] \\Rightarrow \\left(\\left(\\sum_{l=m}^{n}a\\left(l\\right)\\right) = \\left(\\sum_{l=m}^{n}b\\left(l\\right)\\right)\\right)\\right)\\right]$"
       ],
       "text/plain": [
        "forall_{a, b in Funcs} [forall_{m, n in Integers} ([forall_{k in \\{m...n\\}} (a(k) = b(k))] => ((Summation_{l=m}^{n}a(l)) = (Summation_{l=m}^{n}b(l))))]"
       ]
      },
-     "execution_count": 12,
-=======
-       "$\\sum_{x=-b}^{-a}f\\left(x\\right)$"
-      ],
-      "text/plain": [
-       "Summation_{x=-b}^{-a}f(x)"
-      ]
-     },
-     "execution_count": 8,
->>>>>>> c062bfa3
-     "metadata": {},
-     "output_type": "execute_result"
-    }
-   ],
-   "source": [
-<<<<<<< HEAD
+     "execution_count": 26,
+     "metadata": {},
+     "output_type": "execute_result"
+    }
+   ],
+   "source": [
     "sumEq = Forall([a,b],\n",
     "                  Forall([m,n],\n",
     "                         Implies(Forall(k, \n",
@@ -301,51 +351,11 @@
     "                        domain=Integers),\n",
     "                 domain=Funcs)\n",
     "sumEq"
-=======
-    "#Equals(\n",
-    "#Summation(Operation(f,x),DiscreteContiguousSet(a,b)),\n",
-    "Literal()"
->>>>>>> c062bfa3
-   ]
-  },
-  {
-   "cell_type": "code",
-<<<<<<< HEAD
-   "execution_count": 13,
-=======
-   "execution_count": 10,
-   "metadata": {
-    "collapsed": false
-   },
-   "outputs": [
-    {
-     "ename": "TypeError",
-     "evalue": "__init__() takes at least 3 arguments (2 given)",
-     "output_type": "error",
-     "traceback": [
-      "\u001b[0;31m---------------------------------------------------------------------------\u001b[0m",
-      "\u001b[0;31mTypeError\u001b[0m                                 Traceback (most recent call last)",
-      "\u001b[0;32m<ipython-input-10-3ffb2c48234c>\u001b[0m in \u001b[0;36m<module>\u001b[0;34m()\u001b[0m\n\u001b[1;32m      5\u001b[0m                             \u001b[0mdomain\u001b[0m \u001b[0;34m=\u001b[0m \u001b[0mIntegers\u001b[0m\u001b[0;34m,\u001b[0m\u001b[0;34m\u001b[0m\u001b[0m\n\u001b[1;32m      6\u001b[0m                             conditions = [GreaterThanEquals(a,zero),GreaterThanEquals(b,zero)]),#This condition may be more restrictive than necessary.\n\u001b[0;32m----> 7\u001b[0;31m                     \u001b[0mdomain\u001b[0m \u001b[0;34m=\u001b[0m \u001b[0mLiteral\u001b[0m\u001b[0;34m(\u001b[0m\u001b[0;34m'evenFuncs'\u001b[0m\u001b[0;34m)\u001b[0m\u001b[0;34m\u001b[0m\u001b[0m\n\u001b[0m\u001b[1;32m      8\u001b[0m                     )\n\u001b[1;32m      9\u001b[0m \u001b[0mevenFuncSum\u001b[0m\u001b[0;34m\u001b[0m\u001b[0m\n",
-      "\u001b[0;31mTypeError\u001b[0m: __init__() takes at least 3 arguments (2 given)"
-     ]
-    }
-   ],
-   "source": [
-    "evenFuncSum = Forall(f,\n",
-    "                     Forall([a,b],\n",
-    "                           Equals(Summation(x,Operation(f,x),DiscreteContiguousSet(a,b)),\n",
-    "                                  Summation(x,Operation(f,x),DiscreteContiguousSet(Neg(b),Neg(a)))),\n",
-    "                            domain = Integers,\n",
-    "                            conditions = [GreaterThanEquals(a,zero),GreaterThanEquals(b,zero)]),#This condition may be more restrictive than necessary.\n",
-    "                    domain = Literal('evenFuncs')\n",
-    "                    )\n",
-    "evenFuncSum"
-   ]
-  },
-  {
-   "cell_type": "code",
-   "execution_count": 11,
->>>>>>> c062bfa3
+   ]
+  },
+  {
+   "cell_type": "code",
+   "execution_count": 27,
    "metadata": {
     "collapsed": false
    },
@@ -389,7 +399,7 @@
    "name": "python",
    "nbconvert_exporter": "python",
    "pygments_lexer": "ipython2",
-   "version": "2.7.10"
+   "version": "2.7.6"
   }
  },
  "nbformat": 4,
